/*
 * Copyright (c) 2015, Sony Mobile Communications Inc.
 * Copyright (c) 2013, 2018-2019 The Linux Foundation. All rights reserved.
 *
 * This program is free software; you can redistribute it and/or modify
 * it under the terms of the GNU General Public License version 2 and
 * only version 2 as published by the Free Software Foundation.
 *
 * This program is distributed in the hope that it will be useful,
 * but WITHOUT ANY WARRANTY; without even the implied warranty of
 * MERCHANTABILITY or FITNESS FOR A PARTICULAR PURPOSE.  See the
 * GNU General Public License for more details.
 */
#include <linux/kthread.h>
#include <linux/module.h>
#include <linux/netlink.h>
#include <linux/qrtr.h>
#include <linux/termios.h>	/* For TIOCINQ/OUTQ */
#include <linux/wait.h>
#include <linux/rwsem.h>
#include <linux/ipc_logging.h>
#include <linux/uidgid.h>
#include <linux/pm_wakeup.h>

#include <net/sock.h>
#include <uapi/linux/sched/types.h>

#include "qrtr.h"

#define QRTR_LOG_PAGE_CNT 4
#define QRTR_INFO(ctx, x, ...)				\
	ipc_log_string(ctx, x, ##__VA_ARGS__)

#define QRTR_PROTO_VER_1 1
#define QRTR_PROTO_VER_2 3

/* auto-bind range */
#define QRTR_MIN_EPH_SOCKET 0x4000
#define QRTR_MAX_EPH_SOCKET 0x7fff

#define QRTR_PORT_CTRL_LEGACY 0xffff

/* qrtr socket states */
#define QRTR_STATE_MULTI	-2
#define QRTR_STATE_INIT	-1

#define AID_VENDOR_QRTR	KGIDT_INIT(2906)

/**
 * struct qrtr_hdr_v1 - (I|R)PCrouter packet header version 1
 * @version: protocol version
 * @type: packet type; one of QRTR_TYPE_*
 * @src_node_id: source node
 * @src_port_id: source port
 * @confirm_rx: boolean; whether a resume-tx packet should be send in reply
 * @size: length of packet, excluding this header
 * @dst_node_id: destination node
 * @dst_port_id: destination port
 */
struct qrtr_hdr_v1 {
	__le32 version;
	__le32 type;
	__le32 src_node_id;
	__le32 src_port_id;
	__le32 confirm_rx;
	__le32 size;
	__le32 dst_node_id;
	__le32 dst_port_id;
} __packed;

/**
 * struct qrtr_hdr_v2 - (I|R)PCrouter packet header later versions
 * @version: protocol version
 * @type: packet type; one of QRTR_TYPE_*
 * @flags: bitmask of QRTR_FLAGS_*
 * @optlen: length of optional header data
 * @size: length of packet, excluding this header and optlen
 * @src_node_id: source node
 * @src_port_id: source port
 * @dst_node_id: destination node
 * @dst_port_id: destination port
 */
struct qrtr_hdr_v2 {
	u8 version;
	u8 type;
	u8 flags;
	u8 optlen;
	__le32 size;
	__le16 src_node_id;
	__le16 src_port_id;
	__le16 dst_node_id;
	__le16 dst_port_id;
};

#define QRTR_FLAGS_CONFIRM_RX	BIT(0)

struct qrtr_cb {
	u32 src_node;
	u32 src_port;
	u32 dst_node;
	u32 dst_port;

	u8 type;
	u8 confirm_rx;
};

#define QRTR_HDR_MAX_SIZE max_t(size_t, sizeof(struct qrtr_hdr_v1), \
					sizeof(struct qrtr_hdr_v2))

struct qrtr_sock {
	/* WARNING: sk must be the first member */
	struct sock sk;
	struct sockaddr_qrtr us;
	struct sockaddr_qrtr peer;

	int state;
};

static inline struct qrtr_sock *qrtr_sk(struct sock *sk)
{
	BUILD_BUG_ON(offsetof(struct qrtr_sock, sk) != 0);
	return container_of(sk, struct qrtr_sock, sk);
}

static unsigned int qrtr_local_nid = 1;

/* for node ids */
static RADIX_TREE(qrtr_nodes, GFP_KERNEL);
/* broadcast list */
static LIST_HEAD(qrtr_all_epts);
/* lock for qrtr_nodes, qrtr_all_epts and node reference */
static DECLARE_RWSEM(qrtr_node_lock);

/* local port allocation management */
static DEFINE_IDR(qrtr_ports);
static DEFINE_MUTEX(qrtr_port_lock);

/* backup buffers */
#define QRTR_BACKUP_HI_NUM	5
#define QRTR_BACKUP_HI_SIZE	SZ_16K
#define QRTR_BACKUP_LO_NUM	20
#define QRTR_BACKUP_LO_SIZE	SZ_1K
static struct sk_buff_head qrtr_backup_lo;
static struct sk_buff_head qrtr_backup_hi;
static struct work_struct qrtr_backup_work;

/**
 * struct qrtr_node - endpoint node
 * @ep_lock: lock for endpoint management and callbacks
 * @ep: endpoint
 * @ref: reference count for node
 * @nid: node id
 * @net_id: network cluster identifer
 * @hello_sent: hello packet sent to endpoint
 * @qrtr_tx_flow: remote port tx flow control list
 * @resume_tx: wait until remote port acks control flag
 * @qrtr_tx_lock: lock for qrtr_tx_flow
 * @rx_queue: receive queue
 * @item: list item for broadcast list
 * @kworker: worker thread for recv work
 * @task: task to run the worker thread
 * @read_data: scheduled work for recv work
 * @say_hello: scheduled work for initiating hello
 * @ws: wakeupsource avoid system suspend
 * @ilc: ipc logging context reference
 */
struct qrtr_node {
	struct mutex ep_lock;
	struct qrtr_endpoint *ep;
	struct kref ref;
	unsigned int nid;
	unsigned int net_id;
	atomic_t hello_sent;
	atomic_t hello_rcvd;

	struct radix_tree_root qrtr_tx_flow;
	struct wait_queue_head resume_tx;
	struct mutex qrtr_tx_lock;	/* for qrtr_tx_flow */

	struct sk_buff_head rx_queue;
	struct list_head item;

	struct kthread_worker kworker;
	struct task_struct *task;
	struct kthread_work read_data;
	struct kthread_work say_hello;

	struct wakeup_source *ws;

	void *ilc;
};

struct qrtr_tx_flow_waiter {
	struct list_head node;
	struct sock *sk;
};

struct qrtr_tx_flow {
	atomic_t pending;
	struct list_head waiters;
};

#define QRTR_TX_FLOW_HIGH	10
#define QRTR_TX_FLOW_LOW	5

static struct sk_buff *qrtr_alloc_ctrl_packet(struct qrtr_ctrl_pkt **pkt);
static int qrtr_local_enqueue(struct qrtr_node *node, struct sk_buff *skb,
			      int type, struct sockaddr_qrtr *from,
			      struct sockaddr_qrtr *to, unsigned int flags);
static int qrtr_bcast_enqueue(struct qrtr_node *node, struct sk_buff *skb,
			      int type, struct sockaddr_qrtr *from,
			      struct sockaddr_qrtr *to, unsigned int flags);

static void qrtr_log_tx_msg(struct qrtr_node *node, struct qrtr_hdr_v1 *hdr,
			    struct sk_buff *skb)
{
	struct qrtr_ctrl_pkt pkt = {0,};
	u64 pl_buf = 0;

	if (!hdr || !skb)
		return;

	if (hdr->type == QRTR_TYPE_DATA) {
		skb_copy_bits(skb, QRTR_HDR_MAX_SIZE, &pl_buf, sizeof(pl_buf));
		QRTR_INFO(node->ilc,
			  "TX DATA: Len:0x%x CF:0x%x src[0x%x:0x%x] dst[0x%x:0x%x] [%08x %08x] [%s]\n",
			  hdr->size, hdr->confirm_rx,
			  hdr->src_node_id, hdr->src_port_id,
			  hdr->dst_node_id, hdr->dst_port_id,
			  (unsigned int)pl_buf, (unsigned int)(pl_buf >> 32),
			  current->comm);
	} else {
		skb_copy_bits(skb, QRTR_HDR_MAX_SIZE, &pkt, sizeof(pkt));
		if (hdr->type == QRTR_TYPE_NEW_SERVER ||
		    hdr->type == QRTR_TYPE_DEL_SERVER)
			QRTR_INFO(node->ilc,
				  "TX CTRL: cmd:0x%x SVC[0x%x:0x%x] addr[0x%x:0x%x]\n",
				  hdr->type, le32_to_cpu(pkt.server.service),
				  le32_to_cpu(pkt.server.instance),
				  le32_to_cpu(pkt.server.node),
				  le32_to_cpu(pkt.server.port));
		else if (hdr->type == QRTR_TYPE_DEL_CLIENT ||
			 hdr->type == QRTR_TYPE_RESUME_TX)
			QRTR_INFO(node->ilc,
				  "TX CTRL: cmd:0x%x addr[0x%x:0x%x]\n",
				  hdr->type, le32_to_cpu(pkt.client.node),
				  le32_to_cpu(pkt.client.port));
		else if (hdr->type == QRTR_TYPE_HELLO ||
			 hdr->type == QRTR_TYPE_BYE)
			QRTR_INFO(node->ilc,
				  "TX CTRL: cmd:0x%x node[0x%x]\n",
				  hdr->type, hdr->src_node_id);
		else if (hdr->type == QRTR_TYPE_DEL_PROC)
			QRTR_INFO(node->ilc,
				  "TX CTRL: cmd:0x%x node[0x%x]\n",
				  hdr->type, pkt.proc.node);
	}
}

static void qrtr_log_rx_msg(struct qrtr_node *node, struct sk_buff *skb)
{
	struct qrtr_ctrl_pkt pkt = {0,};
	struct qrtr_cb *cb;
	u64 pl_buf = 0;

	if (!skb || !skb->data)
		return;

	cb = (struct qrtr_cb *)skb->cb;

	if (cb->type == QRTR_TYPE_DATA) {
		skb_copy_bits(skb, 0, &pl_buf, sizeof(pl_buf));
		QRTR_INFO(node->ilc,
			  "RX DATA: Len:0x%x CF:0x%x src[0x%x:0x%x] dst[0x%x:0x%x] [%08x %08x]\n",
			  skb->len, cb->confirm_rx, cb->src_node, cb->src_port,
			  cb->dst_node, cb->dst_port,
			  (unsigned int)pl_buf, (unsigned int)(pl_buf >> 32));
	} else {
		skb_copy_bits(skb, 0, &pkt, sizeof(pkt));
		if (cb->type == QRTR_TYPE_NEW_SERVER ||
		    cb->type == QRTR_TYPE_DEL_SERVER)
			QRTR_INFO(node->ilc,
				  "RX CTRL: cmd:0x%x SVC[0x%x:0x%x] addr[0x%x:0x%x]\n",
				  cb->type, le32_to_cpu(pkt.server.service),
				  le32_to_cpu(pkt.server.instance),
				  le32_to_cpu(pkt.server.node),
				  le32_to_cpu(pkt.server.port));
		else if (cb->type == QRTR_TYPE_DEL_CLIENT ||
			 cb->type == QRTR_TYPE_RESUME_TX)
			QRTR_INFO(node->ilc,
				  "RX CTRL: cmd:0x%x addr[0x%x:0x%x]\n",
				  cb->type, le32_to_cpu(pkt.client.node),
				  le32_to_cpu(pkt.client.port));
		else if (cb->type == QRTR_TYPE_HELLO ||
			 cb->type == QRTR_TYPE_BYE)
			QRTR_INFO(node->ilc,
				  "RX CTRL: cmd:0x%x node[0x%x]\n",
				  cb->type, cb->src_node);
	}
}

static bool refcount_dec_and_rwsem_lock(refcount_t *r,
					struct rw_semaphore *sem)
{
	if (refcount_dec_not_one(r))
		return false;

	down_write(sem);
	if (!refcount_dec_and_test(r)) {
		up_write(sem);
		return false;
	}

	return true;
}

static inline int kref_put_rwsem_lock(struct kref *kref,
				      void (*release)(struct kref *kref),
				      struct rw_semaphore *sem)
{
	if (refcount_dec_and_rwsem_lock(&kref->refcount, sem)) {
		release(kref);
		return 1;
	}
	return 0;
}

/* Release node resources and free the node.
 *
 * Do not call directly, use qrtr_node_release.  To be used with
 * kref_put_mutex.  As such, the node mutex is expected to be locked on call.
 */
static void __qrtr_node_release(struct kref *kref)
{
	struct qrtr_tx_flow_waiter *waiter;
	struct qrtr_tx_flow_waiter *temp;
	struct radix_tree_iter iter;
	struct qrtr_tx_flow *flow;
	struct qrtr_node *node = container_of(kref, struct qrtr_node, ref);
	void __rcu **slot;

	if (node->nid != QRTR_EP_NID_AUTO) {
		radix_tree_for_each_slot(slot, &qrtr_nodes, &iter, 0) {
			if (node == *slot)
				radix_tree_iter_delete(&qrtr_nodes, &iter,
						       slot);
		}
	}

	list_del(&node->item);
	up_write(&qrtr_node_lock);

	/* Free tx flow counters */
	mutex_lock(&node->qrtr_tx_lock);
	radix_tree_for_each_slot(slot, &node->qrtr_tx_flow, &iter, 0) {
		flow = *slot;
		list_for_each_entry_safe(waiter, temp, &flow->waiters, node) {
			list_del(&waiter->node);
			sock_put(waiter->sk);
			kfree(waiter);
		}
		radix_tree_iter_delete(&node->qrtr_tx_flow, &iter, slot);
		kfree(flow);
	}
	mutex_unlock(&node->qrtr_tx_lock);

	wakeup_source_unregister(node->ws);
	kthread_flush_worker(&node->kworker);
	kthread_stop(node->task);

	skb_queue_purge(&node->rx_queue);
	kfree(node);
}

/* Increment reference to node. */
static struct qrtr_node *qrtr_node_acquire(struct qrtr_node *node)
{
	if (node)
		kref_get(&node->ref);
	return node;
}

/* Decrement reference to node and release as necessary. */
static void qrtr_node_release(struct qrtr_node *node)
{
	if (!node)
		return;
	kref_put_rwsem_lock(&node->ref, __qrtr_node_release, &qrtr_node_lock);
}

/**
 * qrtr_tx_resume() - reset flow control counter
 * @node:	qrtr_node that the QRTR_TYPE_RESUME_TX packet arrived on
 * @skb:	skb for resume tx control packet
 */
static void qrtr_tx_resume(struct qrtr_node *node, struct sk_buff *skb)
{
	struct qrtr_tx_flow_waiter *waiter;
	struct qrtr_tx_flow_waiter *temp;
	struct qrtr_ctrl_pkt pkt = {0,};
	struct qrtr_tx_flow *flow;
	struct sockaddr_qrtr src;
	struct qrtr_sock *ipc;
	struct sk_buff *skbn;
	unsigned long key;

	skb_copy_bits(skb, 0, &pkt, sizeof(pkt));
	if (le32_to_cpu(pkt.cmd) != QRTR_TYPE_RESUME_TX)
		return;

	src.sq_family = AF_QIPCRTR;
	src.sq_node = le32_to_cpu(pkt.client.node);
	src.sq_port = le32_to_cpu(pkt.client.port);
	key = (u64)src.sq_node << 32 | src.sq_port;

	mutex_lock(&node->qrtr_tx_lock);
	flow = radix_tree_lookup(&node->qrtr_tx_flow, key);
	if (!flow) {
		mutex_unlock(&node->qrtr_tx_lock);
		return;
	}

	atomic_set(&flow->pending, 0);
	wake_up_interruptible_all(&node->resume_tx);

	list_for_each_entry_safe(waiter, temp, &flow->waiters, node) {
		list_del(&waiter->node);
		skbn = alloc_skb(0, GFP_KERNEL);
		if (skbn) {
			ipc = qrtr_sk(waiter->sk);
			qrtr_local_enqueue(NULL, skbn, QRTR_TYPE_RESUME_TX,
					   &src, &ipc->us, 0);
		}
		sock_put(waiter->sk);
		kfree(waiter);
	}
	mutex_unlock(&node->qrtr_tx_lock);
}

/**
 * qrtr_tx_wait() - flow control for outgoing packets
 * @node:	qrtr_node that the packet is to be send to
 * @dest_node:	node id of the destination
 * @dest_port:	port number of the destination
 * @type:	type of message
 *
 * The flow control scheme is based around the low and high "watermarks". When
 * the low watermark is passed the confirm_rx flag is set on the outgoing
 * message, which will trigger the remote to send a control message of the type
 * QRTR_TYPE_RESUME_TX to reset the counter. If the high watermark is hit
 * further transmision should be paused.
 *
 * Return: 1 if confirm_rx should be set, 0 otherwise or errno failure
 */
static int qrtr_tx_wait(struct qrtr_node *node, struct sockaddr_qrtr *to,
			struct sock *sk, int type, unsigned int flags)
{
	struct qrtr_tx_flow_waiter *waiter;
	struct qrtr_tx_flow *flow;
	unsigned long key = (u64)to->sq_node << 32 | to->sq_port;
	int confirm_rx = 0;
	long timeo;
	long ret;

	/* Never set confirm_rx on non-data packets */
	if (type != QRTR_TYPE_DATA)
		return 0;

	/* Assume sk is set correctly for all data type packets */
	timeo = sock_sndtimeo(sk, flags & MSG_DONTWAIT);

	mutex_lock(&node->qrtr_tx_lock);
	flow = radix_tree_lookup(&node->qrtr_tx_flow, key);
	if (!flow) {
		flow = kzalloc(sizeof(*flow), GFP_KERNEL);
		if (!flow) {
			mutex_unlock(&node->qrtr_tx_lock);
			return 1;
		}
		INIT_LIST_HEAD(&flow->waiters);
		radix_tree_insert(&node->qrtr_tx_flow, key, flow);
	}
	mutex_unlock(&node->qrtr_tx_lock);

	ret = timeo;
	for (;;) {
		mutex_lock(&node->qrtr_tx_lock);
		if (atomic_read(&flow->pending) < QRTR_TX_FLOW_HIGH) {
			atomic_inc(&flow->pending);
			confirm_rx = atomic_read(&flow->pending) ==
				     QRTR_TX_FLOW_LOW;
			mutex_unlock(&node->qrtr_tx_lock);
			break;
		}
		if (!ret) {
			waiter = kzalloc(sizeof(*waiter), GFP_KERNEL);
			if (!waiter) {
				mutex_unlock(&node->qrtr_tx_lock);
				return -ENOMEM;
			}
			waiter->sk = sk;
			sock_hold(sk);
			list_add_tail(&waiter->node, &flow->waiters);
			mutex_unlock(&node->qrtr_tx_lock);
			return -EAGAIN;
		}
		mutex_unlock(&node->qrtr_tx_lock);

		ret = wait_event_interruptible_timeout(node->resume_tx,
				!node->ep ||
				atomic_read(&flow->pending) < QRTR_TX_FLOW_HIGH,
				timeo);
		if (ret < 0)
			return ret;
		if (!node->ep)
			return -EPIPE;
	}
	return confirm_rx;
}

/* Pass an outgoing packet socket buffer to the endpoint driver. */
static int qrtr_node_enqueue(struct qrtr_node *node, struct sk_buff *skb,
			     int type, struct sockaddr_qrtr *from,
			     struct sockaddr_qrtr *to, unsigned int flags)
{
	struct qrtr_hdr_v1 *hdr;
	int confirm_rx;
	size_t len = skb->len;
	int rc = -ENODEV;

	if (!atomic_read(&node->hello_sent) && type != QRTR_TYPE_HELLO) {
		kfree_skb(skb);
		return rc;
	}
	if (atomic_read(&node->hello_sent) && type == QRTR_TYPE_HELLO) {
		kfree_skb(skb);
		return 0;
	}

	/* If sk is null, this is a forwarded packet and should not wait */
	if (!skb->sk) {
		struct qrtr_cb *cb = (struct qrtr_cb *)skb->cb;

		confirm_rx = cb->confirm_rx;
	} else {
		confirm_rx = qrtr_tx_wait(node, to, skb->sk, type, flags);
		if (confirm_rx < 0) {
			kfree_skb(skb);
			return confirm_rx;
		}
	}

	hdr = skb_push(skb, sizeof(*hdr));
	hdr->version = cpu_to_le32(QRTR_PROTO_VER_1);
	hdr->type = cpu_to_le32(type);
	hdr->src_node_id = cpu_to_le32(from->sq_node);
	hdr->src_port_id = cpu_to_le32(from->sq_port);
	if (to->sq_node == QRTR_NODE_BCAST)
		hdr->dst_node_id = cpu_to_le32(node->nid);
	else
		hdr->dst_node_id = cpu_to_le32(to->sq_node);

	hdr->dst_port_id = cpu_to_le32(to->sq_port);
	hdr->size = cpu_to_le32(len);
	hdr->confirm_rx = !!confirm_rx;

	qrtr_log_tx_msg(node, hdr, skb);
	rc = skb_put_padto(skb, ALIGN(len, 4) + sizeof(*hdr));
	if (rc) {
		pr_err("%s: failed to pad size %lu to %lu rc:%d\n", __func__,
		       len, ALIGN(len, 4) + sizeof(*hdr), rc);
		return rc;
	}

	mutex_lock(&node->ep_lock);
	if (node->ep)
		rc = node->ep->xmit(node->ep, skb);
	else
		kfree_skb(skb);
	mutex_unlock(&node->ep_lock);

	if (!rc && type == QRTR_TYPE_HELLO)
		atomic_inc(&node->hello_sent);

	if (rc) {
		struct qrtr_tx_flow *flow;
		unsigned long key = (u64)to->sq_node << 32 | to->sq_port;

		mutex_lock(&node->qrtr_tx_lock);
		flow = radix_tree_lookup(&node->qrtr_tx_flow, key);
		if (flow)
			atomic_dec(&flow->pending);
		mutex_unlock(&node->qrtr_tx_lock);
	}

	return rc;
}

/* Lookup node by id.
 *
 * callers must release with qrtr_node_release()
 */
static struct qrtr_node *qrtr_node_lookup(unsigned int nid)
{
	struct qrtr_node *node;

	down_read(&qrtr_node_lock);
	node = radix_tree_lookup(&qrtr_nodes, nid);
	node = qrtr_node_acquire(node);
	up_read(&qrtr_node_lock);

	return node;
}

/* Assign node id to node.
 *
 * This is mostly useful for automatic node id assignment, based on
 * the source id in the incoming packet.
 */
static void qrtr_node_assign(struct qrtr_node *node, unsigned int nid)
{
	struct qrtr_node *tnode = NULL;
	char name[32] = {0,};

	if (nid == QRTR_EP_NID_AUTO)
		return;
	if (nid == node->nid)
		return;

	down_read(&qrtr_node_lock);
	tnode = radix_tree_lookup(&qrtr_nodes, nid);
	up_read(&qrtr_node_lock);
	if (tnode)
		return;

	/* If the node is not in qrtr_all_epts, it is being released and should
	 * not be inserted into the lookup table.
	 */
	down_write(&qrtr_node_lock);
	list_for_each_entry(tnode, &qrtr_all_epts, item) {
		if (tnode == node) {
			radix_tree_insert(&qrtr_nodes, nid, node);
			if (node->nid == QRTR_EP_NID_AUTO)
				node->nid = nid;
			break;
		}
	}
	up_write(&qrtr_node_lock);

	snprintf(name, sizeof(name), "qrtr_%d", nid);
	if (!node->ilc) {
		node->ilc = ipc_log_context_create(QRTR_LOG_PAGE_CNT, name, 0);
	}
	/* create wakeup source for only NID = 3,0 or 7.
	 * From other nodes sensor service stream samples
	 * cause APPS suspend problems and power drain issue.
	 */
	if (!node->ws && (nid == 0 || nid == 3 || nid == 7))
		node->ws = wakeup_source_register(NULL, name);
}

/**
 * qrtr_peek_pkt_size() - Peek into the packet header to get potential pkt size
 *
 * @data: Starting address of the packet which points to router header.
 *
 * @returns: potential packet size on success, < 0 on error.
 *
 * This function is used by the underlying transport abstraction layer to
 * peek into the potential packet size of an incoming packet. This information
 * is used to perform link layer fragmentation and re-assembly
 */
int qrtr_peek_pkt_size(const void *data)
{
	const struct qrtr_hdr_v1 *v1;
	const struct qrtr_hdr_v2 *v2;
	unsigned int hdrlen;
	unsigned int size;
	unsigned int ver;

	/* Version field in v1 is little endian, so this works for both cases */
	ver = *(u8 *)data;

	switch (ver) {
	case QRTR_PROTO_VER_1:
		v1 = data;
		hdrlen = sizeof(*v1);
		size = le32_to_cpu(v1->size);
		break;
	case QRTR_PROTO_VER_2:
		v2 = data;
		hdrlen = sizeof(*v2) + v2->optlen;
		size = le32_to_cpu(v2->size);
		break;
	default:
		pr_err("qrtr: Invalid version %d\n", ver);
		return -EINVAL;
	}

	return ALIGN(size, 4) + hdrlen;
}
EXPORT_SYMBOL(qrtr_peek_pkt_size);

static void qrtr_alloc_backup(struct work_struct *work)
{
	struct sk_buff *skb;
	int errcode;

	while (skb_queue_len(&qrtr_backup_lo) < QRTR_BACKUP_LO_NUM) {
		skb = alloc_skb_with_frags(sizeof(struct qrtr_hdr_v1),
					   QRTR_BACKUP_LO_SIZE, 0, &errcode,
					   GFP_KERNEL);
		if (!skb)
			break;
		skb_queue_tail(&qrtr_backup_lo, skb);
	}
	while (skb_queue_len(&qrtr_backup_hi) < QRTR_BACKUP_HI_NUM) {
		skb = alloc_skb_with_frags(sizeof(struct qrtr_hdr_v1),
					   QRTR_BACKUP_HI_SIZE, 0, &errcode,
					   GFP_KERNEL);
		if (!skb)
			break;
		skb_queue_tail(&qrtr_backup_hi, skb);
	}
}

static struct sk_buff *qrtr_get_backup(size_t len)
{
	struct sk_buff *skb = NULL;

	if (len < QRTR_BACKUP_LO_SIZE)
		skb = skb_dequeue(&qrtr_backup_lo);
	else if (len < QRTR_BACKUP_HI_SIZE)
		skb = skb_dequeue(&qrtr_backup_hi);

	if (skb)
		queue_work(system_unbound_wq, &qrtr_backup_work);

	return skb;
}

static void qrtr_backup_init(void)
{
	skb_queue_head_init(&qrtr_backup_lo);
	skb_queue_head_init(&qrtr_backup_hi);
	INIT_WORK(&qrtr_backup_work, qrtr_alloc_backup);
	queue_work(system_unbound_wq, &qrtr_backup_work);
}

static void qrtr_backup_deinit(void)
{
	cancel_work_sync(&qrtr_backup_work);
	skb_queue_purge(&qrtr_backup_lo);
	skb_queue_purge(&qrtr_backup_hi);
}

/**
 * qrtr_endpoint_post() - post incoming data
 * @ep: endpoint handle
 * @data: data pointer
 * @len: size of data in bytes
 *
 * Return: 0 on success; negative error code on failure
 */
int qrtr_endpoint_post(struct qrtr_endpoint *ep, const void *data, size_t len)
{
	struct qrtr_node *node = ep->node;
	const struct qrtr_hdr_v1 *v1;
	const struct qrtr_hdr_v2 *v2;
	struct sk_buff *skb;
	struct qrtr_cb *cb;
	unsigned int size;
	int errcode;
	unsigned int ver;
	size_t hdrlen;

	if (len & 3)
		return -EINVAL;

	skb = alloc_skb_with_frags(sizeof(*v1), len, 0, &errcode, GFP_ATOMIC);
	if (!skb) {
		skb = qrtr_get_backup(len);
		if (!skb) {
			pr_err("qrtr: Unable to get skb with len:%lu\n", len);
			return -ENOMEM;
		}
	}

	skb_reserve(skb, sizeof(*v1));
	cb = (struct qrtr_cb *)skb->cb;

	/* Version field in v1 is little endian, so this works for both cases */
	ver = *(u8*)data;

	switch (ver) {
	case QRTR_PROTO_VER_1:
		v1 = data;
		hdrlen = sizeof(*v1);

		cb->type = le32_to_cpu(v1->type);
		cb->src_node = le32_to_cpu(v1->src_node_id);
		cb->src_port = le32_to_cpu(v1->src_port_id);
		cb->confirm_rx = !!v1->confirm_rx;
		cb->dst_node = le32_to_cpu(v1->dst_node_id);
		cb->dst_port = le32_to_cpu(v1->dst_port_id);

		size = le32_to_cpu(v1->size);
		break;
	case QRTR_PROTO_VER_2:
		v2 = data;
		hdrlen = sizeof(*v2) + v2->optlen;

		cb->type = v2->type;
		cb->confirm_rx = !!(v2->flags & QRTR_FLAGS_CONFIRM_RX);
		cb->src_node = le16_to_cpu(v2->src_node_id);
		cb->src_port = le16_to_cpu(v2->src_port_id);
		cb->dst_node = le16_to_cpu(v2->dst_node_id);
		cb->dst_port = le16_to_cpu(v2->dst_port_id);

		if (cb->src_port == (u16)QRTR_PORT_CTRL)
			cb->src_port = QRTR_PORT_CTRL;
		if (cb->dst_port == (u16)QRTR_PORT_CTRL)
			cb->dst_port = QRTR_PORT_CTRL;

		size = le32_to_cpu(v2->size);
		break;
	default:
		pr_err("qrtr: Invalid version %d\n", ver);
		goto err;
	}

	if (cb->dst_port == QRTR_PORT_CTRL_LEGACY)
		cb->dst_port = QRTR_PORT_CTRL;

	if (len != ALIGN(size, 4) + hdrlen)
		goto err;

	if (cb->dst_port != QRTR_PORT_CTRL && cb->type != QRTR_TYPE_DATA &&
	    cb->type != QRTR_TYPE_RESUME_TX)
		goto err;

	pm_wakeup_ws_event(node->ws, 0, true);

	skb->data_len = size;
	skb->len = size;
	skb_store_bits(skb, 0, data + hdrlen, size);
	qrtr_log_rx_msg(node, skb);

	skb_queue_tail(&node->rx_queue, skb);
	kthread_queue_work(&node->kworker, &node->read_data);

	return 0;

err:
	kfree_skb(skb);
	return -EINVAL;

}
EXPORT_SYMBOL_GPL(qrtr_endpoint_post);

/**
 * qrtr_alloc_ctrl_packet() - allocate control packet skb
 * @pkt: reference to qrtr_ctrl_pkt pointer
 *
 * Returns newly allocated sk_buff, or NULL on failure
 *
 * This function allocates a sk_buff large enough to carry a qrtr_ctrl_pkt and
 * on success returns a reference to the control packet in @pkt.
 */
static struct sk_buff *qrtr_alloc_ctrl_packet(struct qrtr_ctrl_pkt **pkt)
{
	const int pkt_len = sizeof(struct qrtr_ctrl_pkt);
	struct sk_buff *skb;

	skb = alloc_skb(QRTR_HDR_MAX_SIZE + pkt_len, GFP_KERNEL);
	if (!skb)
		return NULL;

	skb_reserve(skb, QRTR_HDR_MAX_SIZE);
	*pkt = skb_put_zero(skb, pkt_len);

	return skb;
}

static struct qrtr_sock *qrtr_port_lookup(int port);
static void qrtr_port_put(struct qrtr_sock *ipc);

/* Prepare skb for forwarding by allocating enough linear memory to align and
 * add the header since qrtr transports do not support fragmented skbs
 */
static void qrtr_skb_align_linearize(struct sk_buff *skb)
{
	int nhead = ALIGN(skb->len, 4) + sizeof(struct qrtr_hdr_v1);
	int rc;

	if (!skb_is_nonlinear(skb))
		return;

	rc = pskb_expand_head(skb, nhead, 0, GFP_KERNEL);
	skb_condense(skb);
	if (rc)
		pr_err("%s: failed:%d to allocate linear skb size:%d\n",
		       __func__, rc, nhead);
}

static bool qrtr_must_forward(struct qrtr_node *src,
			      struct qrtr_node *dst, u32 type)
{
	/* Node structure is not maintained for local processor.
	 * Hence src is null in that case.
	 */
	if (!src)
		return true;

	if (!dst)
		return false;

	if (type == QRTR_TYPE_HELLO || type == QRTR_TYPE_RESUME_TX)
		return false;

	if (dst == src || dst->nid == QRTR_EP_NID_AUTO)
		return false;

	if (abs(dst->net_id - src->net_id) > 1)
		return true;

	return false;
}

static void qrtr_fwd_ctrl_pkt(struct qrtr_node *src, struct sk_buff *skb)
{
	struct qrtr_node *node;
	struct qrtr_cb *cb = (struct qrtr_cb *)skb->cb;

	qrtr_skb_align_linearize(skb);
	down_read(&qrtr_node_lock);
	list_for_each_entry(node, &qrtr_all_epts, item) {
		struct sockaddr_qrtr from;
		struct sockaddr_qrtr to;
		struct sk_buff *skbn;

		if (!qrtr_must_forward(src, node, cb->type))
			continue;

		skbn = skb_clone(skb, GFP_KERNEL);
		if (!skbn)
			break;

		from.sq_family = AF_QIPCRTR;
		from.sq_node = cb->src_node;
		from.sq_port = cb->src_port;

		to.sq_family = AF_QIPCRTR;
		to.sq_node = node->nid;
		to.sq_port = QRTR_PORT_CTRL;

		qrtr_node_enqueue(node, skbn, cb->type, &from, &to, 0);
	}
	up_read(&qrtr_node_lock);
}

static void qrtr_fwd_pkt(struct sk_buff *skb, struct qrtr_cb *cb)
{
	struct sockaddr_qrtr from = {AF_QIPCRTR, cb->src_node, cb->src_port};
	struct sockaddr_qrtr to = {AF_QIPCRTR, cb->dst_node, cb->dst_port};
	struct qrtr_node *node;

	qrtr_skb_align_linearize(skb);
	node = qrtr_node_lookup(cb->dst_node);
	if (!node)
		return;

	qrtr_node_enqueue(node, skb, cb->type, &from, &to, 0);
	qrtr_node_release(node);
}

static void qrtr_sock_queue_skb(struct qrtr_node *node, struct sk_buff *skb,
				struct qrtr_sock *ipc)
{
	struct qrtr_cb *cb = (struct qrtr_cb *)skb->cb;
	int rc;

	/* Don't queue HELLO if control port already received */
	if (cb->type == QRTR_TYPE_HELLO) {
		if (atomic_read(&node->hello_rcvd)) {
			kfree_skb(skb);
			return;
		}
		atomic_inc(&node->hello_rcvd);
	}

	rc = sock_queue_rcv_skb(&ipc->sk, skb);
	if (rc) {
		pr_err("%s: qrtr pkt dropped flow[%d] rc[%d]\n",
		       __func__, cb->confirm_rx, rc);
		kfree_skb(skb);
	}
}

/* Handle and route a received packet.
 *
 * This will auto-reply with resume-tx packet as necessary.
 */
static void qrtr_node_rx_work(struct kthread_work *work)
{
	struct qrtr_node *node = container_of(work, struct qrtr_node,
					      read_data);
	struct qrtr_ctrl_pkt pkt = {0,};
	struct sk_buff *skb;

	while ((skb = skb_dequeue(&node->rx_queue)) != NULL) {
		struct qrtr_sock *ipc;
		struct qrtr_cb *cb;

		cb = (struct qrtr_cb *)skb->cb;
		qrtr_node_assign(node, cb->src_node);

		if (cb->type != QRTR_TYPE_DATA)
			qrtr_fwd_ctrl_pkt(node, skb);

		if (cb->type == QRTR_TYPE_NEW_SERVER &&
		    skb->len == sizeof(pkt)) {
			skb_copy_bits(skb, 0, &pkt, sizeof(pkt));
			qrtr_node_assign(node, le32_to_cpu(pkt.server.node));
		}

		if (cb->type == QRTR_TYPE_RESUME_TX) {
			if (cb->dst_node != qrtr_local_nid) {
				qrtr_fwd_pkt(skb, cb);
				continue;
			}
			qrtr_tx_resume(node, skb);
			consume_skb(skb);
		} else if (cb->dst_node != qrtr_local_nid &&
			   cb->type == QRTR_TYPE_DATA) {
			qrtr_fwd_pkt(skb, cb);
		} else {
			ipc = qrtr_port_lookup(cb->dst_port);
			if (!ipc) {
				kfree_skb(skb);
			} else {
				qrtr_sock_queue_skb(node, skb, ipc);
				qrtr_port_put(ipc);
			}
		}
	}
}

static void qrtr_hello_work(struct kthread_work *work)
{
	struct sockaddr_qrtr from = {AF_QIPCRTR, 0, QRTR_PORT_CTRL};
	struct sockaddr_qrtr to = {AF_QIPCRTR, 0, QRTR_PORT_CTRL};
	struct qrtr_ctrl_pkt *pkt;
	struct qrtr_node *node;
	struct qrtr_sock *ctrl;
	struct sk_buff *skb;

	ctrl = qrtr_port_lookup(QRTR_PORT_CTRL);
	if (!ctrl)
		return;

	skb = qrtr_alloc_ctrl_packet(&pkt);
	if (!skb) {
		qrtr_port_put(ctrl);
		return;
	}

	node = container_of(work, struct qrtr_node, say_hello);
	pkt->cmd = cpu_to_le32(QRTR_TYPE_HELLO);
	from.sq_node = qrtr_local_nid;
	to.sq_node = node->nid;
	qrtr_node_enqueue(node, skb, QRTR_TYPE_HELLO, &from, &to, 0);
	qrtr_port_put(ctrl);
}

/**
 * qrtr_endpoint_register() - register a new endpoint
 * @ep: endpoint to register
 * @nid: desired node id; may be QRTR_EP_NID_AUTO for auto-assignment
 * @rt: flag to notify real time low latency endpoint
 * Return: 0 on success; negative error code on failure
 *
 * The specified endpoint must have the xmit function pointer set on call.
 */
int qrtr_endpoint_register(struct qrtr_endpoint *ep, unsigned int net_id,
			   bool rt)
{
	struct qrtr_node *node;
	struct sched_param param = {.sched_priority = 1};

	if (!ep || !ep->xmit)
		return -EINVAL;

	node = kzalloc(sizeof(*node), GFP_KERNEL);
	if (!node)
		return -ENOMEM;

	kref_init(&node->ref);
	mutex_init(&node->ep_lock);
	skb_queue_head_init(&node->rx_queue);
	node->nid = QRTR_EP_NID_AUTO;
	node->ep = ep;
	atomic_set(&node->hello_sent, 0);
	atomic_set(&node->hello_rcvd, 0);

	kthread_init_work(&node->read_data, qrtr_node_rx_work);
	kthread_init_work(&node->say_hello, qrtr_hello_work);
	kthread_init_worker(&node->kworker);
	node->task = kthread_run(kthread_worker_fn, &node->kworker, "qrtr_rx");
	if (IS_ERR(node->task)) {
		kfree(node);
		return -ENOMEM;
	}
	if (rt)
		sched_setscheduler(node->task, SCHED_FIFO, &param);

	mutex_init(&node->qrtr_tx_lock);
	INIT_RADIX_TREE(&node->qrtr_tx_flow, GFP_KERNEL);
	init_waitqueue_head(&node->resume_tx);

	qrtr_node_assign(node, node->nid);
	node->net_id = net_id;

	down_write(&qrtr_node_lock);
	list_add(&node->item, &qrtr_all_epts);
	up_write(&qrtr_node_lock);
	ep->node = node;

	kthread_queue_work(&node->kworker, &node->say_hello);
	return 0;
}
EXPORT_SYMBOL_GPL(qrtr_endpoint_register);

static u32 qrtr_calc_checksum(struct qrtr_ctrl_pkt *pkt)
{
	u32 checksum = 0;
	u32 mask = 0xffff;
	u16 upper_nb;
	u16 lower_nb;
	u32 *msg;
	int i;

	if (!pkt)
		return checksum;
	msg = (u32 *)pkt;

	for (i = 0; i < sizeof(*pkt) / sizeof(*msg); i++) {
		lower_nb = *msg & mask;
		upper_nb = (*msg >> 16) & mask;
		checksum += (upper_nb + lower_nb);
		msg++;
	}
	while (checksum > 0xffff)
		checksum = (checksum & mask) + ((checksum >> 16) & mask);

	checksum = ~checksum & mask;

	return checksum;
}

static void qrtr_fwd_del_proc(struct qrtr_node *src, unsigned int nid)
{
	struct sockaddr_qrtr from = {AF_QIPCRTR, 0, QRTR_PORT_CTRL};
	struct sockaddr_qrtr to = {AF_QIPCRTR, 0, QRTR_PORT_CTRL};
	struct qrtr_ctrl_pkt *pkt;
	struct qrtr_node *dst;
	struct sk_buff *skb;

	list_for_each_entry(dst, &qrtr_all_epts, item) {
		if (!qrtr_must_forward(src, dst, QRTR_TYPE_DEL_PROC))
			continue;

		skb = qrtr_alloc_ctrl_packet(&pkt);
		if (!skb)
			return;

		pkt->cmd = cpu_to_le32(QRTR_TYPE_DEL_PROC);
		pkt->proc.rsvd = QRTR_DEL_PROC_MAGIC;
		pkt->proc.node = cpu_to_le32(nid);
		pkt->proc.rsvd = cpu_to_le32(qrtr_calc_checksum(pkt));

		from.sq_node = src->nid;
		to.sq_node = dst->nid;
		qrtr_node_enqueue(dst, skb, QRTR_TYPE_DEL_PROC, &from, &to, 0);
	}
}

/**
 * qrtr_endpoint_unregister - unregister endpoint
 * @ep: endpoint to unregister
 */
void qrtr_endpoint_unregister(struct qrtr_endpoint *ep)
{
	struct radix_tree_iter iter;
	struct qrtr_node *node = ep->node;
	struct sockaddr_qrtr src = {AF_QIPCRTR, node->nid, QRTR_PORT_CTRL};
	struct sockaddr_qrtr dst = {AF_QIPCRTR, qrtr_local_nid, QRTR_PORT_CTRL};
	struct qrtr_ctrl_pkt *pkt;
	struct sk_buff *skb;
	void __rcu **slot;

	mutex_lock(&node->ep_lock);
	node->ep = NULL;
	mutex_unlock(&node->ep_lock);

	/* Notify the local controller about the event */
	down_read(&qrtr_node_lock);
	radix_tree_for_each_slot(slot, &qrtr_nodes, &iter, 0) {
		if (node != *slot)
			continue;

		skb = qrtr_alloc_ctrl_packet(&pkt);
		if (!skb)
			continue;

		src.sq_node = iter.index;
		pkt->cmd = cpu_to_le32(QRTR_TYPE_BYE);
		qrtr_local_enqueue(NULL, skb, QRTR_TYPE_BYE, &src, &dst, 0);

		qrtr_fwd_del_proc(node, iter.index);
	}
	up_read(&qrtr_node_lock);

	/* Wake up any transmitters waiting for resume-tx from the node */
	wake_up_interruptible_all(&node->resume_tx);

	qrtr_node_release(node);
	ep->node = NULL;
}
EXPORT_SYMBOL_GPL(qrtr_endpoint_unregister);

/* Lookup socket by port.
 *
 * Callers must release with qrtr_port_put()
 */
static struct qrtr_sock *qrtr_port_lookup(int port)
{
	struct qrtr_sock *ipc;

	if (port == QRTR_PORT_CTRL)
		port = 0;

	mutex_lock(&qrtr_port_lock);
	ipc = idr_find(&qrtr_ports, port);
	if (ipc)
		sock_hold(&ipc->sk);
	mutex_unlock(&qrtr_port_lock);

	return ipc;
}

/* Release acquired socket. */
static void qrtr_port_put(struct qrtr_sock *ipc)
{
	sock_put(&ipc->sk);
}

static void qrtr_send_del_client(struct qrtr_sock *ipc)
{
	struct qrtr_ctrl_pkt *pkt;
	struct sockaddr_qrtr to;
	struct qrtr_node *node;
	struct sk_buff *skbn;
	struct sk_buff *skb;
	int type = QRTR_TYPE_DEL_CLIENT;

	skb = qrtr_alloc_ctrl_packet(&pkt);
	if (!skb)
		return;

	to.sq_family = AF_QIPCRTR;
	to.sq_node = QRTR_NODE_BCAST;
	to.sq_port = QRTR_PORT_CTRL;

	pkt->cmd = cpu_to_le32(QRTR_TYPE_DEL_CLIENT);
	pkt->client.node = cpu_to_le32(ipc->us.sq_node);
	pkt->client.port = cpu_to_le32(ipc->us.sq_port);

	skb_set_owner_w(skb, &ipc->sk);

	if (ipc->state == QRTR_STATE_MULTI) {
		qrtr_bcast_enqueue(NULL, skb, type, &ipc->us, &to, 0);
		return;
	}

	if (ipc->state > QRTR_STATE_INIT) {
		node = qrtr_node_lookup(ipc->state);
		if (!node)
			goto exit;

		skbn = skb_clone(skb, GFP_KERNEL);
		if (!skbn) {
			qrtr_node_release(node);
			goto exit;
		}

		skb_set_owner_w(skbn, &ipc->sk);
		qrtr_node_enqueue(node, skbn, type, &ipc->us, &to, 0);
		qrtr_node_release(node);
	}
exit:
	qrtr_local_enqueue(NULL, skb, type, &ipc->us, &to, 0);
}

/* Remove port assignment. */
static void qrtr_port_remove(struct qrtr_sock *ipc)
{
	int port = ipc->us.sq_port;

	qrtr_send_del_client(ipc);
	if (port == QRTR_PORT_CTRL)
		port = 0;

	__sock_put(&ipc->sk);

	mutex_lock(&qrtr_port_lock);
	idr_remove(&qrtr_ports, port);
	mutex_unlock(&qrtr_port_lock);
}

/* Assign port number to socket.
 *
 * Specify port in the integer pointed to by port, and it will be adjusted
 * on return as necesssary.
 *
 * Port may be:
 *   0: Assign ephemeral port in [QRTR_MIN_EPH_SOCKET, QRTR_MAX_EPH_SOCKET]
 *   <QRTR_MIN_EPH_SOCKET: Specified; requires CAP_NET_ADMIN
 *   >QRTR_MIN_EPH_SOCKET: Specified; available to all
 */
static int qrtr_port_assign(struct qrtr_sock *ipc, int *port)
{
	int rc;

	if (!*port) {
		rc = idr_alloc_cyclic(&qrtr_ports, ipc, QRTR_MIN_EPH_SOCKET,
				      QRTR_MAX_EPH_SOCKET + 1, GFP_ATOMIC);
		if (rc >= 0)
			*port = rc;
	} else if (*port < QRTR_MIN_EPH_SOCKET &&
		   !(capable(CAP_NET_ADMIN) ||
		   in_egroup_p(AID_VENDOR_QRTR) ||
		   in_egroup_p(GLOBAL_ROOT_GID))) {
		rc = -EACCES;
	} else if (*port == QRTR_PORT_CTRL) {
		rc = idr_alloc(&qrtr_ports, ipc, 0, 1, GFP_ATOMIC);
	} else {
		rc = idr_alloc_cyclic(&qrtr_ports, ipc, *port, *port + 1,
				      GFP_ATOMIC);
		if (rc >= 0)
			*port = rc;
	}

	if (rc == -ENOSPC)
		return -EADDRINUSE;
	else if (rc < 0)
		return rc;

	sock_hold(&ipc->sk);

	return 0;
}

/* Reset all non-control ports */
static void qrtr_reset_ports(void)
{
	struct qrtr_sock *ipc;
	int id;

	idr_for_each_entry(&qrtr_ports, ipc, id) {
		/* Don't reset control port */
		if (id == 0)
			continue;

		sock_hold(&ipc->sk);
		ipc->sk.sk_err = ENETRESET;
		if (ipc->sk.sk_error_report)
			ipc->sk.sk_error_report(&ipc->sk);
		sock_put(&ipc->sk);
	}
}

/* Bind socket to address.
 *
 * Socket should be locked upon call.
 */
static int __qrtr_bind(struct socket *sock,
		       const struct sockaddr_qrtr *addr, int zapped)
{
	struct qrtr_sock *ipc = qrtr_sk(sock->sk);
	struct sock *sk = sock->sk;
	int port;
	int rc;

	/* rebinding ok */
	if (!zapped && addr->sq_port == ipc->us.sq_port)
		return 0;

	mutex_lock(&qrtr_port_lock);
	port = addr->sq_port;
	rc = qrtr_port_assign(ipc, &port);
	if (rc) {
		mutex_unlock(&qrtr_port_lock);
		return rc;
	}
	/* Notify all open ports about the new controller */
	if (port == QRTR_PORT_CTRL)
		qrtr_reset_ports();
	mutex_unlock(&qrtr_port_lock);

	if (port == QRTR_PORT_CTRL) {
		struct qrtr_node *node;

		down_write(&qrtr_node_lock);
		list_for_each_entry(node, &qrtr_all_epts, item) {
			atomic_set(&node->hello_sent, 0);
			atomic_set(&node->hello_rcvd, 0);
		}
		up_write(&qrtr_node_lock);
	}

	/* unbind previous, if any */
	if (!zapped)
		qrtr_port_remove(ipc);
	ipc->us.sq_port = port;
	sock_reset_flag(sk, SOCK_ZAPPED);

	return 0;
}

/* Auto bind to an ephemeral port. */
static int qrtr_autobind(struct socket *sock)
{
	struct sock *sk = sock->sk;
	struct sockaddr_qrtr addr;

	if (!sock_flag(sk, SOCK_ZAPPED))
		return 0;

	addr.sq_family = AF_QIPCRTR;
	addr.sq_node = qrtr_local_nid;
	addr.sq_port = 0;

	return __qrtr_bind(sock, &addr, 1);
}

/* Bind socket to specified sockaddr. */
static int qrtr_bind(struct socket *sock, struct sockaddr *saddr, int len)
{
	DECLARE_SOCKADDR(struct sockaddr_qrtr *, addr, saddr);
	struct qrtr_sock *ipc = qrtr_sk(sock->sk);
	struct sock *sk = sock->sk;
	int rc;

	if (len < sizeof(*addr) || addr->sq_family != AF_QIPCRTR)
		return -EINVAL;

	if (addr->sq_node != ipc->us.sq_node)
		return -EINVAL;

	lock_sock(sk);
	rc = __qrtr_bind(sock, addr, sock_flag(sk, SOCK_ZAPPED));
	release_sock(sk);

	return rc;
}

/* Queue packet to local peer socket. */
static int qrtr_local_enqueue(struct qrtr_node *node, struct sk_buff *skb,
			      int type, struct sockaddr_qrtr *from,
			      struct sockaddr_qrtr *to, unsigned int flags)
{
	struct qrtr_sock *ipc;
	struct qrtr_cb *cb;
	struct sock *sk = skb->sk;

	ipc = qrtr_port_lookup(to->sq_port);
	if (!ipc && to->sq_port == QRTR_PORT_CTRL) {
		kfree_skb(skb);
		return 0;
	}
	if (!ipc || &ipc->sk == skb->sk) { /* do not send to self */
		kfree_skb(skb);
		return -ENODEV;
	}
	/* Keep resetting NETRESET until socket is closed */
	if (sk && sk->sk_err == ENETRESET) {
		sock_hold(sk);
		sk->sk_err = ENETRESET;
		if (sk->sk_error_report)
			sk->sk_error_report(sk);
		sock_put(sk);
		kfree_skb(skb);
		return 0;
	}

	cb = (struct qrtr_cb *)skb->cb;
	cb->src_node = from->sq_node;
	cb->src_port = from->sq_port;

	if (sock_queue_rcv_skb(&ipc->sk, skb)) {
		qrtr_port_put(ipc);
		kfree_skb(skb);
		return -ENOSPC;
	}

	qrtr_port_put(ipc);

	return 0;
}

/* Queue packet for broadcast. */
static int qrtr_bcast_enqueue(struct qrtr_node *node, struct sk_buff *skb,
			      int type, struct sockaddr_qrtr *from,
			      struct sockaddr_qrtr *to, unsigned int flags)
{
	struct sk_buff *skbn;

	down_read(&qrtr_node_lock);
	list_for_each_entry(node, &qrtr_all_epts, item) {
		if (node->nid == QRTR_EP_NID_AUTO && type != QRTR_TYPE_HELLO)
			continue;
		skbn = skb_clone(skb, GFP_KERNEL);
		if (!skbn)
			break;
		skb_set_owner_w(skbn, skb->sk);
		qrtr_node_enqueue(node, skbn, type, from, to, flags);
	}
	up_read(&qrtr_node_lock);

	qrtr_local_enqueue(node, skb, type, from, to, flags);

	return 0;
}

static int qrtr_sendmsg(struct socket *sock, struct msghdr *msg, size_t len)
{
	DECLARE_SOCKADDR(struct sockaddr_qrtr *, addr, msg->msg_name);
	int (*enqueue_fn)(struct qrtr_node *, struct sk_buff *, int,
			  struct sockaddr_qrtr *, struct sockaddr_qrtr *,
			  unsigned int);
	struct qrtr_sock *ipc = qrtr_sk(sock->sk);
	struct sock *sk = sock->sk;
	struct qrtr_ctrl_pkt pkt;
	struct qrtr_node *node;
	struct qrtr_node *srv_node;
	struct sk_buff *skb;
	size_t plen;
	u32 type = QRTR_TYPE_DATA;
	int rc;

	if (msg->msg_flags & ~(MSG_DONTWAIT))
		return -EINVAL;

	if (len > 65535)
		return -EMSGSIZE;

	lock_sock(sk);

	if (addr) {
		if (msg->msg_namelen < sizeof(*addr)) {
			release_sock(sk);
			return -EINVAL;
		}

		if (addr->sq_family != AF_QIPCRTR) {
			release_sock(sk);
			return -EINVAL;
		}

		rc = qrtr_autobind(sock);
		if (rc) {
			release_sock(sk);
			return rc;
		}
	} else if (sk->sk_state == TCP_ESTABLISHED) {
		addr = &ipc->peer;
	} else {
		release_sock(sk);
		return -ENOTCONN;
	}

	node = NULL;
	srv_node = NULL;
	if (addr->sq_node == QRTR_NODE_BCAST) {
		if (addr->sq_port != QRTR_PORT_CTRL &&
		    qrtr_local_nid != QRTR_NODE_BCAST) {
			release_sock(sk);
			return -ENOTCONN;
		}
		enqueue_fn = qrtr_bcast_enqueue;
	} else if (addr->sq_node == ipc->us.sq_node) {
		enqueue_fn = qrtr_local_enqueue;
	} else {
		node = qrtr_node_lookup(addr->sq_node);
		if (!node) {
			release_sock(sk);
			return -ECONNRESET;
		}
<<<<<<< HEAD

		if (ipc->state > QRTR_STATE_INIT && ipc->state != node->nid)
			ipc->state = QRTR_STATE_MULTI;
		else if (ipc->state == QRTR_STATE_INIT)
			ipc->state = node->nid;
=======
		enqueue_fn = qrtr_node_enqueue;
>>>>>>> 5e52a76e
	}

	plen = (len + 3) & ~3;
	skb = sock_alloc_send_skb(sk, plen + QRTR_HDR_MAX_SIZE,
				  msg->msg_flags & MSG_DONTWAIT, &rc);
	if (!skb)
		goto out_node;

	skb_reserve(skb, QRTR_HDR_MAX_SIZE);

	rc = memcpy_from_msg(skb_put(skb, len), msg, len);
	if (rc) {
		kfree_skb(skb);
		goto out_node;
	}

	if (ipc->us.sq_port == QRTR_PORT_CTRL ||
	    addr->sq_port == QRTR_PORT_CTRL) {
		if (len < 4) {
			rc = -EINVAL;
			kfree_skb(skb);
			goto out_node;
		}

		/* control messages already require the type as 'command' */
		skb_copy_bits(skb, 0, &type, 4);
		type = le32_to_cpu(type);
	}
	if (addr->sq_port == QRTR_PORT_CTRL && type == QRTR_TYPE_NEW_SERVER) {
		ipc->state = QRTR_STATE_MULTI;

		/* drop new server cmds that are not forwardable to dst node*/
		skb_copy_bits(skb, 0, &pkt, sizeof(pkt));
		srv_node = qrtr_node_lookup(le32_to_cpu(pkt.server.node));
		if (!qrtr_must_forward(srv_node, node, type)) {
			rc = 0;
			kfree_skb(skb);
			qrtr_node_release(srv_node);
			goto out_node;
		}
		qrtr_node_release(srv_node);
	}

	rc = enqueue_fn(node, skb, type, &ipc->us, addr, msg->msg_flags);
	if (rc >= 0)
		rc = len;

out_node:
	qrtr_node_release(node);
	release_sock(sk);

	return rc;
}

static int qrtr_resume_tx(struct qrtr_cb *cb)
{
	struct sockaddr_qrtr remote = { AF_QIPCRTR,
					cb->src_node, cb->src_port };
	struct sockaddr_qrtr local = { AF_QIPCRTR, cb->dst_node, cb->dst_port };
	struct qrtr_ctrl_pkt *pkt;
	struct qrtr_node *node;
	struct sk_buff *skb;
	int ret;

	node = qrtr_node_lookup(remote.sq_node);
	if (!node)
		return -EINVAL;

	skb = qrtr_alloc_ctrl_packet(&pkt);
	if (!skb)
		return -ENOMEM;

	pkt->cmd = cpu_to_le32(QRTR_TYPE_RESUME_TX);
	pkt->client.node = cpu_to_le32(cb->dst_node);
	pkt->client.port = cpu_to_le32(cb->dst_port);

	ret = qrtr_node_enqueue(node, skb, QRTR_TYPE_RESUME_TX,
				&local, &remote, 0);

	qrtr_node_release(node);

	return ret;
}

static int qrtr_recvmsg(struct socket *sock, struct msghdr *msg,
			size_t size, int flags)
{
	DECLARE_SOCKADDR(struct sockaddr_qrtr *, addr, msg->msg_name);
	struct sock *sk = sock->sk;
	struct sk_buff *skb;
	struct qrtr_cb *cb;
	int copied, rc;

	lock_sock(sk);

	if (sock_flag(sk, SOCK_ZAPPED)) {
		release_sock(sk);
		return -EADDRNOTAVAIL;
	}

	skb = skb_recv_datagram(sk, flags & ~MSG_DONTWAIT,
				flags & MSG_DONTWAIT, &rc);
	if (!skb) {
		release_sock(sk);
		return rc;
	}
	cb = (struct qrtr_cb *)skb->cb;

	copied = skb->len;
	if (copied > size) {
		copied = size;
		msg->msg_flags |= MSG_TRUNC;
	}

	rc = skb_copy_datagram_msg(skb, 0, msg, copied);
	if (rc < 0)
		goto out;
	rc = copied;

	if (addr) {
		addr->sq_family = AF_QIPCRTR;
		addr->sq_node = cb->src_node;
		addr->sq_port = cb->src_port;
		msg->msg_namelen = sizeof(*addr);
	}

out:
	if (cb->confirm_rx)
		qrtr_resume_tx(cb);

	skb_free_datagram(sk, skb);
	release_sock(sk);

	return rc;
}

static int qrtr_connect(struct socket *sock, struct sockaddr *saddr,
			int len, int flags)
{
	DECLARE_SOCKADDR(struct sockaddr_qrtr *, addr, saddr);
	struct qrtr_sock *ipc = qrtr_sk(sock->sk);
	struct sock *sk = sock->sk;
	int rc;

	if (len < sizeof(*addr) || addr->sq_family != AF_QIPCRTR)
		return -EINVAL;

	lock_sock(sk);

	sk->sk_state = TCP_CLOSE;
	sock->state = SS_UNCONNECTED;

	rc = qrtr_autobind(sock);
	if (rc) {
		release_sock(sk);
		return rc;
	}

	ipc->peer = *addr;
	sock->state = SS_CONNECTED;
	sk->sk_state = TCP_ESTABLISHED;

	release_sock(sk);

	return 0;
}

static int qrtr_getname(struct socket *sock, struct sockaddr *saddr,
			int peer)
{
	struct qrtr_sock *ipc = qrtr_sk(sock->sk);
	struct sockaddr_qrtr qaddr;
	struct sock *sk = sock->sk;

	lock_sock(sk);
	if (peer) {
		if (sk->sk_state != TCP_ESTABLISHED) {
			release_sock(sk);
			return -ENOTCONN;
		}

		qaddr = ipc->peer;
	} else {
		qaddr = ipc->us;
	}
	release_sock(sk);

	qaddr.sq_family = AF_QIPCRTR;

	memcpy(saddr, &qaddr, sizeof(qaddr));

	return sizeof(qaddr);
}

static int qrtr_ioctl(struct socket *sock, unsigned int cmd, unsigned long arg)
{
	void __user *argp = (void __user *)arg;
	struct qrtr_sock *ipc = qrtr_sk(sock->sk);
	struct sock *sk = sock->sk;
	struct sockaddr_qrtr *sq;
	struct sk_buff *skb;
	struct ifreq ifr;
	long len = 0;
	int rc = 0;

	lock_sock(sk);

	switch (cmd) {
	case TIOCOUTQ:
		len = sk->sk_sndbuf - sk_wmem_alloc_get(sk);
		if (len < 0)
			len = 0;
		rc = put_user(len, (int __user *)argp);
		break;
	case TIOCINQ:
		skb = skb_peek(&sk->sk_receive_queue);
		if (skb)
			len = skb->len;
		rc = put_user(len, (int __user *)argp);
		break;
	case SIOCGIFADDR:
		if (copy_from_user(&ifr, argp, sizeof(ifr))) {
			rc = -EFAULT;
			break;
		}

		sq = (struct sockaddr_qrtr *)&ifr.ifr_addr;
		*sq = ipc->us;
		if (copy_to_user(argp, &ifr, sizeof(ifr))) {
			rc = -EFAULT;
			break;
		}
		break;
	case SIOCGSTAMP:
		rc = sock_get_timestamp(sk, argp);
		break;
	case SIOCADDRT:
	case SIOCDELRT:
	case SIOCSIFADDR:
	case SIOCGIFDSTADDR:
	case SIOCSIFDSTADDR:
	case SIOCGIFBRDADDR:
	case SIOCSIFBRDADDR:
	case SIOCGIFNETMASK:
	case SIOCSIFNETMASK:
		rc = -EINVAL;
		break;
	default:
		rc = -ENOIOCTLCMD;
		break;
	}

	release_sock(sk);

	return rc;
}

static int qrtr_release(struct socket *sock)
{
	struct sock *sk = sock->sk;
	struct qrtr_sock *ipc;

	if (!sk)
		return 0;

	lock_sock(sk);

	ipc = qrtr_sk(sk);
	sk->sk_shutdown = SHUTDOWN_MASK;
	if (!sock_flag(sk, SOCK_DEAD))
		sk->sk_state_change(sk);

	sock_orphan(sk);
	sock->sk = NULL;

	if (!sock_flag(sk, SOCK_ZAPPED))
		qrtr_port_remove(ipc);

	skb_queue_purge(&sk->sk_receive_queue);

	release_sock(sk);
	sock_put(sk);

	return 0;
}

static const struct proto_ops qrtr_proto_ops = {
	.owner		= THIS_MODULE,
	.family		= AF_QIPCRTR,
	.bind		= qrtr_bind,
	.connect	= qrtr_connect,
	.socketpair	= sock_no_socketpair,
	.accept		= sock_no_accept,
	.listen		= sock_no_listen,
	.sendmsg	= qrtr_sendmsg,
	.recvmsg	= qrtr_recvmsg,
	.getname	= qrtr_getname,
	.ioctl		= qrtr_ioctl,
	.poll		= datagram_poll,
	.shutdown	= sock_no_shutdown,
	.setsockopt	= sock_no_setsockopt,
	.getsockopt	= sock_no_getsockopt,
	.release	= qrtr_release,
	.mmap		= sock_no_mmap,
	.sendpage	= sock_no_sendpage,
};

static struct proto qrtr_proto = {
	.name		= "QIPCRTR",
	.owner		= THIS_MODULE,
	.obj_size	= sizeof(struct qrtr_sock),
};

static int qrtr_create(struct net *net, struct socket *sock,
		       int protocol, int kern)
{
	struct qrtr_sock *ipc;
	struct sock *sk;

	if (sock->type != SOCK_DGRAM)
		return -EPROTOTYPE;

	sk = sk_alloc(net, AF_QIPCRTR, GFP_KERNEL, &qrtr_proto, kern);
	if (!sk)
		return -ENOMEM;

	sock_set_flag(sk, SOCK_ZAPPED);

	sock_init_data(sock, sk);
	sock->ops = &qrtr_proto_ops;

	ipc = qrtr_sk(sk);
	ipc->us.sq_family = AF_QIPCRTR;
	ipc->us.sq_node = qrtr_local_nid;
	ipc->us.sq_port = 0;
	ipc->state = QRTR_STATE_INIT;

	return 0;
}

static const struct nla_policy qrtr_policy[IFA_MAX + 1] = {
	[IFA_LOCAL] = { .type = NLA_U32 },
};

static int qrtr_addr_doit(struct sk_buff *skb, struct nlmsghdr *nlh,
			  struct netlink_ext_ack *extack)
{
	struct nlattr *tb[IFA_MAX + 1];
	struct ifaddrmsg *ifm;
	int rc;

	if (!netlink_capable(skb, CAP_NET_ADMIN))
		return -EPERM;

	ASSERT_RTNL();

	rc = nlmsg_parse(nlh, sizeof(*ifm), tb, IFA_MAX, qrtr_policy, extack);
	if (rc < 0)
		return rc;

	ifm = nlmsg_data(nlh);
	if (!tb[IFA_LOCAL])
		return -EINVAL;

	qrtr_local_nid = nla_get_u32(tb[IFA_LOCAL]);
	return 0;
}

static const struct net_proto_family qrtr_family = {
	.owner	= THIS_MODULE,
	.family	= AF_QIPCRTR,
	.create	= qrtr_create,
};

static int __init qrtr_proto_init(void)
{
	int rc;

	rc = proto_register(&qrtr_proto, 1);
	if (rc)
		return rc;

	rc = sock_register(&qrtr_family);
	if (rc) {
		proto_unregister(&qrtr_proto);
		return rc;
	}

	rc = rtnl_register_module(THIS_MODULE, PF_QIPCRTR, RTM_NEWADDR, qrtr_addr_doit, NULL, 0);
	if (rc) {
		sock_unregister(qrtr_family.family);
		proto_unregister(&qrtr_proto);
	}

	qrtr_backup_init();

	return rc;
}
postcore_initcall(qrtr_proto_init);

static void __exit qrtr_proto_fini(void)
{
	rtnl_unregister(PF_QIPCRTR, RTM_NEWADDR);
	sock_unregister(qrtr_family.family);
	proto_unregister(&qrtr_proto);

	qrtr_backup_deinit();
}
module_exit(qrtr_proto_fini);

MODULE_DESCRIPTION("Qualcomm IPC-router driver");
MODULE_LICENSE("GPL v2");
MODULE_ALIAS_NETPROTO(PF_QIPCRTR);<|MERGE_RESOLUTION|>--- conflicted
+++ resolved
@@ -1597,15 +1597,12 @@
 			release_sock(sk);
 			return -ECONNRESET;
 		}
-<<<<<<< HEAD
+		enqueue_fn = qrtr_node_enqueue;
 
 		if (ipc->state > QRTR_STATE_INIT && ipc->state != node->nid)
 			ipc->state = QRTR_STATE_MULTI;
 		else if (ipc->state == QRTR_STATE_INIT)
 			ipc->state = node->nid;
-=======
-		enqueue_fn = qrtr_node_enqueue;
->>>>>>> 5e52a76e
 	}
 
 	plen = (len + 3) & ~3;
