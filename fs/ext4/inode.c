// SPDX-License-Identifier: GPL-2.0
/*
 *  linux/fs/ext4/inode.c
 *
 * Copyright (C) 1992, 1993, 1994, 1995
 * Remy Card (card@masi.ibp.fr)
 * Laboratoire MASI - Institut Blaise Pascal
 * Universite Pierre et Marie Curie (Paris VI)
 *
 *  from
 *
 *  linux/fs/minix/inode.c
 *
 *  Copyright (C) 1991, 1992  Linus Torvalds
 *
 *  64-bit file support on 64-bit platforms by Jakub Jelinek
 *	(jj@sunsite.ms.mff.cuni.cz)
 *
 *  Assorted race fixes, rewrite of ext4_get_block() by Al Viro, 2000
 */

#include <linux/fs.h>
#include <linux/time.h>
#include <linux/highuid.h>
#include <linux/pagemap.h>
#include <linux/dax.h>
#include <linux/quotaops.h>
#include <linux/string.h>
#include <linux/buffer_head.h>
#include <linux/writeback.h>
#include <linux/pagevec.h>
#include <linux/mpage.h>
#include <linux/namei.h>
#include <linux/uio.h>
#include <linux/bio.h>
#include <linux/workqueue.h>
#include <linux/kernel.h>
#include <linux/printk.h>
#include <linux/slab.h>
#include <linux/bitops.h>
#include <linux/iomap.h>
#include <linux/iversion.h>

#include "ext4_jbd2.h"
#include "xattr.h"
#include "acl.h"
#include "truncate.h"

#include <trace/events/ext4.h>
#include <trace/events/android_fs.h>

#define MPAGE_DA_EXTENT_TAIL 0x01

static __u32 ext4_inode_csum(struct inode *inode, struct ext4_inode *raw,
			      struct ext4_inode_info *ei)
{
	struct ext4_sb_info *sbi = EXT4_SB(inode->i_sb);
	__u32 csum;
	__u16 dummy_csum = 0;
	int offset = offsetof(struct ext4_inode, i_checksum_lo);
	unsigned int csum_size = sizeof(dummy_csum);

	csum = ext4_chksum(sbi, ei->i_csum_seed, (__u8 *)raw, offset);
	csum = ext4_chksum(sbi, csum, (__u8 *)&dummy_csum, csum_size);
	offset += csum_size;
	csum = ext4_chksum(sbi, csum, (__u8 *)raw + offset,
			   EXT4_GOOD_OLD_INODE_SIZE - offset);

	if (EXT4_INODE_SIZE(inode->i_sb) > EXT4_GOOD_OLD_INODE_SIZE) {
		offset = offsetof(struct ext4_inode, i_checksum_hi);
		csum = ext4_chksum(sbi, csum, (__u8 *)raw +
				   EXT4_GOOD_OLD_INODE_SIZE,
				   offset - EXT4_GOOD_OLD_INODE_SIZE);
		if (EXT4_FITS_IN_INODE(raw, ei, i_checksum_hi)) {
			csum = ext4_chksum(sbi, csum, (__u8 *)&dummy_csum,
					   csum_size);
			offset += csum_size;
		}
		csum = ext4_chksum(sbi, csum, (__u8 *)raw + offset,
				   EXT4_INODE_SIZE(inode->i_sb) - offset);
	}

	return csum;
}

static int ext4_inode_csum_verify(struct inode *inode, struct ext4_inode *raw,
				  struct ext4_inode_info *ei)
{
	__u32 provided, calculated;

	if (EXT4_SB(inode->i_sb)->s_es->s_creator_os !=
	    cpu_to_le32(EXT4_OS_LINUX) ||
	    !ext4_has_metadata_csum(inode->i_sb))
		return 1;

	provided = le16_to_cpu(raw->i_checksum_lo);
	calculated = ext4_inode_csum(inode, raw, ei);
	if (EXT4_INODE_SIZE(inode->i_sb) > EXT4_GOOD_OLD_INODE_SIZE &&
	    EXT4_FITS_IN_INODE(raw, ei, i_checksum_hi))
		provided |= ((__u32)le16_to_cpu(raw->i_checksum_hi)) << 16;
	else
		calculated &= 0xFFFF;

	return provided == calculated;
}

static void ext4_inode_csum_set(struct inode *inode, struct ext4_inode *raw,
				struct ext4_inode_info *ei)
{
	__u32 csum;

	if (EXT4_SB(inode->i_sb)->s_es->s_creator_os !=
	    cpu_to_le32(EXT4_OS_LINUX) ||
	    !ext4_has_metadata_csum(inode->i_sb))
		return;

	csum = ext4_inode_csum(inode, raw, ei);
	raw->i_checksum_lo = cpu_to_le16(csum & 0xFFFF);
	if (EXT4_INODE_SIZE(inode->i_sb) > EXT4_GOOD_OLD_INODE_SIZE &&
	    EXT4_FITS_IN_INODE(raw, ei, i_checksum_hi))
		raw->i_checksum_hi = cpu_to_le16(csum >> 16);
}

static inline int ext4_begin_ordered_truncate(struct inode *inode,
					      loff_t new_size)
{
	trace_ext4_begin_ordered_truncate(inode, new_size);
	/*
	 * If jinode is zero, then we never opened the file for
	 * writing, so there's no need to call
	 * jbd2_journal_begin_ordered_truncate() since there's no
	 * outstanding writes we need to flush.
	 */
	if (!EXT4_I(inode)->jinode)
		return 0;
	return jbd2_journal_begin_ordered_truncate(EXT4_JOURNAL(inode),
						   EXT4_I(inode)->jinode,
						   new_size);
}

static void ext4_invalidatepage(struct page *page, unsigned int offset,
				unsigned int length);
static int __ext4_journalled_writepage(struct page *page, unsigned int len);
static int ext4_bh_delay_or_unwritten(handle_t *handle, struct buffer_head *bh);
static int ext4_meta_trans_blocks(struct inode *inode, int lblocks,
				  int pextents);

/*
 * Test whether an inode is a fast symlink.
 * A fast symlink has its symlink data stored in ext4_inode_info->i_data.
 */
int ext4_inode_is_fast_symlink(struct inode *inode)
{
	if (!(EXT4_I(inode)->i_flags & EXT4_EA_INODE_FL)) {
		int ea_blocks = EXT4_I(inode)->i_file_acl ?
				EXT4_CLUSTER_SIZE(inode->i_sb) >> 9 : 0;

		if (ext4_has_inline_data(inode))
			return 0;

		return (S_ISLNK(inode->i_mode) && inode->i_blocks - ea_blocks == 0);
	}
	return S_ISLNK(inode->i_mode) && inode->i_size &&
	       (inode->i_size < EXT4_N_BLOCKS * 4);
}

/*
 * Restart the transaction associated with *handle.  This does a commit,
 * so before we call here everything must be consistently dirtied against
 * this transaction.
 */
int ext4_truncate_restart_trans(handle_t *handle, struct inode *inode,
				 int nblocks)
{
	int ret;

	/*
	 * Drop i_data_sem to avoid deadlock with ext4_map_blocks.  At this
	 * moment, get_block can be called only for blocks inside i_size since
	 * page cache has been already dropped and writes are blocked by
	 * i_mutex. So we can safely drop the i_data_sem here.
	 */
	BUG_ON(EXT4_JOURNAL(inode) == NULL);
	jbd_debug(2, "restarting handle %p\n", handle);
	up_write(&EXT4_I(inode)->i_data_sem);
	ret = ext4_journal_restart(handle, nblocks);
	down_write(&EXT4_I(inode)->i_data_sem);
	ext4_discard_preallocations(inode);

	return ret;
}

/*
 * Called at the last iput() if i_nlink is zero.
 */
void ext4_evict_inode(struct inode *inode)
{
	handle_t *handle;
	int err;
	/*
	 * Credits for final inode cleanup and freeing:
	 * sb + inode (ext4_orphan_del()), block bitmap, group descriptor
	 * (xattr block freeing), bitmap, group descriptor (inode freeing)
	 */
	int extra_credits = 6;
	struct ext4_xattr_inode_array *ea_inode_array = NULL;

	trace_ext4_evict_inode(inode);

	if (inode->i_nlink) {
		/*
		 * When journalling data dirty buffers are tracked only in the
		 * journal. So although mm thinks everything is clean and
		 * ready for reaping the inode might still have some pages to
		 * write in the running transaction or waiting to be
		 * checkpointed. Thus calling jbd2_journal_invalidatepage()
		 * (via truncate_inode_pages()) to discard these buffers can
		 * cause data loss. Also even if we did not discard these
		 * buffers, we would have no way to find them after the inode
		 * is reaped and thus user could see stale data if he tries to
		 * read them before the transaction is checkpointed. So be
		 * careful and force everything to disk here... We use
		 * ei->i_datasync_tid to store the newest transaction
		 * containing inode's data.
		 *
		 * Note that directories do not have this problem because they
		 * don't use page cache.
		 */
		if (inode->i_ino != EXT4_JOURNAL_INO &&
		    ext4_should_journal_data(inode) &&
		    (S_ISLNK(inode->i_mode) || S_ISREG(inode->i_mode)) &&
		    inode->i_data.nrpages) {
			journal_t *journal = EXT4_SB(inode->i_sb)->s_journal;
			tid_t commit_tid = EXT4_I(inode)->i_datasync_tid;

			jbd2_complete_transaction(journal, commit_tid);
			filemap_write_and_wait(&inode->i_data);
		}
		truncate_inode_pages_final(&inode->i_data);

		goto no_delete;
	}

	if (is_bad_inode(inode))
		goto no_delete;
	dquot_initialize(inode);

	if (ext4_should_order_data(inode))
		ext4_begin_ordered_truncate(inode, 0);
	truncate_inode_pages_final(&inode->i_data);

	/*
	 * Protect us against freezing - iput() caller didn't have to have any
	 * protection against it
	 */
	sb_start_intwrite(inode->i_sb);

	if (!IS_NOQUOTA(inode))
		extra_credits += EXT4_MAXQUOTAS_DEL_BLOCKS(inode->i_sb);

	/*
	 * Block bitmap, group descriptor, and inode are accounted in both
	 * ext4_blocks_for_truncate() and extra_credits. So subtract 3.
	 */
	handle = ext4_journal_start(inode, EXT4_HT_TRUNCATE,
			 ext4_blocks_for_truncate(inode) + extra_credits - 3);
	if (IS_ERR(handle)) {
		ext4_std_error(inode->i_sb, PTR_ERR(handle));
		/*
		 * If we're going to skip the normal cleanup, we still need to
		 * make sure that the in-core orphan linked list is properly
		 * cleaned up.
		 */
		ext4_orphan_del(NULL, inode);
		sb_end_intwrite(inode->i_sb);
		goto no_delete;
	}

	if (IS_SYNC(inode))
		ext4_handle_sync(handle);

	/*
	 * Set inode->i_size to 0 before calling ext4_truncate(). We need
	 * special handling of symlinks here because i_size is used to
	 * determine whether ext4_inode_info->i_data contains symlink data or
	 * block mappings. Setting i_size to 0 will remove its fast symlink
	 * status. Erase i_data so that it becomes a valid empty block map.
	 */
	if (ext4_inode_is_fast_symlink(inode))
		memset(EXT4_I(inode)->i_data, 0, sizeof(EXT4_I(inode)->i_data));
	inode->i_size = 0;
	err = ext4_mark_inode_dirty(handle, inode);
	if (err) {
		ext4_warning(inode->i_sb,
			     "couldn't mark inode dirty (err %d)", err);
		goto stop_handle;
	}
	if (inode->i_blocks) {
		err = ext4_truncate(inode);
		if (err) {
			ext4_error(inode->i_sb,
				   "couldn't truncate inode %lu (err %d)",
				   inode->i_ino, err);
			goto stop_handle;
		}
	}

	/* Remove xattr references. */
	err = ext4_xattr_delete_inode(handle, inode, &ea_inode_array,
				      extra_credits);
	if (err) {
		ext4_warning(inode->i_sb, "xattr delete (err %d)", err);
stop_handle:
		ext4_journal_stop(handle);
		ext4_orphan_del(NULL, inode);
		sb_end_intwrite(inode->i_sb);
		ext4_xattr_inode_array_free(ea_inode_array);
		goto no_delete;
	}

	/*
	 * Kill off the orphan record which ext4_truncate created.
	 * AKPM: I think this can be inside the above `if'.
	 * Note that ext4_orphan_del() has to be able to cope with the
	 * deletion of a non-existent orphan - this is because we don't
	 * know if ext4_truncate() actually created an orphan record.
	 * (Well, we could do this if we need to, but heck - it works)
	 */
	ext4_orphan_del(handle, inode);
	EXT4_I(inode)->i_dtime	= (__u32)ktime_get_real_seconds();

	/*
	 * One subtle ordering requirement: if anything has gone wrong
	 * (transaction abort, IO errors, whatever), then we can still
	 * do these next steps (the fs will already have been marked as
	 * having errors), but we can't free the inode if the mark_dirty
	 * fails.
	 */
	if (ext4_mark_inode_dirty(handle, inode))
		/* If that failed, just do the required in-core inode clear. */
		ext4_clear_inode(inode);
	else
		ext4_free_inode(handle, inode);
	ext4_journal_stop(handle);
	sb_end_intwrite(inode->i_sb);
	ext4_xattr_inode_array_free(ea_inode_array);
	return;
no_delete:
	ext4_clear_inode(inode);	/* We must guarantee clearing of inode... */
}

#ifdef CONFIG_QUOTA
qsize_t *ext4_get_reserved_space(struct inode *inode)
{
	return &EXT4_I(inode)->i_reserved_quota;
}
#endif

/*
 * Called with i_data_sem down, which is important since we can call
 * ext4_discard_preallocations() from here.
 */
void ext4_da_update_reserve_space(struct inode *inode,
					int used, int quota_claim)
{
	struct ext4_sb_info *sbi = EXT4_SB(inode->i_sb);
	struct ext4_inode_info *ei = EXT4_I(inode);

	spin_lock(&ei->i_block_reservation_lock);
	trace_ext4_da_update_reserve_space(inode, used, quota_claim);
	if (unlikely(used > ei->i_reserved_data_blocks)) {
		ext4_warning(inode->i_sb, "%s: ino %lu, used %d "
			 "with only %d reserved data blocks",
			 __func__, inode->i_ino, used,
			 ei->i_reserved_data_blocks);
		WARN_ON(1);
		used = ei->i_reserved_data_blocks;
	}

	/* Update per-inode reservations */
	ei->i_reserved_data_blocks -= used;
	percpu_counter_sub(&sbi->s_dirtyclusters_counter, used);

	spin_unlock(&EXT4_I(inode)->i_block_reservation_lock);

	/* Update quota subsystem for data blocks */
	if (quota_claim)
		dquot_claim_block(inode, EXT4_C2B(sbi, used));
	else {
		/*
		 * We did fallocate with an offset that is already delayed
		 * allocated. So on delayed allocated writeback we should
		 * not re-claim the quota for fallocated blocks.
		 */
		dquot_release_reservation_block(inode, EXT4_C2B(sbi, used));
	}

	/*
	 * If we have done all the pending block allocations and if
	 * there aren't any writers on the inode, we can discard the
	 * inode's preallocations.
	 */
	if ((ei->i_reserved_data_blocks == 0) &&
	    (atomic_read(&inode->i_writecount) == 0))
		ext4_discard_preallocations(inode);
}

static int __check_block_validity(struct inode *inode, const char *func,
				unsigned int line,
				struct ext4_map_blocks *map)
{
	if (ext4_has_feature_journal(inode->i_sb) &&
	    (inode->i_ino ==
	     le32_to_cpu(EXT4_SB(inode->i_sb)->s_es->s_journal_inum)))
		return 0;
	if (!ext4_data_block_valid(EXT4_SB(inode->i_sb), map->m_pblk,
				   map->m_len)) {
		ext4_error_inode(inode, func, line, map->m_pblk,
				 "lblock %lu mapped to illegal pblock %llu "
				 "(length %d)", (unsigned long) map->m_lblk,
				 map->m_pblk, map->m_len);
		return -EFSCORRUPTED;
	}
	return 0;
}

int ext4_issue_zeroout(struct inode *inode, ext4_lblk_t lblk, ext4_fsblk_t pblk,
		       ext4_lblk_t len)
{
	int ret;

	if (IS_ENCRYPTED(inode))
		return fscrypt_zeroout_range(inode, lblk, pblk, len);

	ret = sb_issue_zeroout(inode->i_sb, pblk, len, GFP_NOFS);
	if (ret > 0)
		ret = 0;

	return ret;
}

#define check_block_validity(inode, map)	\
	__check_block_validity((inode), __func__, __LINE__, (map))

#ifdef ES_AGGRESSIVE_TEST
static void ext4_map_blocks_es_recheck(handle_t *handle,
				       struct inode *inode,
				       struct ext4_map_blocks *es_map,
				       struct ext4_map_blocks *map,
				       int flags)
{
	int retval;

	map->m_flags = 0;
	/*
	 * There is a race window that the result is not the same.
	 * e.g. xfstests #223 when dioread_nolock enables.  The reason
	 * is that we lookup a block mapping in extent status tree with
	 * out taking i_data_sem.  So at the time the unwritten extent
	 * could be converted.
	 */
	down_read(&EXT4_I(inode)->i_data_sem);
	if (ext4_test_inode_flag(inode, EXT4_INODE_EXTENTS)) {
		retval = ext4_ext_map_blocks(handle, inode, map, flags &
					     EXT4_GET_BLOCKS_KEEP_SIZE);
	} else {
		retval = ext4_ind_map_blocks(handle, inode, map, flags &
					     EXT4_GET_BLOCKS_KEEP_SIZE);
	}
	up_read((&EXT4_I(inode)->i_data_sem));

	/*
	 * We don't check m_len because extent will be collpased in status
	 * tree.  So the m_len might not equal.
	 */
	if (es_map->m_lblk != map->m_lblk ||
	    es_map->m_flags != map->m_flags ||
	    es_map->m_pblk != map->m_pblk) {
		printk("ES cache assertion failed for inode: %lu "
		       "es_cached ex [%d/%d/%llu/%x] != "
		       "found ex [%d/%d/%llu/%x] retval %d flags %x\n",
		       inode->i_ino, es_map->m_lblk, es_map->m_len,
		       es_map->m_pblk, es_map->m_flags, map->m_lblk,
		       map->m_len, map->m_pblk, map->m_flags,
		       retval, flags);
	}
}
#endif /* ES_AGGRESSIVE_TEST */

/*
 * The ext4_map_blocks() function tries to look up the requested blocks,
 * and returns if the blocks are already mapped.
 *
 * Otherwise it takes the write lock of the i_data_sem and allocate blocks
 * and store the allocated blocks in the result buffer head and mark it
 * mapped.
 *
 * If file type is extents based, it will call ext4_ext_map_blocks(),
 * Otherwise, call with ext4_ind_map_blocks() to handle indirect mapping
 * based files
 *
 * On success, it returns the number of blocks being mapped or allocated.  if
 * create==0 and the blocks are pre-allocated and unwritten, the resulting @map
 * is marked as unwritten. If the create == 1, it will mark @map as mapped.
 *
 * It returns 0 if plain look up failed (blocks have not been allocated), in
 * that case, @map is returned as unmapped but we still do fill map->m_len to
 * indicate the length of a hole starting at map->m_lblk.
 *
 * It returns the error in case of allocation failure.
 */
int ext4_map_blocks(handle_t *handle, struct inode *inode,
		    struct ext4_map_blocks *map, int flags)
{
	struct extent_status es;
	int retval;
	int ret = 0;
#ifdef ES_AGGRESSIVE_TEST
	struct ext4_map_blocks orig_map;

	memcpy(&orig_map, map, sizeof(*map));
#endif

	map->m_flags = 0;
	ext_debug("ext4_map_blocks(): inode %lu, flag %d, max_blocks %u,"
		  "logical block %lu\n", inode->i_ino, flags, map->m_len,
		  (unsigned long) map->m_lblk);

	/*
	 * ext4_map_blocks returns an int, and m_len is an unsigned int
	 */
	if (unlikely(map->m_len > INT_MAX))
		map->m_len = INT_MAX;

	/* We can handle the block number less than EXT_MAX_BLOCKS */
	if (unlikely(map->m_lblk >= EXT_MAX_BLOCKS))
		return -EFSCORRUPTED;

	/* Lookup extent status tree firstly */
	if (ext4_es_lookup_extent(inode, map->m_lblk, &es)) {
		if (ext4_es_is_written(&es) || ext4_es_is_unwritten(&es)) {
			map->m_pblk = ext4_es_pblock(&es) +
					map->m_lblk - es.es_lblk;
			map->m_flags |= ext4_es_is_written(&es) ?
					EXT4_MAP_MAPPED : EXT4_MAP_UNWRITTEN;
			retval = es.es_len - (map->m_lblk - es.es_lblk);
			if (retval > map->m_len)
				retval = map->m_len;
			map->m_len = retval;
		} else if (ext4_es_is_delayed(&es) || ext4_es_is_hole(&es)) {
			map->m_pblk = 0;
			retval = es.es_len - (map->m_lblk - es.es_lblk);
			if (retval > map->m_len)
				retval = map->m_len;
			map->m_len = retval;
			retval = 0;
		} else {
			BUG_ON(1);
		}
#ifdef ES_AGGRESSIVE_TEST
		ext4_map_blocks_es_recheck(handle, inode, map,
					   &orig_map, flags);
#endif
		goto found;
	}

	/*
	 * Try to see if we can get the block without requesting a new
	 * file system block.
	 */
	down_read(&EXT4_I(inode)->i_data_sem);
	if (ext4_test_inode_flag(inode, EXT4_INODE_EXTENTS)) {
		retval = ext4_ext_map_blocks(handle, inode, map, flags &
					     EXT4_GET_BLOCKS_KEEP_SIZE);
	} else {
		retval = ext4_ind_map_blocks(handle, inode, map, flags &
					     EXT4_GET_BLOCKS_KEEP_SIZE);
	}
	if (retval > 0) {
		unsigned int status;

		if (unlikely(retval != map->m_len)) {
			ext4_warning(inode->i_sb,
				     "ES len assertion failed for inode "
				     "%lu: retval %d != map->m_len %d",
				     inode->i_ino, retval, map->m_len);
			WARN_ON(1);
		}

		status = map->m_flags & EXT4_MAP_UNWRITTEN ?
				EXTENT_STATUS_UNWRITTEN : EXTENT_STATUS_WRITTEN;
		if (!(flags & EXT4_GET_BLOCKS_DELALLOC_RESERVE) &&
		    !(status & EXTENT_STATUS_WRITTEN) &&
		    ext4_find_delalloc_range(inode, map->m_lblk,
					     map->m_lblk + map->m_len - 1))
			status |= EXTENT_STATUS_DELAYED;
		ret = ext4_es_insert_extent(inode, map->m_lblk,
					    map->m_len, map->m_pblk, status);
		if (ret < 0)
			retval = ret;
	}
	up_read((&EXT4_I(inode)->i_data_sem));

found:
	if (retval > 0 && map->m_flags & EXT4_MAP_MAPPED) {
		ret = check_block_validity(inode, map);
		if (ret != 0)
			return ret;
	}

	/* If it is only a block(s) look up */
	if ((flags & EXT4_GET_BLOCKS_CREATE) == 0)
		return retval;

	/*
	 * Returns if the blocks have already allocated
	 *
	 * Note that if blocks have been preallocated
	 * ext4_ext_get_block() returns the create = 0
	 * with buffer head unmapped.
	 */
	if (retval > 0 && map->m_flags & EXT4_MAP_MAPPED)
		/*
		 * If we need to convert extent to unwritten
		 * we continue and do the actual work in
		 * ext4_ext_map_blocks()
		 */
		if (!(flags & EXT4_GET_BLOCKS_CONVERT_UNWRITTEN))
			return retval;

	/*
	 * Here we clear m_flags because after allocating an new extent,
	 * it will be set again.
	 */
	map->m_flags &= ~EXT4_MAP_FLAGS;

	/*
	 * New blocks allocate and/or writing to unwritten extent
	 * will possibly result in updating i_data, so we take
	 * the write lock of i_data_sem, and call get_block()
	 * with create == 1 flag.
	 */
	down_write(&EXT4_I(inode)->i_data_sem);

	/*
	 * We need to check for EXT4 here because migrate
	 * could have changed the inode type in between
	 */
	if (ext4_test_inode_flag(inode, EXT4_INODE_EXTENTS)) {
		retval = ext4_ext_map_blocks(handle, inode, map, flags);
	} else {
		retval = ext4_ind_map_blocks(handle, inode, map, flags);

		if (retval > 0 && map->m_flags & EXT4_MAP_NEW) {
			/*
			 * We allocated new blocks which will result in
			 * i_data's format changing.  Force the migrate
			 * to fail by clearing migrate flags
			 */
			ext4_clear_inode_state(inode, EXT4_STATE_EXT_MIGRATE);
		}

		/*
		 * Update reserved blocks/metadata blocks after successful
		 * block allocation which had been deferred till now. We don't
		 * support fallocate for non extent files. So we can update
		 * reserve space here.
		 */
		if ((retval > 0) &&
			(flags & EXT4_GET_BLOCKS_DELALLOC_RESERVE))
			ext4_da_update_reserve_space(inode, retval, 1);
	}

	if (retval > 0) {
		unsigned int status;

		if (unlikely(retval != map->m_len)) {
			ext4_warning(inode->i_sb,
				     "ES len assertion failed for inode "
				     "%lu: retval %d != map->m_len %d",
				     inode->i_ino, retval, map->m_len);
			WARN_ON(1);
		}

		/*
		 * We have to zeroout blocks before inserting them into extent
		 * status tree. Otherwise someone could look them up there and
		 * use them before they are really zeroed. We also have to
		 * unmap metadata before zeroing as otherwise writeback can
		 * overwrite zeros with stale data from block device.
		 */
		if (flags & EXT4_GET_BLOCKS_ZERO &&
		    map->m_flags & EXT4_MAP_MAPPED &&
		    map->m_flags & EXT4_MAP_NEW) {
			clean_bdev_aliases(inode->i_sb->s_bdev, map->m_pblk,
					   map->m_len);
			ret = ext4_issue_zeroout(inode, map->m_lblk,
						 map->m_pblk, map->m_len);
			if (ret) {
				retval = ret;
				goto out_sem;
			}
		}

		/*
		 * If the extent has been zeroed out, we don't need to update
		 * extent status tree.
		 */
		if ((flags & EXT4_GET_BLOCKS_PRE_IO) &&
		    ext4_es_lookup_extent(inode, map->m_lblk, &es)) {
			if (ext4_es_is_written(&es))
				goto out_sem;
		}
		status = map->m_flags & EXT4_MAP_UNWRITTEN ?
				EXTENT_STATUS_UNWRITTEN : EXTENT_STATUS_WRITTEN;
		if (!(flags & EXT4_GET_BLOCKS_DELALLOC_RESERVE) &&
		    !(status & EXTENT_STATUS_WRITTEN) &&
		    ext4_find_delalloc_range(inode, map->m_lblk,
					     map->m_lblk + map->m_len - 1))
			status |= EXTENT_STATUS_DELAYED;
		ret = ext4_es_insert_extent(inode, map->m_lblk, map->m_len,
					    map->m_pblk, status);
		if (ret < 0) {
			retval = ret;
			goto out_sem;
		}
	}

out_sem:
	up_write((&EXT4_I(inode)->i_data_sem));
	if (retval > 0 && map->m_flags & EXT4_MAP_MAPPED) {
		ret = check_block_validity(inode, map);
		if (ret != 0)
			return ret;

		/*
		 * Inodes with freshly allocated blocks where contents will be
		 * visible after transaction commit must be on transaction's
		 * ordered data list.
		 */
		if (map->m_flags & EXT4_MAP_NEW &&
		    !(map->m_flags & EXT4_MAP_UNWRITTEN) &&
		    !(flags & EXT4_GET_BLOCKS_ZERO) &&
		    !ext4_is_quota_file(inode) &&
		    ext4_should_order_data(inode)) {
			loff_t start_byte =
				(loff_t)map->m_lblk << inode->i_blkbits;
			loff_t length = (loff_t)map->m_len << inode->i_blkbits;

			if (flags & EXT4_GET_BLOCKS_IO_SUBMIT)
				ret = ext4_jbd2_inode_add_wait(handle, inode,
						start_byte, length);
			else
				ret = ext4_jbd2_inode_add_write(handle, inode,
						start_byte, length);
			if (ret)
				return ret;
		}
	}
	return retval;
}

/*
 * Update EXT4_MAP_FLAGS in bh->b_state. For buffer heads attached to pages
 * we have to be careful as someone else may be manipulating b_state as well.
 */
static void ext4_update_bh_state(struct buffer_head *bh, unsigned long flags)
{
	unsigned long old_state;
	unsigned long new_state;

	flags &= EXT4_MAP_FLAGS;

	/* Dummy buffer_head? Set non-atomically. */
	if (!bh->b_page) {
		bh->b_state = (bh->b_state & ~EXT4_MAP_FLAGS) | flags;
		return;
	}
	/*
	 * Someone else may be modifying b_state. Be careful! This is ugly but
	 * once we get rid of using bh as a container for mapping information
	 * to pass to / from get_block functions, this can go away.
	 */
	do {
		old_state = READ_ONCE(bh->b_state);
		new_state = (old_state & ~EXT4_MAP_FLAGS) | flags;
	} while (unlikely(
		 cmpxchg(&bh->b_state, old_state, new_state) != old_state));
}

static int _ext4_get_block(struct inode *inode, sector_t iblock,
			   struct buffer_head *bh, int flags)
{
	struct ext4_map_blocks map;
	int ret = 0;

	if (ext4_has_inline_data(inode))
		return -ERANGE;

	map.m_lblk = iblock;
	map.m_len = bh->b_size >> inode->i_blkbits;

	ret = ext4_map_blocks(ext4_journal_current_handle(), inode, &map,
			      flags);
	if (ret > 0) {
		map_bh(bh, inode->i_sb, map.m_pblk);
		ext4_update_bh_state(bh, map.m_flags);
		bh->b_size = inode->i_sb->s_blocksize * map.m_len;
		ret = 0;
	} else if (ret == 0) {
		/* hole case, need to fill in bh->b_size */
		bh->b_size = inode->i_sb->s_blocksize * map.m_len;
	}
	return ret;
}

int ext4_get_block(struct inode *inode, sector_t iblock,
		   struct buffer_head *bh, int create)
{
	return _ext4_get_block(inode, iblock, bh,
			       create ? EXT4_GET_BLOCKS_CREATE : 0);
}

/*
 * Get block function used when preparing for buffered write if we require
 * creating an unwritten extent if blocks haven't been allocated.  The extent
 * will be converted to written after the IO is complete.
 */
int ext4_get_block_unwritten(struct inode *inode, sector_t iblock,
			     struct buffer_head *bh_result, int create)
{
	ext4_debug("ext4_get_block_unwritten: inode %lu, create flag %d\n",
		   inode->i_ino, create);
	return _ext4_get_block(inode, iblock, bh_result,
			       EXT4_GET_BLOCKS_IO_CREATE_EXT);
}

/* Maximum number of blocks we map for direct IO at once. */
#define DIO_MAX_BLOCKS 4096

/*
 * Get blocks function for the cases that need to start a transaction -
 * generally difference cases of direct IO and DAX IO. It also handles retries
 * in case of ENOSPC.
 */
static int ext4_get_block_trans(struct inode *inode, sector_t iblock,
				struct buffer_head *bh_result, int flags)
{
	int dio_credits;
	handle_t *handle;
	int retries = 0;
	int ret;

	/* Trim mapping request to maximum we can map at once for DIO */
	if (bh_result->b_size >> inode->i_blkbits > DIO_MAX_BLOCKS)
		bh_result->b_size = DIO_MAX_BLOCKS << inode->i_blkbits;
	dio_credits = ext4_chunk_trans_blocks(inode,
				      bh_result->b_size >> inode->i_blkbits);
retry:
	handle = ext4_journal_start(inode, EXT4_HT_MAP_BLOCKS, dio_credits);
	if (IS_ERR(handle))
		return PTR_ERR(handle);

	ret = _ext4_get_block(inode, iblock, bh_result, flags);
	ext4_journal_stop(handle);

	if (ret == -ENOSPC && ext4_should_retry_alloc(inode->i_sb, &retries))
		goto retry;
	return ret;
}

/* Get block function for DIO reads and writes to inodes without extents */
int ext4_dio_get_block(struct inode *inode, sector_t iblock,
		       struct buffer_head *bh, int create)
{
	/* We don't expect handle for direct IO */
	WARN_ON_ONCE(ext4_journal_current_handle());

	if (!create)
		return _ext4_get_block(inode, iblock, bh, 0);
	return ext4_get_block_trans(inode, iblock, bh, EXT4_GET_BLOCKS_CREATE);
}

/*
 * Get block function for AIO DIO writes when we create unwritten extent if
 * blocks are not allocated yet. The extent will be converted to written
 * after IO is complete.
 */
static int ext4_dio_get_block_unwritten_async(struct inode *inode,
		sector_t iblock, struct buffer_head *bh_result,	int create)
{
	int ret;

	/* We don't expect handle for direct IO */
	WARN_ON_ONCE(ext4_journal_current_handle());

	ret = ext4_get_block_trans(inode, iblock, bh_result,
				   EXT4_GET_BLOCKS_IO_CREATE_EXT);

	/*
	 * When doing DIO using unwritten extents, we need io_end to convert
	 * unwritten extents to written on IO completion. We allocate io_end
	 * once we spot unwritten extent and store it in b_private. Generic
	 * DIO code keeps b_private set and furthermore passes the value to
	 * our completion callback in 'private' argument.
	 */
	if (!ret && buffer_unwritten(bh_result)) {
		if (!bh_result->b_private) {
			ext4_io_end_t *io_end;

			io_end = ext4_init_io_end(inode, GFP_KERNEL);
			if (!io_end)
				return -ENOMEM;
			bh_result->b_private = io_end;
			ext4_set_io_unwritten_flag(inode, io_end);
		}
		set_buffer_defer_completion(bh_result);
	}

	return ret;
}

/*
 * Get block function for non-AIO DIO writes when we create unwritten extent if
 * blocks are not allocated yet. The extent will be converted to written
 * after IO is complete by ext4_direct_IO_write().
 */
static int ext4_dio_get_block_unwritten_sync(struct inode *inode,
		sector_t iblock, struct buffer_head *bh_result,	int create)
{
	int ret;

	/* We don't expect handle for direct IO */
	WARN_ON_ONCE(ext4_journal_current_handle());

	ret = ext4_get_block_trans(inode, iblock, bh_result,
				   EXT4_GET_BLOCKS_IO_CREATE_EXT);

	/*
	 * Mark inode as having pending DIO writes to unwritten extents.
	 * ext4_direct_IO_write() checks this flag and converts extents to
	 * written.
	 */
	if (!ret && buffer_unwritten(bh_result))
		ext4_set_inode_state(inode, EXT4_STATE_DIO_UNWRITTEN);

	return ret;
}

static int ext4_dio_get_block_overwrite(struct inode *inode, sector_t iblock,
		   struct buffer_head *bh_result, int create)
{
	int ret;

	ext4_debug("ext4_dio_get_block_overwrite: inode %lu, create flag %d\n",
		   inode->i_ino, create);
	/* We don't expect handle for direct IO */
	WARN_ON_ONCE(ext4_journal_current_handle());

	ret = _ext4_get_block(inode, iblock, bh_result, 0);
	/*
	 * Blocks should have been preallocated! ext4_file_write_iter() checks
	 * that.
	 */
	WARN_ON_ONCE(!buffer_mapped(bh_result) || buffer_unwritten(bh_result));

	return ret;
}


/*
 * `handle' can be NULL if create is zero
 */
struct buffer_head *ext4_getblk(handle_t *handle, struct inode *inode,
				ext4_lblk_t block, int map_flags)
{
	struct ext4_map_blocks map;
	struct buffer_head *bh;
	int create = map_flags & EXT4_GET_BLOCKS_CREATE;
	int err;

	J_ASSERT(handle != NULL || create == 0);

	map.m_lblk = block;
	map.m_len = 1;
	err = ext4_map_blocks(handle, inode, &map, map_flags);

	if (err == 0)
		return create ? ERR_PTR(-ENOSPC) : NULL;
	if (err < 0)
		return ERR_PTR(err);

	bh = sb_getblk(inode->i_sb, map.m_pblk);
	if (unlikely(!bh))
		return ERR_PTR(-ENOMEM);
	if (map.m_flags & EXT4_MAP_NEW) {
		J_ASSERT(create != 0);
		J_ASSERT(handle != NULL);

		/*
		 * Now that we do not always journal data, we should
		 * keep in mind whether this should always journal the
		 * new buffer as metadata.  For now, regular file
		 * writes use ext4_get_block instead, so it's not a
		 * problem.
		 */
		lock_buffer(bh);
		BUFFER_TRACE(bh, "call get_create_access");
		err = ext4_journal_get_create_access(handle, bh);
		if (unlikely(err)) {
			unlock_buffer(bh);
			goto errout;
		}
		if (!buffer_uptodate(bh)) {
			memset(bh->b_data, 0, inode->i_sb->s_blocksize);
			set_buffer_uptodate(bh);
		}
		unlock_buffer(bh);
		BUFFER_TRACE(bh, "call ext4_handle_dirty_metadata");
		err = ext4_handle_dirty_metadata(handle, inode, bh);
		if (unlikely(err))
			goto errout;
	} else
		BUFFER_TRACE(bh, "not a new buffer");
	return bh;
errout:
	brelse(bh);
	return ERR_PTR(err);
}

struct buffer_head *ext4_bread(handle_t *handle, struct inode *inode,
			       ext4_lblk_t block, int map_flags)
{
	struct buffer_head *bh;

	bh = ext4_getblk(handle, inode, block, map_flags);
	if (IS_ERR(bh))
		return bh;
	if (!bh || buffer_uptodate(bh))
		return bh;
	ll_rw_block(REQ_OP_READ, REQ_META | REQ_PRIO, 1, &bh);
	wait_on_buffer(bh);
	if (buffer_uptodate(bh))
		return bh;
	put_bh(bh);
	return ERR_PTR(-EIO);
}

/* Read a contiguous batch of blocks. */
int ext4_bread_batch(struct inode *inode, ext4_lblk_t block, int bh_count,
		     bool wait, struct buffer_head **bhs)
{
	int i, err;

	for (i = 0; i < bh_count; i++) {
		bhs[i] = ext4_getblk(NULL, inode, block + i, 0 /* map_flags */);
		if (IS_ERR(bhs[i])) {
			err = PTR_ERR(bhs[i]);
			bh_count = i;
			goto out_brelse;
		}
	}

	for (i = 0; i < bh_count; i++)
		/* Note that NULL bhs[i] is valid because of holes. */
		if (bhs[i] && !buffer_uptodate(bhs[i]))
			ll_rw_block(REQ_OP_READ, REQ_META | REQ_PRIO, 1,
				    &bhs[i]);

	if (!wait)
		return 0;

	for (i = 0; i < bh_count; i++)
		if (bhs[i])
			wait_on_buffer(bhs[i]);

	for (i = 0; i < bh_count; i++) {
		if (bhs[i] && !buffer_uptodate(bhs[i])) {
			err = -EIO;
			goto out_brelse;
		}
	}
	return 0;

out_brelse:
	for (i = 0; i < bh_count; i++) {
		brelse(bhs[i]);
		bhs[i] = NULL;
	}
	return err;
}

int ext4_walk_page_buffers(handle_t *handle,
			   struct buffer_head *head,
			   unsigned from,
			   unsigned to,
			   int *partial,
			   int (*fn)(handle_t *handle,
				     struct buffer_head *bh))
{
	struct buffer_head *bh;
	unsigned block_start, block_end;
	unsigned blocksize = head->b_size;
	int err, ret = 0;
	struct buffer_head *next;

	for (bh = head, block_start = 0;
	     ret == 0 && (bh != head || !block_start);
	     block_start = block_end, bh = next) {
		next = bh->b_this_page;
		block_end = block_start + blocksize;
		if (block_end <= from || block_start >= to) {
			if (partial && !buffer_uptodate(bh))
				*partial = 1;
			continue;
		}
		err = (*fn)(handle, bh);
		if (!ret)
			ret = err;
	}
	return ret;
}

/*
 * To preserve ordering, it is essential that the hole instantiation and
 * the data write be encapsulated in a single transaction.  We cannot
 * close off a transaction and start a new one between the ext4_get_block()
 * and the commit_write().  So doing the jbd2_journal_start at the start of
 * prepare_write() is the right place.
 *
 * Also, this function can nest inside ext4_writepage().  In that case, we
 * *know* that ext4_writepage() has generated enough buffer credits to do the
 * whole page.  So we won't block on the journal in that case, which is good,
 * because the caller may be PF_MEMALLOC.
 *
 * By accident, ext4 can be reentered when a transaction is open via
 * quota file writes.  If we were to commit the transaction while thus
 * reentered, there can be a deadlock - we would be holding a quota
 * lock, and the commit would never complete if another thread had a
 * transaction open and was blocking on the quota lock - a ranking
 * violation.
 *
 * So what we do is to rely on the fact that jbd2_journal_stop/journal_start
 * will _not_ run commit under these circumstances because handle->h_ref
 * is elevated.  We'll still have enough credits for the tiny quotafile
 * write.
 */
int do_journal_get_write_access(handle_t *handle,
				struct buffer_head *bh)
{
	int dirty = buffer_dirty(bh);
	int ret;

	if (!buffer_mapped(bh) || buffer_freed(bh))
		return 0;
	/*
	 * __block_write_begin() could have dirtied some buffers. Clean
	 * the dirty bit as jbd2_journal_get_write_access() could complain
	 * otherwise about fs integrity issues. Setting of the dirty bit
	 * by __block_write_begin() isn't a real problem here as we clear
	 * the bit before releasing a page lock and thus writeback cannot
	 * ever write the buffer.
	 */
	if (dirty)
		clear_buffer_dirty(bh);
	BUFFER_TRACE(bh, "get write access");
	ret = ext4_journal_get_write_access(handle, bh);
	if (!ret && dirty)
		ret = ext4_handle_dirty_metadata(handle, NULL, bh);
	return ret;
}

#ifdef CONFIG_FS_ENCRYPTION
static int ext4_block_write_begin(struct page *page, loff_t pos, unsigned len,
				  get_block_t *get_block)
{
	unsigned from = pos & (PAGE_SIZE - 1);
	unsigned to = from + len;
	struct inode *inode = page->mapping->host;
	unsigned block_start, block_end;
	sector_t block;
	int err = 0;
	unsigned blocksize = inode->i_sb->s_blocksize;
	unsigned bbits;
	struct buffer_head *bh, *head, *wait[2], **wait_bh = wait;
	bool decrypt = false;

	BUG_ON(!PageLocked(page));
	BUG_ON(from > PAGE_SIZE);
	BUG_ON(to > PAGE_SIZE);
	BUG_ON(from > to);

	if (!page_has_buffers(page))
		create_empty_buffers(page, blocksize, 0);
	head = page_buffers(page);
	bbits = ilog2(blocksize);
	block = (sector_t)page->index << (PAGE_SHIFT - bbits);

	for (bh = head, block_start = 0; bh != head || !block_start;
	    block++, block_start = block_end, bh = bh->b_this_page) {
		block_end = block_start + blocksize;
		if (block_end <= from || block_start >= to) {
			if (PageUptodate(page)) {
				if (!buffer_uptodate(bh))
					set_buffer_uptodate(bh);
			}
			continue;
		}
		if (buffer_new(bh))
			clear_buffer_new(bh);
		if (!buffer_mapped(bh)) {
			WARN_ON(bh->b_size != blocksize);
			err = get_block(inode, block, bh, 1);
			if (err)
				break;
			if (buffer_new(bh)) {
				clean_bdev_bh_alias(bh);
				if (PageUptodate(page)) {
					clear_buffer_new(bh);
					set_buffer_uptodate(bh);
					mark_buffer_dirty(bh);
					continue;
				}
				if (block_end > to || block_start < from)
					zero_user_segments(page, to, block_end,
							   block_start, from);
				continue;
			}
		}
		if (PageUptodate(page)) {
			if (!buffer_uptodate(bh))
				set_buffer_uptodate(bh);
			continue;
		}
		if (!buffer_uptodate(bh) && !buffer_delay(bh) &&
		    !buffer_unwritten(bh) &&
		    (block_start < from || block_end > to)) {
			ll_rw_block(REQ_OP_READ, 0, 1, &bh);
			*wait_bh++ = bh;
			decrypt = fscrypt_inode_uses_fs_layer_crypto(inode);
		}
	}
	/*
	 * If we issued read requests, let them complete.
	 */
	while (wait_bh > wait) {
		wait_on_buffer(*--wait_bh);
		if (!buffer_uptodate(*wait_bh))
			err = -EIO;
	}
	if (unlikely(err))
		page_zero_new_buffers(page, from, to);
	else if (decrypt)
		err = fscrypt_decrypt_pagecache_blocks(page, PAGE_SIZE, 0);
	return err;
}
#endif

static int ext4_write_begin(struct file *file, struct address_space *mapping,
			    loff_t pos, unsigned len, unsigned flags,
			    struct page **pagep, void **fsdata)
{
	struct inode *inode = mapping->host;
	int ret, needed_blocks;
	handle_t *handle;
	int retries = 0;
	struct page *page;
	pgoff_t index;
	unsigned from, to;

	if (unlikely(ext4_forced_shutdown(EXT4_SB(inode->i_sb))))
		return -EIO;

	if (trace_android_fs_datawrite_start_enabled()) {
		char *path, pathbuf[MAX_TRACE_PATHBUF_LEN];

		path = android_fstrace_get_pathname(pathbuf,
						    MAX_TRACE_PATHBUF_LEN,
						    inode);
		trace_android_fs_datawrite_start(inode, pos, len,
						 current->pid, path,
						 current->comm);
	}
	trace_ext4_write_begin(inode, pos, len, flags);
	/*
	 * Reserve one block more for addition to orphan list in case
	 * we allocate blocks but write fails for some reason
	 */
	needed_blocks = ext4_writepage_trans_blocks(inode) + 1;
	index = pos >> PAGE_SHIFT;
	from = pos & (PAGE_SIZE - 1);
	to = from + len;

	if (ext4_test_inode_state(inode, EXT4_STATE_MAY_INLINE_DATA)) {
		ret = ext4_try_to_write_inline_data(mapping, inode, pos, len,
						    flags, pagep);
		if (ret < 0)
			return ret;
		if (ret == 1)
			return 0;
	}

	/*
	 * grab_cache_page_write_begin() can take a long time if the
	 * system is thrashing due to memory pressure, or if the page
	 * is being written back.  So grab it first before we start
	 * the transaction handle.  This also allows us to allocate
	 * the page (if needed) without using GFP_NOFS.
	 */
retry_grab:
	page = grab_cache_page_write_begin(mapping, index, flags);
	if (!page)
		return -ENOMEM;
	unlock_page(page);

retry_journal:
	handle = ext4_journal_start(inode, EXT4_HT_WRITE_PAGE, needed_blocks);
	if (IS_ERR(handle)) {
		put_page(page);
		return PTR_ERR(handle);
	}

	lock_page(page);
	if (page->mapping != mapping) {
		/* The page got truncated from under us */
		unlock_page(page);
		put_page(page);
		ext4_journal_stop(handle);
		goto retry_grab;
	}
	/* In case writeback began while the page was unlocked */
	wait_for_stable_page(page);

#ifdef CONFIG_FS_ENCRYPTION
	if (ext4_should_dioread_nolock(inode))
		ret = ext4_block_write_begin(page, pos, len,
					     ext4_get_block_unwritten);
	else
		ret = ext4_block_write_begin(page, pos, len,
					     ext4_get_block);
#else
	if (ext4_should_dioread_nolock(inode))
		ret = __block_write_begin(page, pos, len,
					  ext4_get_block_unwritten);
	else
		ret = __block_write_begin(page, pos, len, ext4_get_block);
#endif
	if (!ret && ext4_should_journal_data(inode)) {
		ret = ext4_walk_page_buffers(handle, page_buffers(page),
					     from, to, NULL,
					     do_journal_get_write_access);
	}

	if (ret) {
		bool extended = (pos + len > inode->i_size) &&
				!ext4_verity_in_progress(inode);

		unlock_page(page);
		/*
		 * __block_write_begin may have instantiated a few blocks
		 * outside i_size.  Trim these off again. Don't need
		 * i_size_read because we hold i_mutex.
		 *
		 * Add inode to orphan list in case we crash before
		 * truncate finishes
		 */
		if (extended && ext4_can_truncate(inode))
			ext4_orphan_add(handle, inode);

		ext4_journal_stop(handle);
		if (extended) {
			ext4_truncate_failed_write(inode);
			/*
			 * If truncate failed early the inode might
			 * still be on the orphan list; we need to
			 * make sure the inode is removed from the
			 * orphan list in that case.
			 */
			if (inode->i_nlink)
				ext4_orphan_del(NULL, inode);
		}

		if (ret == -ENOSPC &&
		    ext4_should_retry_alloc(inode->i_sb, &retries))
			goto retry_journal;
		put_page(page);
		return ret;
	}
	*pagep = page;
	return ret;
}

/* For write_end() in data=journal mode */
static int write_end_fn(handle_t *handle, struct buffer_head *bh)
{
	int ret;
	if (!buffer_mapped(bh) || buffer_freed(bh))
		return 0;
	set_buffer_uptodate(bh);
	ret = ext4_handle_dirty_metadata(handle, NULL, bh);
	clear_buffer_meta(bh);
	clear_buffer_prio(bh);
	return ret;
}

/*
 * We need to pick up the new inode size which generic_commit_write gave us
 * `file' can be NULL - eg, when called from page_symlink().
 *
 * ext4 never places buffers on inode->i_mapping->private_list.  metadata
 * buffers are managed internally.
 */
static int ext4_write_end(struct file *file,
			  struct address_space *mapping,
			  loff_t pos, unsigned len, unsigned copied,
			  struct page *page, void *fsdata)
{
	handle_t *handle = ext4_journal_current_handle();
	struct inode *inode = mapping->host;
	loff_t old_size = inode->i_size;
	int ret = 0, ret2;
	int i_size_changed = 0;
	int inline_data = ext4_has_inline_data(inode);
	bool verity = ext4_verity_in_progress(inode);

	trace_android_fs_datawrite_end(inode, pos, len);
	trace_ext4_write_end(inode, pos, len, copied);
	if (inline_data) {
		ret = ext4_write_inline_data_end(inode, pos, len,
						 copied, page);
		if (ret < 0) {
			unlock_page(page);
			put_page(page);
			goto errout;
		}
		copied = ret;
	} else
		copied = block_write_end(file, mapping, pos,
					 len, copied, page, fsdata);
	/*
	 * it's important to update i_size while still holding page lock:
	 * page writeout could otherwise come in and zero beyond i_size.
	 *
	 * If FS_IOC_ENABLE_VERITY is running on this inode, then Merkle tree
	 * blocks are being written past EOF, so skip the i_size update.
	 */
	if (!verity)
		i_size_changed = ext4_update_inode_size(inode, pos + copied);
	unlock_page(page);
	put_page(page);

	if (old_size < pos && !verity)
		pagecache_isize_extended(inode, old_size, pos);
	/*
	 * Don't mark the inode dirty under page lock. First, it unnecessarily
	 * makes the holding time of page lock longer. Second, it forces lock
	 * ordering of page lock and transaction start for journaling
	 * filesystems.
	 */
	if (i_size_changed || inline_data)
		ext4_mark_inode_dirty(handle, inode);

	if (pos + len > inode->i_size && !verity && ext4_can_truncate(inode))
		/* if we have allocated more blocks and copied
		 * less. We will have blocks allocated outside
		 * inode->i_size. So truncate them
		 */
		ext4_orphan_add(handle, inode);
errout:
	ret2 = ext4_journal_stop(handle);
	if (!ret)
		ret = ret2;

	if (pos + len > inode->i_size && !verity) {
		ext4_truncate_failed_write(inode);
		/*
		 * If truncate failed early the inode might still be
		 * on the orphan list; we need to make sure the inode
		 * is removed from the orphan list in that case.
		 */
		if (inode->i_nlink)
			ext4_orphan_del(NULL, inode);
	}

	return ret ? ret : copied;
}

/*
 * This is a private version of page_zero_new_buffers() which doesn't
 * set the buffer to be dirty, since in data=journalled mode we need
 * to call ext4_handle_dirty_metadata() instead.
 */
static void ext4_journalled_zero_new_buffers(handle_t *handle,
					    struct page *page,
					    unsigned from, unsigned to)
{
	unsigned int block_start = 0, block_end;
	struct buffer_head *head, *bh;

	bh = head = page_buffers(page);
	do {
		block_end = block_start + bh->b_size;
		if (buffer_new(bh)) {
			if (block_end > from && block_start < to) {
				if (!PageUptodate(page)) {
					unsigned start, size;

					start = max(from, block_start);
					size = min(to, block_end) - start;

					zero_user(page, start, size);
					write_end_fn(handle, bh);
				}
				clear_buffer_new(bh);
			}
		}
		block_start = block_end;
		bh = bh->b_this_page;
	} while (bh != head);
}

static int ext4_journalled_write_end(struct file *file,
				     struct address_space *mapping,
				     loff_t pos, unsigned len, unsigned copied,
				     struct page *page, void *fsdata)
{
	handle_t *handle = ext4_journal_current_handle();
	struct inode *inode = mapping->host;
	loff_t old_size = inode->i_size;
	int ret = 0, ret2;
	int partial = 0;
	unsigned from, to;
	int size_changed = 0;
	int inline_data = ext4_has_inline_data(inode);
	bool verity = ext4_verity_in_progress(inode);

	trace_android_fs_datawrite_end(inode, pos, len);
	trace_ext4_journalled_write_end(inode, pos, len, copied);
	from = pos & (PAGE_SIZE - 1);
	to = from + len;

	BUG_ON(!ext4_handle_valid(handle));

	if (inline_data) {
		ret = ext4_write_inline_data_end(inode, pos, len,
						 copied, page);
		if (ret < 0) {
			unlock_page(page);
			put_page(page);
			goto errout;
		}
		copied = ret;
	} else if (unlikely(copied < len) && !PageUptodate(page)) {
		copied = 0;
		ext4_journalled_zero_new_buffers(handle, page, from, to);
	} else {
		if (unlikely(copied < len))
			ext4_journalled_zero_new_buffers(handle, page,
							 from + copied, to);
		ret = ext4_walk_page_buffers(handle, page_buffers(page), from,
					     from + copied, &partial,
					     write_end_fn);
		if (!partial)
			SetPageUptodate(page);
	}
	if (!verity)
		size_changed = ext4_update_inode_size(inode, pos + copied);
	ext4_set_inode_state(inode, EXT4_STATE_JDATA);
	EXT4_I(inode)->i_datasync_tid = handle->h_transaction->t_tid;
	unlock_page(page);
	put_page(page);

	if (old_size < pos && !verity)
		pagecache_isize_extended(inode, old_size, pos);

	if (size_changed || inline_data) {
		ret2 = ext4_mark_inode_dirty(handle, inode);
		if (!ret)
			ret = ret2;
	}

	if (pos + len > inode->i_size && !verity && ext4_can_truncate(inode))
		/* if we have allocated more blocks and copied
		 * less. We will have blocks allocated outside
		 * inode->i_size. So truncate them
		 */
		ext4_orphan_add(handle, inode);

errout:
	ret2 = ext4_journal_stop(handle);
	if (!ret)
		ret = ret2;
	if (pos + len > inode->i_size && !verity) {
		ext4_truncate_failed_write(inode);
		/*
		 * If truncate failed early the inode might still be
		 * on the orphan list; we need to make sure the inode
		 * is removed from the orphan list in that case.
		 */
		if (inode->i_nlink)
			ext4_orphan_del(NULL, inode);
	}

	return ret ? ret : copied;
}

/*
 * Reserve space for a single cluster
 */
static int ext4_da_reserve_space(struct inode *inode)
{
	struct ext4_sb_info *sbi = EXT4_SB(inode->i_sb);
	struct ext4_inode_info *ei = EXT4_I(inode);
	int ret;

	/*
	 * We will charge metadata quota at writeout time; this saves
	 * us from metadata over-estimation, though we may go over by
	 * a small amount in the end.  Here we just reserve for data.
	 */
	ret = dquot_reserve_block(inode, EXT4_C2B(sbi, 1));
	if (ret)
		return ret;

	spin_lock(&ei->i_block_reservation_lock);
	if (ext4_claim_free_clusters(sbi, 1, 0)) {
		spin_unlock(&ei->i_block_reservation_lock);
		dquot_release_reservation_block(inode, EXT4_C2B(sbi, 1));
		return -ENOSPC;
	}
	ei->i_reserved_data_blocks++;
	trace_ext4_da_reserve_space(inode);
	spin_unlock(&ei->i_block_reservation_lock);

	return 0;       /* success */
}

static void ext4_da_release_space(struct inode *inode, int to_free)
{
	struct ext4_sb_info *sbi = EXT4_SB(inode->i_sb);
	struct ext4_inode_info *ei = EXT4_I(inode);

	if (!to_free)
		return;		/* Nothing to release, exit */

	spin_lock(&EXT4_I(inode)->i_block_reservation_lock);

	trace_ext4_da_release_space(inode, to_free);
	if (unlikely(to_free > ei->i_reserved_data_blocks)) {
		/*
		 * if there aren't enough reserved blocks, then the
		 * counter is messed up somewhere.  Since this
		 * function is called from invalidate page, it's
		 * harmless to return without any action.
		 */
		ext4_warning(inode->i_sb, "ext4_da_release_space: "
			 "ino %lu, to_free %d with only %d reserved "
			 "data blocks", inode->i_ino, to_free,
			 ei->i_reserved_data_blocks);
		WARN_ON(1);
		to_free = ei->i_reserved_data_blocks;
	}
	ei->i_reserved_data_blocks -= to_free;

	/* update fs dirty data blocks counter */
	percpu_counter_sub(&sbi->s_dirtyclusters_counter, to_free);

	spin_unlock(&EXT4_I(inode)->i_block_reservation_lock);

	dquot_release_reservation_block(inode, EXT4_C2B(sbi, to_free));
}

static void ext4_da_page_release_reservation(struct page *page,
					     unsigned int offset,
					     unsigned int length)
{
	int to_release = 0, contiguous_blks = 0;
	struct buffer_head *head, *bh;
	unsigned int curr_off = 0;
	struct inode *inode = page->mapping->host;
	struct ext4_sb_info *sbi = EXT4_SB(inode->i_sb);
	unsigned int stop = offset + length;
	int num_clusters;
	ext4_fsblk_t lblk;

	BUG_ON(stop > PAGE_SIZE || stop < length);

	head = page_buffers(page);
	bh = head;
	do {
		unsigned int next_off = curr_off + bh->b_size;

		if (next_off > stop)
			break;

		if ((offset <= curr_off) && (buffer_delay(bh))) {
			to_release++;
			contiguous_blks++;
			clear_buffer_delay(bh);
		} else if (contiguous_blks) {
			lblk = page->index <<
			       (PAGE_SHIFT - inode->i_blkbits);
			lblk += (curr_off >> inode->i_blkbits) -
				contiguous_blks;
			ext4_es_remove_extent(inode, lblk, contiguous_blks);
			contiguous_blks = 0;
		}
		curr_off = next_off;
	} while ((bh = bh->b_this_page) != head);

	if (contiguous_blks) {
		lblk = page->index << (PAGE_SHIFT - inode->i_blkbits);
		lblk += (curr_off >> inode->i_blkbits) - contiguous_blks;
		ext4_es_remove_extent(inode, lblk, contiguous_blks);
	}

	/* If we have released all the blocks belonging to a cluster, then we
	 * need to release the reserved space for that cluster. */
	num_clusters = EXT4_NUM_B2C(sbi, to_release);
	while (num_clusters > 0) {
		lblk = (page->index << (PAGE_SHIFT - inode->i_blkbits)) +
			((num_clusters - 1) << sbi->s_cluster_bits);
		if (sbi->s_cluster_ratio == 1 ||
		    !ext4_find_delalloc_cluster(inode, lblk))
			ext4_da_release_space(inode, 1);

		num_clusters--;
	}
}

/*
 * Delayed allocation stuff
 */

struct mpage_da_data {
	struct inode *inode;
	struct writeback_control *wbc;

	pgoff_t first_page;	/* The first page to write */
	pgoff_t next_page;	/* Current page to examine */
	pgoff_t last_page;	/* Last page to examine */
	/*
	 * Extent to map - this can be after first_page because that can be
	 * fully mapped. We somewhat abuse m_flags to store whether the extent
	 * is delalloc or unwritten.
	 */
	struct ext4_map_blocks map;
	struct ext4_io_submit io_submit;	/* IO submission data */
	unsigned int do_map:1;
};

static void mpage_release_unused_pages(struct mpage_da_data *mpd,
				       bool invalidate)
{
	int nr_pages, i;
	pgoff_t index, end;
	struct pagevec pvec;
	struct inode *inode = mpd->inode;
	struct address_space *mapping = inode->i_mapping;

	/* This is necessary when next_page == 0. */
	if (mpd->first_page >= mpd->next_page)
		return;

	index = mpd->first_page;
	end   = mpd->next_page - 1;
	if (invalidate) {
		ext4_lblk_t start, last;
		start = index << (PAGE_SHIFT - inode->i_blkbits);
		last = end << (PAGE_SHIFT - inode->i_blkbits);
		ext4_es_remove_extent(inode, start, last - start + 1);
	}

	pagevec_init(&pvec);
	while (index <= end) {
		nr_pages = pagevec_lookup_range(&pvec, mapping, &index, end);
		if (nr_pages == 0)
			break;
		for (i = 0; i < nr_pages; i++) {
			struct page *page = pvec.pages[i];

			BUG_ON(!PageLocked(page));
			BUG_ON(PageWriteback(page));
			if (invalidate) {
				if (page_mapped(page))
					clear_page_dirty_for_io(page);
				block_invalidatepage(page, 0, PAGE_SIZE);
				ClearPageUptodate(page);
			}
			unlock_page(page);
		}
		pagevec_release(&pvec);
	}
}

static void ext4_print_free_blocks(struct inode *inode)
{
	struct ext4_sb_info *sbi = EXT4_SB(inode->i_sb);
	struct super_block *sb = inode->i_sb;
	struct ext4_inode_info *ei = EXT4_I(inode);

	ext4_msg(sb, KERN_CRIT, "Total free blocks count %lld",
	       EXT4_C2B(EXT4_SB(inode->i_sb),
			ext4_count_free_clusters(sb)));
	ext4_msg(sb, KERN_CRIT, "Free/Dirty block details");
	ext4_msg(sb, KERN_CRIT, "free_blocks=%lld",
	       (long long) EXT4_C2B(EXT4_SB(sb),
		percpu_counter_sum(&sbi->s_freeclusters_counter)));
	ext4_msg(sb, KERN_CRIT, "dirty_blocks=%lld",
	       (long long) EXT4_C2B(EXT4_SB(sb),
		percpu_counter_sum(&sbi->s_dirtyclusters_counter)));
	ext4_msg(sb, KERN_CRIT, "Block reservation details");
	ext4_msg(sb, KERN_CRIT, "i_reserved_data_blocks=%u",
		 ei->i_reserved_data_blocks);
	return;
}

static int ext4_bh_delay_or_unwritten(handle_t *handle, struct buffer_head *bh)
{
	return (buffer_delay(bh) || buffer_unwritten(bh)) && buffer_dirty(bh);
}

/*
 * This function is grabs code from the very beginning of
 * ext4_map_blocks, but assumes that the caller is from delayed write
 * time. This function looks up the requested blocks and sets the
 * buffer delay bit under the protection of i_data_sem.
 */
static int ext4_da_map_blocks(struct inode *inode, sector_t iblock,
			      struct ext4_map_blocks *map,
			      struct buffer_head *bh)
{
	struct extent_status es;
	int retval;
	sector_t invalid_block = ~((sector_t) 0xffff);
#ifdef ES_AGGRESSIVE_TEST
	struct ext4_map_blocks orig_map;

	memcpy(&orig_map, map, sizeof(*map));
#endif

	if (invalid_block < ext4_blocks_count(EXT4_SB(inode->i_sb)->s_es))
		invalid_block = ~0;

	map->m_flags = 0;
	ext_debug("ext4_da_map_blocks(): inode %lu, max_blocks %u,"
		  "logical block %lu\n", inode->i_ino, map->m_len,
		  (unsigned long) map->m_lblk);

	/* Lookup extent status tree firstly */
	if (ext4_es_lookup_extent(inode, iblock, &es)) {
		if (ext4_es_is_hole(&es)) {
			retval = 0;
			down_read(&EXT4_I(inode)->i_data_sem);
			goto add_delayed;
		}

		/*
		 * Delayed extent could be allocated by fallocate.
		 * So we need to check it.
		 */
		if (ext4_es_is_delayed(&es) && !ext4_es_is_unwritten(&es)) {
			map_bh(bh, inode->i_sb, invalid_block);
			set_buffer_new(bh);
			set_buffer_delay(bh);
			return 0;
		}

		map->m_pblk = ext4_es_pblock(&es) + iblock - es.es_lblk;
		retval = es.es_len - (iblock - es.es_lblk);
		if (retval > map->m_len)
			retval = map->m_len;
		map->m_len = retval;
		if (ext4_es_is_written(&es))
			map->m_flags |= EXT4_MAP_MAPPED;
		else if (ext4_es_is_unwritten(&es))
			map->m_flags |= EXT4_MAP_UNWRITTEN;
		else
			BUG_ON(1);

#ifdef ES_AGGRESSIVE_TEST
		ext4_map_blocks_es_recheck(NULL, inode, map, &orig_map, 0);
#endif
		return retval;
	}

	/*
	 * Try to see if we can get the block without requesting a new
	 * file system block.
	 */
	down_read(&EXT4_I(inode)->i_data_sem);
	if (ext4_has_inline_data(inode))
		retval = 0;
	else if (ext4_test_inode_flag(inode, EXT4_INODE_EXTENTS))
		retval = ext4_ext_map_blocks(NULL, inode, map, 0);
	else
		retval = ext4_ind_map_blocks(NULL, inode, map, 0);

add_delayed:
	if (retval == 0) {
		int ret;
		/*
		 * XXX: __block_prepare_write() unmaps passed block,
		 * is it OK?
		 */
		/*
		 * If the block was allocated from previously allocated cluster,
		 * then we don't need to reserve it again. However we still need
		 * to reserve metadata for every block we're going to write.
		 */
		if (EXT4_SB(inode->i_sb)->s_cluster_ratio == 1 ||
		    !ext4_find_delalloc_cluster(inode, map->m_lblk)) {
			ret = ext4_da_reserve_space(inode);
			if (ret) {
				/* not enough space to reserve */
				retval = ret;
				goto out_unlock;
			}
		}

		ret = ext4_es_insert_extent(inode, map->m_lblk, map->m_len,
					    ~0, EXTENT_STATUS_DELAYED);
		if (ret) {
			retval = ret;
			goto out_unlock;
		}

		map_bh(bh, inode->i_sb, invalid_block);
		set_buffer_new(bh);
		set_buffer_delay(bh);
	} else if (retval > 0) {
		int ret;
		unsigned int status;

		if (unlikely(retval != map->m_len)) {
			ext4_warning(inode->i_sb,
				     "ES len assertion failed for inode "
				     "%lu: retval %d != map->m_len %d",
				     inode->i_ino, retval, map->m_len);
			WARN_ON(1);
		}

		status = map->m_flags & EXT4_MAP_UNWRITTEN ?
				EXTENT_STATUS_UNWRITTEN : EXTENT_STATUS_WRITTEN;
		ret = ext4_es_insert_extent(inode, map->m_lblk, map->m_len,
					    map->m_pblk, status);
		if (ret != 0)
			retval = ret;
	}

out_unlock:
	up_read((&EXT4_I(inode)->i_data_sem));

	return retval;
}

/*
 * This is a special get_block_t callback which is used by
 * ext4_da_write_begin().  It will either return mapped block or
 * reserve space for a single block.
 *
 * For delayed buffer_head we have BH_Mapped, BH_New, BH_Delay set.
 * We also have b_blocknr = -1 and b_bdev initialized properly
 *
 * For unwritten buffer_head we have BH_Mapped, BH_New, BH_Unwritten set.
 * We also have b_blocknr = physicalblock mapping unwritten extent and b_bdev
 * initialized properly.
 */
int ext4_da_get_block_prep(struct inode *inode, sector_t iblock,
			   struct buffer_head *bh, int create)
{
	struct ext4_map_blocks map;
	int ret = 0;

	BUG_ON(create == 0);
	BUG_ON(bh->b_size != inode->i_sb->s_blocksize);

	map.m_lblk = iblock;
	map.m_len = 1;

	/*
	 * first, we need to know whether the block is allocated already
	 * preallocated blocks are unmapped but should treated
	 * the same as allocated blocks.
	 */
	ret = ext4_da_map_blocks(inode, iblock, &map, bh);
	if (ret <= 0)
		return ret;

	map_bh(bh, inode->i_sb, map.m_pblk);
	ext4_update_bh_state(bh, map.m_flags);

	if (buffer_unwritten(bh)) {
		/* A delayed write to unwritten bh should be marked
		 * new and mapped.  Mapped ensures that we don't do
		 * get_block multiple times when we write to the same
		 * offset and new ensures that we do proper zero out
		 * for partial write.
		 */
		set_buffer_new(bh);
		set_buffer_mapped(bh);
	}
	return 0;
}

static int bget_one(handle_t *handle, struct buffer_head *bh)
{
	get_bh(bh);
	return 0;
}

static int bput_one(handle_t *handle, struct buffer_head *bh)
{
	put_bh(bh);
	return 0;
}

static int __ext4_journalled_writepage(struct page *page,
				       unsigned int len)
{
	struct address_space *mapping = page->mapping;
	struct inode *inode = mapping->host;
	struct buffer_head *page_bufs = NULL;
	handle_t *handle = NULL;
	int ret = 0, err = 0;
	int inline_data = ext4_has_inline_data(inode);
	struct buffer_head *inode_bh = NULL;

	ClearPageChecked(page);

	if (inline_data) {
		BUG_ON(page->index != 0);
		BUG_ON(len > ext4_get_max_inline_size(inode));
		inode_bh = ext4_journalled_write_inline_data(inode, len, page);
		if (inode_bh == NULL)
			goto out;
	} else {
		page_bufs = page_buffers(page);
		if (!page_bufs) {
			BUG();
			goto out;
		}
		ext4_walk_page_buffers(handle, page_bufs, 0, len,
				       NULL, bget_one);
	}
	/*
	 * We need to release the page lock before we start the
	 * journal, so grab a reference so the page won't disappear
	 * out from under us.
	 */
	get_page(page);
	unlock_page(page);

	handle = ext4_journal_start(inode, EXT4_HT_WRITE_PAGE,
				    ext4_writepage_trans_blocks(inode));
	if (IS_ERR(handle)) {
		ret = PTR_ERR(handle);
		put_page(page);
		goto out_no_pagelock;
	}
	BUG_ON(!ext4_handle_valid(handle));

	lock_page(page);
	put_page(page);
	if (page->mapping != mapping) {
		/* The page got truncated from under us */
		ext4_journal_stop(handle);
		ret = 0;
		goto out;
	}

	if (inline_data) {
		ret = ext4_mark_inode_dirty(handle, inode);
	} else {
		ret = ext4_walk_page_buffers(handle, page_bufs, 0, len, NULL,
					     do_journal_get_write_access);

		err = ext4_walk_page_buffers(handle, page_bufs, 0, len, NULL,
					     write_end_fn);
	}
	if (ret == 0)
		ret = err;
	EXT4_I(inode)->i_datasync_tid = handle->h_transaction->t_tid;
	err = ext4_journal_stop(handle);
	if (!ret)
		ret = err;

	if (!ext4_has_inline_data(inode))
		ext4_walk_page_buffers(NULL, page_bufs, 0, len,
				       NULL, bput_one);
	ext4_set_inode_state(inode, EXT4_STATE_JDATA);
out:
	unlock_page(page);
out_no_pagelock:
	brelse(inode_bh);
	return ret;
}

/*
 * Note that we don't need to start a transaction unless we're journaling data
 * because we should have holes filled from ext4_page_mkwrite(). We even don't
 * need to file the inode to the transaction's list in ordered mode because if
 * we are writing back data added by write(), the inode is already there and if
 * we are writing back data modified via mmap(), no one guarantees in which
 * transaction the data will hit the disk. In case we are journaling data, we
 * cannot start transaction directly because transaction start ranks above page
 * lock so we have to do some magic.
 *
 * This function can get called via...
 *   - ext4_writepages after taking page lock (have journal handle)
 *   - journal_submit_inode_data_buffers (no journal handle)
 *   - shrink_page_list via the kswapd/direct reclaim (no journal handle)
 *   - grab_page_cache when doing write_begin (have journal handle)
 *
 * We don't do any block allocation in this function. If we have page with
 * multiple blocks we need to write those buffer_heads that are mapped. This
 * is important for mmaped based write. So if we do with blocksize 1K
 * truncate(f, 1024);
 * a = mmap(f, 0, 4096);
 * a[0] = 'a';
 * truncate(f, 4096);
 * we have in the page first buffer_head mapped via page_mkwrite call back
 * but other buffer_heads would be unmapped but dirty (dirty done via the
 * do_wp_page). So writepage should write the first block. If we modify
 * the mmap area beyond 1024 we will again get a page_fault and the
 * page_mkwrite callback will do the block allocation and mark the
 * buffer_heads mapped.
 *
 * We redirty the page if we have any buffer_heads that is either delay or
 * unwritten in the page.
 *
 * We can get recursively called as show below.
 *
 *	ext4_writepage() -> kmalloc() -> __alloc_pages() -> page_launder() ->
 *		ext4_writepage()
 *
 * But since we don't do any block allocation we should not deadlock.
 * Page also have the dirty flag cleared so we don't get recurive page_lock.
 */
static int ext4_writepage(struct page *page,
			  struct writeback_control *wbc)
{
	int ret = 0;
	loff_t size;
	unsigned int len;
	struct buffer_head *page_bufs = NULL;
	struct inode *inode = page->mapping->host;
	struct ext4_io_submit io_submit;
	bool keep_towrite = false;

	if (unlikely(ext4_forced_shutdown(EXT4_SB(inode->i_sb)))) {
		ext4_invalidatepage(page, 0, PAGE_SIZE);
		unlock_page(page);
		return -EIO;
	}

	trace_ext4_writepage(page);
	size = i_size_read(inode);
	if (page->index == size >> PAGE_SHIFT &&
	    !ext4_verity_in_progress(inode))
		len = size & ~PAGE_MASK;
	else
		len = PAGE_SIZE;

	page_bufs = page_buffers(page);
	/*
	 * We cannot do block allocation or other extent handling in this
	 * function. If there are buffers needing that, we have to redirty
	 * the page. But we may reach here when we do a journal commit via
	 * journal_submit_inode_data_buffers() and in that case we must write
	 * allocated buffers to achieve data=ordered mode guarantees.
	 *
	 * Also, if there is only one buffer per page (the fs block
	 * size == the page size), if one buffer needs block
	 * allocation or needs to modify the extent tree to clear the
	 * unwritten flag, we know that the page can't be written at
	 * all, so we might as well refuse the write immediately.
	 * Unfortunately if the block size != page size, we can't as
	 * easily detect this case using ext4_walk_page_buffers(), but
	 * for the extremely common case, this is an optimization that
	 * skips a useless round trip through ext4_bio_write_page().
	 */
	if (ext4_walk_page_buffers(NULL, page_bufs, 0, len, NULL,
				   ext4_bh_delay_or_unwritten)) {
		redirty_page_for_writepage(wbc, page);
		if ((current->flags & PF_MEMALLOC) ||
		    (inode->i_sb->s_blocksize == PAGE_SIZE)) {
			/*
			 * For memory cleaning there's no point in writing only
			 * some buffers. So just bail out. Warn if we came here
			 * from direct reclaim.
			 */
			WARN_ON_ONCE((current->flags & (PF_MEMALLOC|PF_KSWAPD))
							== PF_MEMALLOC);
			unlock_page(page);
			return 0;
		}
		keep_towrite = true;
	}

	if (PageChecked(page) && ext4_should_journal_data(inode))
		/*
		 * It's mmapped pagecache.  Add buffers and journal it.  There
		 * doesn't seem much point in redirtying the page here.
		 */
		return __ext4_journalled_writepage(page, len);

	ext4_io_submit_init(&io_submit, wbc);
	io_submit.io_end = ext4_init_io_end(inode, GFP_NOFS);
	if (!io_submit.io_end) {
		redirty_page_for_writepage(wbc, page);
		unlock_page(page);
		return -ENOMEM;
	}
	ret = ext4_bio_write_page(&io_submit, page, len, wbc, keep_towrite);
	ext4_io_submit(&io_submit);
	/* Drop io_end reference we got from init */
	ext4_put_io_end_defer(io_submit.io_end);
	return ret;
}

static int mpage_submit_page(struct mpage_da_data *mpd, struct page *page)
{
	int len;
	loff_t size;
	int err;

	BUG_ON(page->index != mpd->first_page);
	clear_page_dirty_for_io(page);
	/*
	 * We have to be very careful here!  Nothing protects writeback path
	 * against i_size changes and the page can be writeably mapped into
	 * page tables. So an application can be growing i_size and writing
	 * data through mmap while writeback runs. clear_page_dirty_for_io()
	 * write-protects our page in page tables and the page cannot get
	 * written to again until we release page lock. So only after
	 * clear_page_dirty_for_io() we are safe to sample i_size for
	 * ext4_bio_write_page() to zero-out tail of the written page. We rely
	 * on the barrier provided by TestClearPageDirty in
	 * clear_page_dirty_for_io() to make sure i_size is really sampled only
	 * after page tables are updated.
	 */
	size = i_size_read(mpd->inode);
	if (page->index == size >> PAGE_SHIFT &&
	    !ext4_verity_in_progress(mpd->inode))
		len = size & ~PAGE_MASK;
	else
		len = PAGE_SIZE;
	err = ext4_bio_write_page(&mpd->io_submit, page, len, mpd->wbc, false);
	if (!err)
		mpd->wbc->nr_to_write--;
	mpd->first_page++;

	return err;
}

#define BH_FLAGS ((1 << BH_Unwritten) | (1 << BH_Delay))

/*
 * mballoc gives us at most this number of blocks...
 * XXX: That seems to be only a limitation of ext4_mb_normalize_request().
 * The rest of mballoc seems to handle chunks up to full group size.
 */
#define MAX_WRITEPAGES_EXTENT_LEN 2048

/*
 * mpage_add_bh_to_extent - try to add bh to extent of blocks to map
 *
 * @mpd - extent of blocks
 * @lblk - logical number of the block in the file
 * @bh - buffer head we want to add to the extent
 *
 * The function is used to collect contig. blocks in the same state. If the
 * buffer doesn't require mapping for writeback and we haven't started the
 * extent of buffers to map yet, the function returns 'true' immediately - the
 * caller can write the buffer right away. Otherwise the function returns true
 * if the block has been added to the extent, false if the block couldn't be
 * added.
 */
static bool mpage_add_bh_to_extent(struct mpage_da_data *mpd, ext4_lblk_t lblk,
				   struct buffer_head *bh)
{
	struct ext4_map_blocks *map = &mpd->map;

	/* Buffer that doesn't need mapping for writeback? */
	if (!buffer_dirty(bh) || !buffer_mapped(bh) ||
	    (!buffer_delay(bh) && !buffer_unwritten(bh))) {
		/* So far no extent to map => we write the buffer right away */
		if (map->m_len == 0)
			return true;
		return false;
	}

	/* First block in the extent? */
	if (map->m_len == 0) {
		/* We cannot map unless handle is started... */
		if (!mpd->do_map)
			return false;
		map->m_lblk = lblk;
		map->m_len = 1;
		map->m_flags = bh->b_state & BH_FLAGS;
		return true;
	}

	/* Don't go larger than mballoc is willing to allocate */
	if (map->m_len >= MAX_WRITEPAGES_EXTENT_LEN)
		return false;

	/* Can we merge the block to our big extent? */
	if (lblk == map->m_lblk + map->m_len &&
	    (bh->b_state & BH_FLAGS) == map->m_flags) {
		map->m_len++;
		return true;
	}
	return false;
}

/*
 * mpage_process_page_bufs - submit page buffers for IO or add them to extent
 *
 * @mpd - extent of blocks for mapping
 * @head - the first buffer in the page
 * @bh - buffer we should start processing from
 * @lblk - logical number of the block in the file corresponding to @bh
 *
 * Walk through page buffers from @bh upto @head (exclusive) and either submit
 * the page for IO if all buffers in this page were mapped and there's no
 * accumulated extent of buffers to map or add buffers in the page to the
 * extent of buffers to map. The function returns 1 if the caller can continue
 * by processing the next page, 0 if it should stop adding buffers to the
 * extent to map because we cannot extend it anymore. It can also return value
 * < 0 in case of error during IO submission.
 */
static int mpage_process_page_bufs(struct mpage_da_data *mpd,
				   struct buffer_head *head,
				   struct buffer_head *bh,
				   ext4_lblk_t lblk)
{
	struct inode *inode = mpd->inode;
	int err;
	ext4_lblk_t blocks = (i_size_read(inode) + i_blocksize(inode) - 1)
							>> inode->i_blkbits;

	if (ext4_verity_in_progress(inode))
		blocks = EXT_MAX_BLOCKS;

	do {
		BUG_ON(buffer_locked(bh));

		if (lblk >= blocks || !mpage_add_bh_to_extent(mpd, lblk, bh)) {
			/* Found extent to map? */
			if (mpd->map.m_len)
				return 0;
			/* Buffer needs mapping and handle is not started? */
			if (!mpd->do_map)
				return 0;
			/* Everything mapped so far and we hit EOF */
			break;
		}
	} while (lblk++, (bh = bh->b_this_page) != head);
	/* So far everything mapped? Submit the page for IO. */
	if (mpd->map.m_len == 0) {
		err = mpage_submit_page(mpd, head->b_page);
		if (err < 0)
			return err;
	}
	return lblk < blocks;
}

/*
 * mpage_map_buffers - update buffers corresponding to changed extent and
 *		       submit fully mapped pages for IO
 *
 * @mpd - description of extent to map, on return next extent to map
 *
 * Scan buffers corresponding to changed extent (we expect corresponding pages
 * to be already locked) and update buffer state according to new extent state.
 * We map delalloc buffers to their physical location, clear unwritten bits,
 * and mark buffers as uninit when we perform writes to unwritten extents
 * and do extent conversion after IO is finished. If the last page is not fully
 * mapped, we update @map to the next extent in the last page that needs
 * mapping. Otherwise we submit the page for IO.
 */
static int mpage_map_and_submit_buffers(struct mpage_da_data *mpd)
{
	struct pagevec pvec;
	int nr_pages, i;
	struct inode *inode = mpd->inode;
	struct buffer_head *head, *bh;
	int bpp_bits = PAGE_SHIFT - inode->i_blkbits;
	pgoff_t start, end;
	ext4_lblk_t lblk;
	sector_t pblock;
	int err;

	start = mpd->map.m_lblk >> bpp_bits;
	end = (mpd->map.m_lblk + mpd->map.m_len - 1) >> bpp_bits;
	lblk = start << bpp_bits;
	pblock = mpd->map.m_pblk;

	pagevec_init(&pvec);
	while (start <= end) {
		nr_pages = pagevec_lookup_range(&pvec, inode->i_mapping,
						&start, end);
		if (nr_pages == 0)
			break;
		for (i = 0; i < nr_pages; i++) {
			struct page *page = pvec.pages[i];

			bh = head = page_buffers(page);
			do {
				if (lblk < mpd->map.m_lblk)
					continue;
				if (lblk >= mpd->map.m_lblk + mpd->map.m_len) {
					/*
					 * Buffer after end of mapped extent.
					 * Find next buffer in the page to map.
					 */
					mpd->map.m_len = 0;
					mpd->map.m_flags = 0;
					/*
					 * FIXME: If dioread_nolock supports
					 * blocksize < pagesize, we need to make
					 * sure we add size mapped so far to
					 * io_end->size as the following call
					 * can submit the page for IO.
					 */
					err = mpage_process_page_bufs(mpd, head,
								      bh, lblk);
					pagevec_release(&pvec);
					if (err > 0)
						err = 0;
					return err;
				}
				if (buffer_delay(bh)) {
					clear_buffer_delay(bh);
					bh->b_blocknr = pblock++;
				}
				clear_buffer_unwritten(bh);
			} while (lblk++, (bh = bh->b_this_page) != head);

			/*
			 * FIXME: This is going to break if dioread_nolock
			 * supports blocksize < pagesize as we will try to
			 * convert potentially unmapped parts of inode.
			 */
			mpd->io_submit.io_end->size += PAGE_SIZE;
			/* Page fully mapped - let IO run! */
			err = mpage_submit_page(mpd, page);
			if (err < 0) {
				pagevec_release(&pvec);
				return err;
			}
		}
		pagevec_release(&pvec);
	}
	/* Extent fully mapped and matches with page boundary. We are done. */
	mpd->map.m_len = 0;
	mpd->map.m_flags = 0;
	return 0;
}

static int mpage_map_one_extent(handle_t *handle, struct mpage_da_data *mpd)
{
	struct inode *inode = mpd->inode;
	struct ext4_map_blocks *map = &mpd->map;
	int get_blocks_flags;
	int err, dioread_nolock;

	trace_ext4_da_write_pages_extent(inode, map);
	/*
	 * Call ext4_map_blocks() to allocate any delayed allocation blocks, or
	 * to convert an unwritten extent to be initialized (in the case
	 * where we have written into one or more preallocated blocks).  It is
	 * possible that we're going to need more metadata blocks than
	 * previously reserved. However we must not fail because we're in
	 * writeback and there is nothing we can do about it so it might result
	 * in data loss.  So use reserved blocks to allocate metadata if
	 * possible.
	 *
	 * We pass in the magic EXT4_GET_BLOCKS_DELALLOC_RESERVE if
	 * the blocks in question are delalloc blocks.  This indicates
	 * that the blocks and quotas has already been checked when
	 * the data was copied into the page cache.
	 */
	get_blocks_flags = EXT4_GET_BLOCKS_CREATE |
			   EXT4_GET_BLOCKS_METADATA_NOFAIL |
			   EXT4_GET_BLOCKS_IO_SUBMIT;
	dioread_nolock = ext4_should_dioread_nolock(inode);
	if (dioread_nolock)
		get_blocks_flags |= EXT4_GET_BLOCKS_IO_CREATE_EXT;
	if (map->m_flags & (1 << BH_Delay))
		get_blocks_flags |= EXT4_GET_BLOCKS_DELALLOC_RESERVE;

	err = ext4_map_blocks(handle, inode, map, get_blocks_flags);
	if (err < 0)
		return err;
	if (dioread_nolock && (map->m_flags & EXT4_MAP_UNWRITTEN)) {
		if (!mpd->io_submit.io_end->handle &&
		    ext4_handle_valid(handle)) {
			mpd->io_submit.io_end->handle = handle->h_rsv_handle;
			handle->h_rsv_handle = NULL;
		}
		ext4_set_io_unwritten_flag(inode, mpd->io_submit.io_end);
	}

	BUG_ON(map->m_len == 0);
	if (map->m_flags & EXT4_MAP_NEW) {
		clean_bdev_aliases(inode->i_sb->s_bdev, map->m_pblk,
				   map->m_len);
	}
	return 0;
}

/*
 * mpage_map_and_submit_extent - map extent starting at mpd->lblk of length
 *				 mpd->len and submit pages underlying it for IO
 *
 * @handle - handle for journal operations
 * @mpd - extent to map
 * @give_up_on_write - we set this to true iff there is a fatal error and there
 *                     is no hope of writing the data. The caller should discard
 *                     dirty pages to avoid infinite loops.
 *
 * The function maps extent starting at mpd->lblk of length mpd->len. If it is
 * delayed, blocks are allocated, if it is unwritten, we may need to convert
 * them to initialized or split the described range from larger unwritten
 * extent. Note that we need not map all the described range since allocation
 * can return less blocks or the range is covered by more unwritten extents. We
 * cannot map more because we are limited by reserved transaction credits. On
 * the other hand we always make sure that the last touched page is fully
 * mapped so that it can be written out (and thus forward progress is
 * guaranteed). After mapping we submit all mapped pages for IO.
 */
static int mpage_map_and_submit_extent(handle_t *handle,
				       struct mpage_da_data *mpd,
				       bool *give_up_on_write)
{
	struct inode *inode = mpd->inode;
	struct ext4_map_blocks *map = &mpd->map;
	int err;
	loff_t disksize;
	int progress = 0;

	mpd->io_submit.io_end->offset =
				((loff_t)map->m_lblk) << inode->i_blkbits;
	do {
		err = mpage_map_one_extent(handle, mpd);
		if (err < 0) {
			struct super_block *sb = inode->i_sb;

			if (ext4_forced_shutdown(EXT4_SB(sb)) ||
			    EXT4_SB(sb)->s_mount_flags & EXT4_MF_FS_ABORTED)
				goto invalidate_dirty_pages;
			/*
			 * Let the uper layers retry transient errors.
			 * In the case of ENOSPC, if ext4_count_free_blocks()
			 * is non-zero, a commit should free up blocks.
			 */
			if ((err == -ENOMEM) ||
			    (err == -ENOSPC && ext4_count_free_clusters(sb))) {
				if (progress)
					goto update_disksize;
				return err;
			}
			ext4_msg(sb, KERN_CRIT,
				 "Delayed block allocation failed for "
				 "inode %lu at logical offset %llu with"
				 " max blocks %u with error %d",
				 inode->i_ino,
				 (unsigned long long)map->m_lblk,
				 (unsigned)map->m_len, -err);
			ext4_msg(sb, KERN_CRIT,
				 "This should not happen!! Data will "
				 "be lost\n");
			if (err == -ENOSPC)
				ext4_print_free_blocks(inode);
		invalidate_dirty_pages:
			*give_up_on_write = true;
			return err;
		}
		progress = 1;
		/*
		 * Update buffer state, submit mapped pages, and get us new
		 * extent to map
		 */
		err = mpage_map_and_submit_buffers(mpd);
		if (err < 0)
			goto update_disksize;
	} while (map->m_len);

update_disksize:
	/*
	 * Update on-disk size after IO is submitted.  Races with
	 * truncate are avoided by checking i_size under i_data_sem.
	 */
	disksize = ((loff_t)mpd->first_page) << PAGE_SHIFT;
	if (disksize > EXT4_I(inode)->i_disksize) {
		int err2;
		loff_t i_size;

		down_write(&EXT4_I(inode)->i_data_sem);
		i_size = i_size_read(inode);
		if (disksize > i_size)
			disksize = i_size;
		if (disksize > EXT4_I(inode)->i_disksize)
			EXT4_I(inode)->i_disksize = disksize;
		up_write(&EXT4_I(inode)->i_data_sem);
		err2 = ext4_mark_inode_dirty(handle, inode);
		if (err2)
			ext4_error(inode->i_sb,
				   "Failed to mark inode %lu dirty",
				   inode->i_ino);
		if (!err)
			err = err2;
	}
	return err;
}

/*
 * Calculate the total number of credits to reserve for one writepages
 * iteration. This is called from ext4_writepages(). We map an extent of
 * up to MAX_WRITEPAGES_EXTENT_LEN blocks and then we go on and finish mapping
 * the last partial page. So in total we can map MAX_WRITEPAGES_EXTENT_LEN +
 * bpp - 1 blocks in bpp different extents.
 */
static int ext4_da_writepages_trans_blocks(struct inode *inode)
{
	int bpp = ext4_journal_blocks_per_page(inode);

	return ext4_meta_trans_blocks(inode,
				MAX_WRITEPAGES_EXTENT_LEN + bpp - 1, bpp);
}

/*
 * mpage_prepare_extent_to_map - find & lock contiguous range of dirty pages
 * 				 and underlying extent to map
 *
 * @mpd - where to look for pages
 *
 * Walk dirty pages in the mapping. If they are fully mapped, submit them for
 * IO immediately. When we find a page which isn't mapped we start accumulating
 * extent of buffers underlying these pages that needs mapping (formed by
 * either delayed or unwritten buffers). We also lock the pages containing
 * these buffers. The extent found is returned in @mpd structure (starting at
 * mpd->lblk with length mpd->len blocks).
 *
 * Note that this function can attach bios to one io_end structure which are
 * neither logically nor physically contiguous. Although it may seem as an
 * unnecessary complication, it is actually inevitable in blocksize < pagesize
 * case as we need to track IO to all buffers underlying a page in one io_end.
 */
static int mpage_prepare_extent_to_map(struct mpage_da_data *mpd)
{
	struct address_space *mapping = mpd->inode->i_mapping;
	struct pagevec pvec;
	unsigned int nr_pages;
	long left = mpd->wbc->nr_to_write;
	pgoff_t index = mpd->first_page;
	pgoff_t end = mpd->last_page;
	int tag;
	int i, err = 0;
	int blkbits = mpd->inode->i_blkbits;
	ext4_lblk_t lblk;
	struct buffer_head *head;

	if (mpd->wbc->sync_mode == WB_SYNC_ALL || mpd->wbc->tagged_writepages)
		tag = PAGECACHE_TAG_TOWRITE;
	else
		tag = PAGECACHE_TAG_DIRTY;

	pagevec_init(&pvec);
	mpd->map.m_len = 0;
	mpd->next_page = index;
	while (index <= end) {
		nr_pages = pagevec_lookup_range_tag(&pvec, mapping, &index, end,
				tag);
		if (nr_pages == 0)
			goto out;

		for (i = 0; i < nr_pages; i++) {
			struct page *page = pvec.pages[i];

			/*
			 * Accumulated enough dirty pages? This doesn't apply
			 * to WB_SYNC_ALL mode. For integrity sync we have to
			 * keep going because someone may be concurrently
			 * dirtying pages, and we might have synced a lot of
			 * newly appeared dirty pages, but have not synced all
			 * of the old dirty pages.
			 */
			if (mpd->wbc->sync_mode == WB_SYNC_NONE && left <= 0)
				goto out;

			/* If we can't merge this page, we are done. */
			if (mpd->map.m_len > 0 && mpd->next_page != page->index)
				goto out;

			lock_page(page);
			/*
			 * If the page is no longer dirty, or its mapping no
			 * longer corresponds to inode we are writing (which
			 * means it has been truncated or invalidated), or the
			 * page is already under writeback and we are not doing
			 * a data integrity writeback, skip the page
			 */
			if (!PageDirty(page) ||
			    (PageWriteback(page) &&
			     (mpd->wbc->sync_mode == WB_SYNC_NONE)) ||
			    unlikely(page->mapping != mapping)) {
				unlock_page(page);
				continue;
			}

			wait_on_page_writeback(page);
			BUG_ON(PageWriteback(page));

			if (mpd->map.m_len == 0)
				mpd->first_page = page->index;
			mpd->next_page = page->index + 1;
			/* Add all dirty buffers to mpd */
			lblk = ((ext4_lblk_t)page->index) <<
				(PAGE_SHIFT - blkbits);
			head = page_buffers(page);
			err = mpage_process_page_bufs(mpd, head, head, lblk);
			if (err <= 0)
				goto out;
			err = 0;
			left--;
		}
		pagevec_release(&pvec);
		cond_resched();
	}
	return 0;
out:
	pagevec_release(&pvec);
	return err;
}

static int ext4_writepages(struct address_space *mapping,
			   struct writeback_control *wbc)
{
	pgoff_t	writeback_index = 0;
	long nr_to_write = wbc->nr_to_write;
	int range_whole = 0;
	int cycled = 1;
	handle_t *handle = NULL;
	struct mpage_da_data mpd;
	struct inode *inode = mapping->host;
	int needed_blocks, rsv_blocks = 0, ret = 0;
	struct ext4_sb_info *sbi = EXT4_SB(mapping->host->i_sb);
	bool done;
	struct blk_plug plug;
	bool give_up_on_write = false;

	if (unlikely(ext4_forced_shutdown(EXT4_SB(inode->i_sb))))
		return -EIO;

	percpu_down_read(&sbi->s_journal_flag_rwsem);
	trace_ext4_writepages(inode, wbc);

	/*
	 * No pages to write? This is mainly a kludge to avoid starting
	 * a transaction for special inodes like journal inode on last iput()
	 * because that could violate lock ordering on umount
	 */
	if (!mapping->nrpages || !mapping_tagged(mapping, PAGECACHE_TAG_DIRTY))
		goto out_writepages;

	if (ext4_should_journal_data(inode)) {
		ret = generic_writepages(mapping, wbc);
		goto out_writepages;
	}

	/*
	 * If the filesystem has aborted, it is read-only, so return
	 * right away instead of dumping stack traces later on that
	 * will obscure the real source of the problem.  We test
	 * EXT4_MF_FS_ABORTED instead of sb->s_flag's SB_RDONLY because
	 * the latter could be true if the filesystem is mounted
	 * read-only, and in that case, ext4_writepages should
	 * *never* be called, so if that ever happens, we would want
	 * the stack trace.
	 */
	if (unlikely(ext4_forced_shutdown(EXT4_SB(mapping->host->i_sb)) ||
		     sbi->s_mount_flags & EXT4_MF_FS_ABORTED)) {
		ret = -EROFS;
		goto out_writepages;
	}

	if (ext4_should_dioread_nolock(inode)) {
		/*
		 * We may need to convert up to one extent per block in
		 * the page and we may dirty the inode.
		 */
		rsv_blocks = 1 + ext4_chunk_trans_blocks(inode,
						PAGE_SIZE >> inode->i_blkbits);
	}

	/*
	 * If we have inline data and arrive here, it means that
	 * we will soon create the block for the 1st page, so
	 * we'd better clear the inline data here.
	 */
	if (ext4_has_inline_data(inode)) {
		/* Just inode will be modified... */
		handle = ext4_journal_start(inode, EXT4_HT_INODE, 1);
		if (IS_ERR(handle)) {
			ret = PTR_ERR(handle);
			goto out_writepages;
		}
		BUG_ON(ext4_test_inode_state(inode,
				EXT4_STATE_MAY_INLINE_DATA));
		ext4_destroy_inline_data(handle, inode);
		ext4_journal_stop(handle);
	}

	if (wbc->range_start == 0 && wbc->range_end == LLONG_MAX)
		range_whole = 1;

	if (wbc->range_cyclic) {
		writeback_index = mapping->writeback_index;
		if (writeback_index)
			cycled = 0;
		mpd.first_page = writeback_index;
		mpd.last_page = -1;
	} else {
		mpd.first_page = wbc->range_start >> PAGE_SHIFT;
		mpd.last_page = wbc->range_end >> PAGE_SHIFT;
	}

	mpd.inode = inode;
	mpd.wbc = wbc;
	ext4_io_submit_init(&mpd.io_submit, wbc);
retry:
	if (wbc->sync_mode == WB_SYNC_ALL || wbc->tagged_writepages)
		tag_pages_for_writeback(mapping, mpd.first_page, mpd.last_page);
	done = false;
	blk_start_plug(&plug);

	/*
	 * First writeback pages that don't need mapping - we can avoid
	 * starting a transaction unnecessarily and also avoid being blocked
	 * in the block layer on device congestion while having transaction
	 * started.
	 */
	mpd.do_map = 0;
	mpd.io_submit.io_end = ext4_init_io_end(inode, GFP_KERNEL);
	if (!mpd.io_submit.io_end) {
		ret = -ENOMEM;
		goto unplug;
	}
	ret = mpage_prepare_extent_to_map(&mpd);
	/* Submit prepared bio */
	ext4_io_submit(&mpd.io_submit);
	ext4_put_io_end_defer(mpd.io_submit.io_end);
	mpd.io_submit.io_end = NULL;
	/* Unlock pages we didn't use */
	mpage_release_unused_pages(&mpd, false);
	if (ret < 0)
		goto unplug;

	while (!done && mpd.first_page <= mpd.last_page) {
		/* For each extent of pages we use new io_end */
		mpd.io_submit.io_end = ext4_init_io_end(inode, GFP_KERNEL);
		if (!mpd.io_submit.io_end) {
			ret = -ENOMEM;
			break;
		}

		/*
		 * We have two constraints: We find one extent to map and we
		 * must always write out whole page (makes a difference when
		 * blocksize < pagesize) so that we don't block on IO when we
		 * try to write out the rest of the page. Journalled mode is
		 * not supported by delalloc.
		 */
		BUG_ON(ext4_should_journal_data(inode));
		needed_blocks = ext4_da_writepages_trans_blocks(inode);

		/* start a new transaction */
		handle = ext4_journal_start_with_reserve(inode,
				EXT4_HT_WRITE_PAGE, needed_blocks, rsv_blocks);
		if (IS_ERR(handle)) {
			ret = PTR_ERR(handle);
			ext4_msg(inode->i_sb, KERN_CRIT, "%s: jbd2_start: "
			       "%ld pages, ino %lu; err %d", __func__,
				wbc->nr_to_write, inode->i_ino, ret);
			/* Release allocated io_end */
			ext4_put_io_end(mpd.io_submit.io_end);
			mpd.io_submit.io_end = NULL;
			break;
		}
		mpd.do_map = 1;

		trace_ext4_da_write_pages(inode, mpd.first_page, mpd.wbc);
		ret = mpage_prepare_extent_to_map(&mpd);
		if (!ret) {
			if (mpd.map.m_len)
				ret = mpage_map_and_submit_extent(handle, &mpd,
					&give_up_on_write);
			else {
				/*
				 * We scanned the whole range (or exhausted
				 * nr_to_write), submitted what was mapped and
				 * didn't find anything needing mapping. We are
				 * done.
				 */
				done = true;
			}
		}
		/*
		 * Caution: If the handle is synchronous,
		 * ext4_journal_stop() can wait for transaction commit
		 * to finish which may depend on writeback of pages to
		 * complete or on page lock to be released.  In that
		 * case, we have to wait until after after we have
		 * submitted all the IO, released page locks we hold,
		 * and dropped io_end reference (for extent conversion
		 * to be able to complete) before stopping the handle.
		 */
		if (!ext4_handle_valid(handle) || handle->h_sync == 0) {
			ext4_journal_stop(handle);
			handle = NULL;
			mpd.do_map = 0;
		}
		/* Submit prepared bio */
		ext4_io_submit(&mpd.io_submit);
		/* Unlock pages we didn't use */
		mpage_release_unused_pages(&mpd, give_up_on_write);
		/*
		 * Drop our io_end reference we got from init. We have
		 * to be careful and use deferred io_end finishing if
		 * we are still holding the transaction as we can
		 * release the last reference to io_end which may end
		 * up doing unwritten extent conversion.
		 */
		if (handle) {
			ext4_put_io_end_defer(mpd.io_submit.io_end);
			ext4_journal_stop(handle);
		} else
			ext4_put_io_end(mpd.io_submit.io_end);
		mpd.io_submit.io_end = NULL;

		if (ret == -ENOSPC && sbi->s_journal) {
			/*
			 * Commit the transaction which would
			 * free blocks released in the transaction
			 * and try again
			 */
			jbd2_journal_force_commit_nested(sbi->s_journal);
			ret = 0;
			continue;
		}
		/* Fatal error - ENOMEM, EIO... */
		if (ret)
			break;
	}
unplug:
	blk_finish_plug(&plug);
	if (!ret && !cycled && wbc->nr_to_write > 0) {
		cycled = 1;
		mpd.last_page = writeback_index - 1;
		mpd.first_page = 0;
		goto retry;
	}

	/* Update index */
	if (wbc->range_cyclic || (range_whole && wbc->nr_to_write > 0))
		/*
		 * Set the writeback_index so that range_cyclic
		 * mode will write it back later
		 */
		mapping->writeback_index = mpd.first_page;

out_writepages:
	trace_ext4_writepages_result(inode, wbc, ret,
				     nr_to_write - wbc->nr_to_write);
	percpu_up_read(&sbi->s_journal_flag_rwsem);
	return ret;
}

static int ext4_dax_writepages(struct address_space *mapping,
			       struct writeback_control *wbc)
{
	int ret;
	long nr_to_write = wbc->nr_to_write;
	struct inode *inode = mapping->host;
	struct ext4_sb_info *sbi = EXT4_SB(mapping->host->i_sb);

	if (unlikely(ext4_forced_shutdown(EXT4_SB(inode->i_sb))))
		return -EIO;

	percpu_down_read(&sbi->s_journal_flag_rwsem);
	trace_ext4_writepages(inode, wbc);

	ret = dax_writeback_mapping_range(mapping, inode->i_sb->s_bdev, wbc);
	trace_ext4_writepages_result(inode, wbc, ret,
				     nr_to_write - wbc->nr_to_write);
	percpu_up_read(&sbi->s_journal_flag_rwsem);
	return ret;
}

static int ext4_nonda_switch(struct super_block *sb)
{
	s64 free_clusters, dirty_clusters;
	struct ext4_sb_info *sbi = EXT4_SB(sb);

	/*
	 * switch to non delalloc mode if we are running low
	 * on free block. The free block accounting via percpu
	 * counters can get slightly wrong with percpu_counter_batch getting
	 * accumulated on each CPU without updating global counters
	 * Delalloc need an accurate free block accounting. So switch
	 * to non delalloc when we are near to error range.
	 */
	free_clusters =
		percpu_counter_read_positive(&sbi->s_freeclusters_counter);
	dirty_clusters =
		percpu_counter_read_positive(&sbi->s_dirtyclusters_counter);
	/*
	 * Start pushing delalloc when 1/2 of free blocks are dirty.
	 */
	if (dirty_clusters && (free_clusters < 2 * dirty_clusters))
		try_to_writeback_inodes_sb(sb, WB_REASON_FS_FREE_SPACE);

	if (2 * free_clusters < 3 * dirty_clusters ||
	    free_clusters < (dirty_clusters + EXT4_FREECLUSTERS_WATERMARK)) {
		/*
		 * free block count is less than 150% of dirty blocks
		 * or free blocks is less than watermark
		 */
		return 1;
	}
	return 0;
}

/* We always reserve for an inode update; the superblock could be there too */
static int ext4_da_write_credits(struct inode *inode, loff_t pos, unsigned len)
{
	if (likely(ext4_has_feature_large_file(inode->i_sb)))
		return 1;

	if (pos + len <= 0x7fffffffULL)
		return 1;

	/* We might need to update the superblock to set LARGE_FILE */
	return 2;
}

static int ext4_da_write_begin(struct file *file, struct address_space *mapping,
			       loff_t pos, unsigned len, unsigned flags,
			       struct page **pagep, void **fsdata)
{
	int ret, retries = 0;
	struct page *page;
	pgoff_t index;
	struct inode *inode = mapping->host;
	handle_t *handle;

	if (unlikely(ext4_forced_shutdown(EXT4_SB(inode->i_sb))))
		return -EIO;

	index = pos >> PAGE_SHIFT;

	if (ext4_nonda_switch(inode->i_sb) || S_ISLNK(inode->i_mode) ||
	    ext4_verity_in_progress(inode)) {
		*fsdata = (void *)FALL_BACK_TO_NONDELALLOC;
		return ext4_write_begin(file, mapping, pos,
					len, flags, pagep, fsdata);
	}
	*fsdata = (void *)0;
	if (trace_android_fs_datawrite_start_enabled()) {
		char *path, pathbuf[MAX_TRACE_PATHBUF_LEN];

		path = android_fstrace_get_pathname(pathbuf,
						    MAX_TRACE_PATHBUF_LEN,
						    inode);
		trace_android_fs_datawrite_start(inode, pos, len,
						 current->pid,
						 path, current->comm);
	}
	trace_ext4_da_write_begin(inode, pos, len, flags);

	if (ext4_test_inode_state(inode, EXT4_STATE_MAY_INLINE_DATA)) {
		ret = ext4_da_write_inline_data_begin(mapping, inode,
						      pos, len, flags,
						      pagep, fsdata);
		if (ret < 0)
			return ret;
		if (ret == 1)
			return 0;
	}

	/*
	 * grab_cache_page_write_begin() can take a long time if the
	 * system is thrashing due to memory pressure, or if the page
	 * is being written back.  So grab it first before we start
	 * the transaction handle.  This also allows us to allocate
	 * the page (if needed) without using GFP_NOFS.
	 */
retry_grab:
	page = grab_cache_page_write_begin(mapping, index, flags);
	if (!page)
		return -ENOMEM;
	unlock_page(page);

	/*
	 * With delayed allocation, we don't log the i_disksize update
	 * if there is delayed block allocation. But we still need
	 * to journalling the i_disksize update if writes to the end
	 * of file which has an already mapped buffer.
	 */
retry_journal:
	handle = ext4_journal_start(inode, EXT4_HT_WRITE_PAGE,
				ext4_da_write_credits(inode, pos, len));
	if (IS_ERR(handle)) {
		put_page(page);
		return PTR_ERR(handle);
	}

	lock_page(page);
	if (page->mapping != mapping) {
		/* The page got truncated from under us */
		unlock_page(page);
		put_page(page);
		ext4_journal_stop(handle);
		goto retry_grab;
	}
	/* In case writeback began while the page was unlocked */
	wait_for_stable_page(page);

#ifdef CONFIG_FS_ENCRYPTION
	ret = ext4_block_write_begin(page, pos, len,
				     ext4_da_get_block_prep);
#else
	ret = __block_write_begin(page, pos, len, ext4_da_get_block_prep);
#endif
	if (ret < 0) {
		unlock_page(page);
		ext4_journal_stop(handle);
		/*
		 * block_write_begin may have instantiated a few blocks
		 * outside i_size.  Trim these off again. Don't need
		 * i_size_read because we hold i_mutex.
		 */
		if (pos + len > inode->i_size)
			ext4_truncate_failed_write(inode);

		if (ret == -ENOSPC &&
		    ext4_should_retry_alloc(inode->i_sb, &retries))
			goto retry_journal;

		put_page(page);
		return ret;
	}

	*pagep = page;
	return ret;
}

/*
 * Check if we should update i_disksize
 * when write to the end of file but not require block allocation
 */
static int ext4_da_should_update_i_disksize(struct page *page,
					    unsigned long offset)
{
	struct buffer_head *bh;
	struct inode *inode = page->mapping->host;
	unsigned int idx;
	int i;

	bh = page_buffers(page);
	idx = offset >> inode->i_blkbits;

	for (i = 0; i < idx; i++)
		bh = bh->b_this_page;

	if (!buffer_mapped(bh) || (buffer_delay(bh)) || buffer_unwritten(bh))
		return 0;
	return 1;
}

static int ext4_da_write_end(struct file *file,
			     struct address_space *mapping,
			     loff_t pos, unsigned len, unsigned copied,
			     struct page *page, void *fsdata)
{
	struct inode *inode = mapping->host;
	int ret = 0, ret2;
	handle_t *handle = ext4_journal_current_handle();
	loff_t new_i_size;
	unsigned long start, end;
	int write_mode = (int)(unsigned long)fsdata;

	if (write_mode == FALL_BACK_TO_NONDELALLOC)
		return ext4_write_end(file, mapping, pos,
				      len, copied, page, fsdata);

	trace_android_fs_datawrite_end(inode, pos, len);
	trace_ext4_da_write_end(inode, pos, len, copied);
	start = pos & (PAGE_SIZE - 1);
	end = start + copied - 1;

	/*
	 * generic_write_end() will run mark_inode_dirty() if i_size
	 * changes.  So let's piggyback the i_disksize mark_inode_dirty
	 * into that.
	 */
	new_i_size = pos + copied;
	if (copied && new_i_size > EXT4_I(inode)->i_disksize) {
		if (ext4_has_inline_data(inode) ||
		    ext4_da_should_update_i_disksize(page, end)) {
			ext4_update_i_disksize(inode, new_i_size);
			/* We need to mark inode dirty even if
			 * new_i_size is less that inode->i_size
			 * bu greater than i_disksize.(hint delalloc)
			 */
			ext4_mark_inode_dirty(handle, inode);
		}
	}

	if (write_mode != CONVERT_INLINE_DATA &&
	    ext4_test_inode_state(inode, EXT4_STATE_MAY_INLINE_DATA) &&
	    ext4_has_inline_data(inode))
		ret2 = ext4_da_write_inline_data_end(inode, pos, len, copied,
						     page);
	else
		ret2 = generic_write_end(file, mapping, pos, len, copied,
							page, fsdata);

	copied = ret2;
	if (ret2 < 0)
		ret = ret2;
	ret2 = ext4_journal_stop(handle);
	if (!ret)
		ret = ret2;

	return ret ? ret : copied;
}

static void ext4_da_invalidatepage(struct page *page, unsigned int offset,
				   unsigned int length)
{
	/*
	 * Drop reserved blocks
	 */
	BUG_ON(!PageLocked(page));
	if (!page_has_buffers(page))
		goto out;

	ext4_da_page_release_reservation(page, offset, length);

out:
	ext4_invalidatepage(page, offset, length);

	return;
}

/*
 * Force all delayed allocation blocks to be allocated for a given inode.
 */
int ext4_alloc_da_blocks(struct inode *inode)
{
	trace_ext4_alloc_da_blocks(inode);

	if (!EXT4_I(inode)->i_reserved_data_blocks)
		return 0;

	/*
	 * We do something simple for now.  The filemap_flush() will
	 * also start triggering a write of the data blocks, which is
	 * not strictly speaking necessary (and for users of
	 * laptop_mode, not even desirable).  However, to do otherwise
	 * would require replicating code paths in:
	 *
	 * ext4_writepages() ->
	 *    write_cache_pages() ---> (via passed in callback function)
	 *        __mpage_da_writepage() -->
	 *           mpage_add_bh_to_extent()
	 *           mpage_da_map_blocks()
	 *
	 * The problem is that write_cache_pages(), located in
	 * mm/page-writeback.c, marks pages clean in preparation for
	 * doing I/O, which is not desirable if we're not planning on
	 * doing I/O at all.
	 *
	 * We could call write_cache_pages(), and then redirty all of
	 * the pages by calling redirty_page_for_writepage() but that
	 * would be ugly in the extreme.  So instead we would need to
	 * replicate parts of the code in the above functions,
	 * simplifying them because we wouldn't actually intend to
	 * write out the pages, but rather only collect contiguous
	 * logical block extents, call the multi-block allocator, and
	 * then update the buffer heads with the block allocations.
	 *
	 * For now, though, we'll cheat by calling filemap_flush(),
	 * which will map the blocks, and start the I/O, but not
	 * actually wait for the I/O to complete.
	 */
	return filemap_flush(inode->i_mapping);
}

/*
 * bmap() is special.  It gets used by applications such as lilo and by
 * the swapper to find the on-disk block of a specific piece of data.
 *
 * Naturally, this is dangerous if the block concerned is still in the
 * journal.  If somebody makes a swapfile on an ext4 data-journaling
 * filesystem and enables swap, then they may get a nasty shock when the
 * data getting swapped to that swapfile suddenly gets overwritten by
 * the original zero's written out previously to the journal and
 * awaiting writeback in the kernel's buffer cache.
 *
 * So, if we see any bmap calls here on a modified, data-journaled file,
 * take extra steps to flush any blocks which might be in the cache.
 */
static sector_t ext4_bmap(struct address_space *mapping, sector_t block)
{
	struct inode *inode = mapping->host;
	journal_t *journal;
	int err;

	/*
	 * We can get here for an inline file via the FIBMAP ioctl
	 */
	if (ext4_has_inline_data(inode))
		return 0;

	if (mapping_tagged(mapping, PAGECACHE_TAG_DIRTY) &&
			test_opt(inode->i_sb, DELALLOC)) {
		/*
		 * With delalloc we want to sync the file
		 * so that we can make sure we allocate
		 * blocks for file
		 */
		filemap_write_and_wait(mapping);
	}

	if (EXT4_JOURNAL(inode) &&
	    ext4_test_inode_state(inode, EXT4_STATE_JDATA)) {
		/*
		 * This is a REALLY heavyweight approach, but the use of
		 * bmap on dirty files is expected to be extremely rare:
		 * only if we run lilo or swapon on a freshly made file
		 * do we expect this to happen.
		 *
		 * (bmap requires CAP_SYS_RAWIO so this does not
		 * represent an unprivileged user DOS attack --- we'd be
		 * in trouble if mortal users could trigger this path at
		 * will.)
		 *
		 * NB. EXT4_STATE_JDATA is not set on files other than
		 * regular files.  If somebody wants to bmap a directory
		 * or symlink and gets confused because the buffer
		 * hasn't yet been flushed to disk, they deserve
		 * everything they get.
		 */

		ext4_clear_inode_state(inode, EXT4_STATE_JDATA);
		journal = EXT4_JOURNAL(inode);
		jbd2_journal_lock_updates(journal);
		err = jbd2_journal_flush(journal);
		jbd2_journal_unlock_updates(journal);

		if (err)
			return 0;
	}

	return generic_block_bmap(mapping, block, ext4_get_block);
}

static int ext4_readpage(struct file *file, struct page *page)
{
	int ret = -EAGAIN;
	struct inode *inode = page->mapping->host;

	trace_ext4_readpage(page);

	if (ext4_has_inline_data(inode))
		ret = ext4_readpage_inline(inode, page);

	if (ret == -EAGAIN)
		return ext4_mpage_readpages(page->mapping, NULL, page, 1,
						false);

	return ret;
}

static int
ext4_readpages(struct file *file, struct address_space *mapping,
		struct list_head *pages, unsigned nr_pages)
{
	struct inode *inode = mapping->host;

	/* If the file has inline data, no need to do readpages. */
	if (ext4_has_inline_data(inode))
		return 0;

	return ext4_mpage_readpages(mapping, pages, NULL, nr_pages, true);
}

static void ext4_invalidatepage(struct page *page, unsigned int offset,
				unsigned int length)
{
	trace_ext4_invalidatepage(page, offset, length);

	/* No journalling happens on data buffers when this function is used */
	WARN_ON(page_has_buffers(page) && buffer_jbd(page_buffers(page)));

	block_invalidatepage(page, offset, length);
}

static int __ext4_journalled_invalidatepage(struct page *page,
					    unsigned int offset,
					    unsigned int length)
{
	journal_t *journal = EXT4_JOURNAL(page->mapping->host);

	trace_ext4_journalled_invalidatepage(page, offset, length);

	/*
	 * If it's a full truncate we just forget about the pending dirtying
	 */
	if (offset == 0 && length == PAGE_SIZE)
		ClearPageChecked(page);

	return jbd2_journal_invalidatepage(journal, page, offset, length);
}

/* Wrapper for aops... */
static void ext4_journalled_invalidatepage(struct page *page,
					   unsigned int offset,
					   unsigned int length)
{
	WARN_ON(__ext4_journalled_invalidatepage(page, offset, length) < 0);
}

static int ext4_releasepage(struct page *page, gfp_t wait)
{
	journal_t *journal = EXT4_JOURNAL(page->mapping->host);

	trace_ext4_releasepage(page);

	/* Page has dirty journalled data -> cannot release */
	if (PageChecked(page))
		return 0;
	if (journal)
		return jbd2_journal_try_to_free_buffers(journal, page, wait);
	else
		return try_to_free_buffers(page);
}

static bool ext4_inode_datasync_dirty(struct inode *inode)
{
	journal_t *journal = EXT4_SB(inode->i_sb)->s_journal;

	if (journal)
		return !jbd2_transaction_committed(journal,
					EXT4_I(inode)->i_datasync_tid);
	/* Any metadata buffers to write? */
	if (!list_empty(&inode->i_mapping->private_list))
		return true;
	return inode->i_state & I_DIRTY_DATASYNC;
}

static int ext4_iomap_begin(struct inode *inode, loff_t offset, loff_t length,
			    unsigned flags, struct iomap *iomap)
{
	struct ext4_sb_info *sbi = EXT4_SB(inode->i_sb);
	unsigned int blkbits = inode->i_blkbits;
	unsigned long first_block, last_block;
	struct ext4_map_blocks map;
	bool delalloc = false;
	int ret;

	if ((offset >> blkbits) > EXT4_MAX_LOGICAL_BLOCK)
		return -EINVAL;
	first_block = offset >> blkbits;
	last_block = min_t(loff_t, (offset + length - 1) >> blkbits,
			   EXT4_MAX_LOGICAL_BLOCK);

	if (flags & IOMAP_REPORT) {
		if (ext4_has_inline_data(inode)) {
			ret = ext4_inline_data_iomap(inode, iomap);
			if (ret != -EAGAIN) {
				if (ret == 0 && offset >= iomap->length)
					ret = -ENOENT;
				return ret;
			}
		}
	} else {
		if (WARN_ON_ONCE(ext4_has_inline_data(inode)))
			return -ERANGE;
	}

	map.m_lblk = first_block;
	map.m_len = last_block - first_block + 1;

	if (flags & IOMAP_REPORT) {
		ret = ext4_map_blocks(NULL, inode, &map, 0);
		if (ret < 0)
			return ret;

		if (ret == 0) {
			ext4_lblk_t end = map.m_lblk + map.m_len - 1;
			struct extent_status es;

			ext4_es_find_delayed_extent_range(inode, map.m_lblk, end, &es);

			if (!es.es_len || es.es_lblk > end) {
				/* entire range is a hole */
			} else if (es.es_lblk > map.m_lblk) {
				/* range starts with a hole */
				map.m_len = es.es_lblk - map.m_lblk;
			} else {
				ext4_lblk_t offs = 0;

				if (es.es_lblk < map.m_lblk)
					offs = map.m_lblk - es.es_lblk;
				map.m_lblk = es.es_lblk + offs;
				map.m_len = es.es_len - offs;
				delalloc = true;
			}
		}
	} else if (flags & IOMAP_WRITE) {
		int dio_credits;
		handle_t *handle;
		int retries = 0;

		/* Trim mapping request to maximum we can map at once for DIO */
		if (map.m_len > DIO_MAX_BLOCKS)
			map.m_len = DIO_MAX_BLOCKS;
		dio_credits = ext4_chunk_trans_blocks(inode, map.m_len);
retry:
		/*
		 * Either we allocate blocks and then we don't get unwritten
		 * extent so we have reserved enough credits, or the blocks
		 * are already allocated and unwritten and in that case
		 * extent conversion fits in the credits as well.
		 */
		handle = ext4_journal_start(inode, EXT4_HT_MAP_BLOCKS,
					    dio_credits);
		if (IS_ERR(handle))
			return PTR_ERR(handle);

		ret = ext4_map_blocks(handle, inode, &map,
				      EXT4_GET_BLOCKS_CREATE_ZERO);
		if (ret < 0) {
			ext4_journal_stop(handle);
			if (ret == -ENOSPC &&
			    ext4_should_retry_alloc(inode->i_sb, &retries))
				goto retry;
			return ret;
		}

		/*
		 * If we added blocks beyond i_size, we need to make sure they
		 * will get truncated if we crash before updating i_size in
		 * ext4_iomap_end(). For faults we don't need to do that (and
		 * even cannot because for orphan list operations inode_lock is
		 * required) - if we happen to instantiate block beyond i_size,
		 * it is because we race with truncate which has already added
		 * the inode to the orphan list.
		 */
		if (!(flags & IOMAP_FAULT) && first_block + map.m_len >
		    (i_size_read(inode) + (1 << blkbits) - 1) >> blkbits) {
			int err;

			err = ext4_orphan_add(handle, inode);
			if (err < 0) {
				ext4_journal_stop(handle);
				return err;
			}
		}
		ext4_journal_stop(handle);
	} else {
		ret = ext4_map_blocks(NULL, inode, &map, 0);
		if (ret < 0)
			return ret;
	}

	/*
	 * Writes that span EOF might trigger an I/O size update on completion,
	 * so consider them to be dirty for the purposes of O_DSYNC, even if
	 * there is no other metadata changes being made or are pending here.
	 */
	iomap->flags = 0;
	if (ext4_inode_datasync_dirty(inode) ||
	    offset + length > i_size_read(inode))
		iomap->flags |= IOMAP_F_DIRTY;
	iomap->bdev = inode->i_sb->s_bdev;
	iomap->dax_dev = sbi->s_daxdev;
	iomap->offset = (u64)first_block << blkbits;
	iomap->length = (u64)map.m_len << blkbits;

	if (ret == 0) {
		iomap->type = delalloc ? IOMAP_DELALLOC : IOMAP_HOLE;
		iomap->addr = IOMAP_NULL_ADDR;
	} else {
		if (map.m_flags & EXT4_MAP_MAPPED) {
			iomap->type = IOMAP_MAPPED;
		} else if (map.m_flags & EXT4_MAP_UNWRITTEN) {
			iomap->type = IOMAP_UNWRITTEN;
		} else {
			WARN_ON_ONCE(1);
			return -EIO;
		}
		iomap->addr = (u64)map.m_pblk << blkbits;
	}

	if (map.m_flags & EXT4_MAP_NEW)
		iomap->flags |= IOMAP_F_NEW;

	return 0;
}

static int ext4_iomap_end(struct inode *inode, loff_t offset, loff_t length,
			  ssize_t written, unsigned flags, struct iomap *iomap)
{
	int ret = 0;
	handle_t *handle;
	int blkbits = inode->i_blkbits;
	bool truncate = false;

	if (!(flags & IOMAP_WRITE) || (flags & IOMAP_FAULT))
		return 0;

	handle = ext4_journal_start(inode, EXT4_HT_INODE, 2);
	if (IS_ERR(handle)) {
		ret = PTR_ERR(handle);
		goto orphan_del;
	}
	if (ext4_update_inode_size(inode, offset + written))
		ext4_mark_inode_dirty(handle, inode);
	/*
	 * We may need to truncate allocated but not written blocks beyond EOF.
	 */
	if (iomap->offset + iomap->length > 
	    ALIGN(inode->i_size, 1 << blkbits)) {
		ext4_lblk_t written_blk, end_blk;

		written_blk = (offset + written) >> blkbits;
		end_blk = (offset + length) >> blkbits;
		if (written_blk < end_blk && ext4_can_truncate(inode))
			truncate = true;
	}
	/*
	 * Remove inode from orphan list if we were extending a inode and
	 * everything went fine.
	 */
	if (!truncate && inode->i_nlink &&
	    !list_empty(&EXT4_I(inode)->i_orphan))
		ext4_orphan_del(handle, inode);
	ext4_journal_stop(handle);
	if (truncate) {
		ext4_truncate_failed_write(inode);
orphan_del:
		/*
		 * If truncate failed early the inode might still be on the
		 * orphan list; we need to make sure the inode is removed from
		 * the orphan list in that case.
		 */
		if (inode->i_nlink)
			ext4_orphan_del(NULL, inode);
	}
	return ret;
}

const struct iomap_ops ext4_iomap_ops = {
	.iomap_begin		= ext4_iomap_begin,
	.iomap_end		= ext4_iomap_end,
};

static int ext4_end_io_dio(struct kiocb *iocb, loff_t offset,
			    ssize_t size, void *private)
{
        ext4_io_end_t *io_end = private;

	/* if not async direct IO just return */
	if (!io_end)
		return 0;

	ext_debug("ext4_end_io_dio(): io_end 0x%p "
		  "for inode %lu, iocb 0x%p, offset %llu, size %zd\n",
		  io_end, io_end->inode->i_ino, iocb, offset, size);

	/*
	 * Error during AIO DIO. We cannot convert unwritten extents as the
	 * data was not written. Just clear the unwritten flag and drop io_end.
	 */
	if (size <= 0) {
		ext4_clear_io_unwritten_flag(io_end);
		size = 0;
	}
	io_end->offset = offset;
	io_end->size = size;
	ext4_put_io_end(io_end);

	return 0;
}

/*
 * Handling of direct IO writes.
 *
 * For ext4 extent files, ext4 will do direct-io write even to holes,
 * preallocated extents, and those write extend the file, no need to
 * fall back to buffered IO.
 *
 * For holes, we fallocate those blocks, mark them as unwritten
 * If those blocks were preallocated, we mark sure they are split, but
 * still keep the range to write as unwritten.
 *
 * The unwritten extents will be converted to written when DIO is completed.
 * For async direct IO, since the IO may still pending when return, we
 * set up an end_io call back function, which will do the conversion
 * when async direct IO completed.
 *
 * If the O_DIRECT write will extend the file then add this inode to the
 * orphan list.  So recovery will truncate it back to the original size
 * if the machine crashes during the write.
 *
 */
static ssize_t ext4_direct_IO_write(struct kiocb *iocb, struct iov_iter *iter)
{
	struct file *file = iocb->ki_filp;
	struct inode *inode = file->f_mapping->host;
	struct ext4_inode_info *ei = EXT4_I(inode);
	ssize_t ret;
	loff_t offset = iocb->ki_pos;
	size_t count = iov_iter_count(iter);
	int overwrite = 0;
	get_block_t *get_block_func = NULL;
	int dio_flags = 0;
	loff_t final_size = offset + count;
	int orphan = 0;
	handle_t *handle;

	if (final_size > inode->i_size || final_size > ei->i_disksize) {
		/* Credits for sb + inode write */
		handle = ext4_journal_start(inode, EXT4_HT_INODE, 2);
		if (IS_ERR(handle)) {
			ret = PTR_ERR(handle);
			goto out;
		}
		ret = ext4_orphan_add(handle, inode);
		if (ret) {
			ext4_journal_stop(handle);
			goto out;
		}
		orphan = 1;
		ext4_update_i_disksize(inode, inode->i_size);
		ext4_journal_stop(handle);
	}

	BUG_ON(iocb->private == NULL);

	/*
	 * Make all waiters for direct IO properly wait also for extent
	 * conversion. This also disallows race between truncate() and
	 * overwrite DIO as i_dio_count needs to be incremented under i_mutex.
	 */
	inode_dio_begin(inode);

	/* If we do a overwrite dio, i_mutex locking can be released */
	overwrite = *((int *)iocb->private);

	if (overwrite)
		inode_unlock(inode);

	/*
	 * For extent mapped files we could direct write to holes and fallocate.
	 *
	 * Allocated blocks to fill the hole are marked as unwritten to prevent
	 * parallel buffered read to expose the stale data before DIO complete
	 * the data IO.
	 *
	 * As to previously fallocated extents, ext4 get_block will just simply
	 * mark the buffer mapped but still keep the extents unwritten.
	 *
	 * For non AIO case, we will convert those unwritten extents to written
	 * after return back from blockdev_direct_IO. That way we save us from
	 * allocating io_end structure and also the overhead of offloading
	 * the extent convertion to a workqueue.
	 *
	 * For async DIO, the conversion needs to be deferred when the
	 * IO is completed. The ext4 end_io callback function will be
	 * called to take care of the conversion work.  Here for async
	 * case, we allocate an io_end structure to hook to the iocb.
	 */
	iocb->private = NULL;
	if (overwrite)
		get_block_func = ext4_dio_get_block_overwrite;
	else if (!ext4_test_inode_flag(inode, EXT4_INODE_EXTENTS) ||
		   round_down(offset, i_blocksize(inode)) >= inode->i_size) {
		get_block_func = ext4_dio_get_block;
		dio_flags = DIO_LOCKING | DIO_SKIP_HOLES;
	} else if (is_sync_kiocb(iocb)) {
		get_block_func = ext4_dio_get_block_unwritten_sync;
		dio_flags = DIO_LOCKING;
	} else {
		get_block_func = ext4_dio_get_block_unwritten_async;
		dio_flags = DIO_LOCKING;
	}

	ret = __blockdev_direct_IO(iocb, inode, inode->i_sb->s_bdev, iter,
				   get_block_func, ext4_end_io_dio, NULL,
				   dio_flags);

	if (ret > 0 && !overwrite && ext4_test_inode_state(inode,
						EXT4_STATE_DIO_UNWRITTEN)) {
		int err;
		/*
		 * for non AIO case, since the IO is already
		 * completed, we could do the conversion right here
		 */
		err = ext4_convert_unwritten_extents(NULL, inode,
						     offset, ret);
		if (err < 0)
			ret = err;
		ext4_clear_inode_state(inode, EXT4_STATE_DIO_UNWRITTEN);
	}

	inode_dio_end(inode);
	/* take i_mutex locking again if we do a ovewrite dio */
	if (overwrite)
		inode_lock(inode);

	if (ret < 0 && final_size > inode->i_size)
		ext4_truncate_failed_write(inode);

	/* Handle extending of i_size after direct IO write */
	if (orphan) {
		int err;

		/* Credits for sb + inode write */
		handle = ext4_journal_start(inode, EXT4_HT_INODE, 2);
		if (IS_ERR(handle)) {
			/*
			 * We wrote the data but cannot extend
			 * i_size. Bail out. In async io case, we do
			 * not return error here because we have
			 * already submmitted the corresponding
			 * bio. Returning error here makes the caller
			 * think that this IO is done and failed
			 * resulting in race with bio's completion
			 * handler.
			 */
			if (!ret)
				ret = PTR_ERR(handle);
			if (inode->i_nlink)
				ext4_orphan_del(NULL, inode);

			goto out;
		}
		if (inode->i_nlink)
			ext4_orphan_del(handle, inode);
		if (ret > 0) {
			loff_t end = offset + ret;
			if (end > inode->i_size || end > ei->i_disksize) {
				ext4_update_i_disksize(inode, end);
				if (end > inode->i_size)
					i_size_write(inode, end);
				/*
				 * We're going to return a positive `ret'
				 * here due to non-zero-length I/O, so there's
				 * no way of reporting error returns from
				 * ext4_mark_inode_dirty() to userspace.  So
				 * ignore it.
				 */
				ext4_mark_inode_dirty(handle, inode);
			}
		}
		err = ext4_journal_stop(handle);
		if (ret == 0)
			ret = err;
	}
out:
	return ret;
}

static ssize_t ext4_direct_IO_read(struct kiocb *iocb, struct iov_iter *iter)
{
	struct address_space *mapping = iocb->ki_filp->f_mapping;
	struct inode *inode = mapping->host;
	size_t count = iov_iter_count(iter);
	ssize_t ret;

	/*
	 * Shared inode_lock is enough for us - it protects against concurrent
	 * writes & truncates and since we take care of writing back page cache,
	 * we are protected against page writeback as well.
	 */
	if (iocb->ki_flags & IOCB_NOWAIT) {
		if (!inode_trylock_shared(inode))
			return -EAGAIN;
	} else {
		inode_lock_shared(inode);
	}

	ret = filemap_write_and_wait_range(mapping, iocb->ki_pos,
					   iocb->ki_pos + count - 1);
	if (ret)
		goto out_unlock;
	ret = __blockdev_direct_IO(iocb, inode, inode->i_sb->s_bdev,
				   iter, ext4_dio_get_block, NULL, NULL, 0);
out_unlock:
	inode_unlock_shared(inode);
	return ret;
}

static ssize_t ext4_direct_IO(struct kiocb *iocb, struct iov_iter *iter)
{
	struct file *file = iocb->ki_filp;
	struct inode *inode = file->f_mapping->host;
	size_t count = iov_iter_count(iter);
	loff_t offset = iocb->ki_pos;
	ssize_t ret;
	int rw = iov_iter_rw(iter);

<<<<<<< HEAD
#ifdef CONFIG_EXT4_FS_ENCRYPTION
	if (IS_ENCRYPTED(inode) && S_ISREG(inode->i_mode))
		return 0;
#endif
=======
	if (IS_ENABLED(CONFIG_FS_ENCRYPTION) && IS_ENCRYPTED(inode)) {
		if (!fscrypt_inode_uses_inline_crypto(inode) ||
		    !IS_ALIGNED(iocb->ki_pos | iov_iter_alignment(iter),
				i_blocksize(inode)))
			return 0;
	}
>>>>>>> 49875670
	if (fsverity_active(inode))
		return 0;

	/*
	 * If we are doing data journalling we don't support O_DIRECT
	 */
	if (ext4_should_journal_data(inode))
		return 0;

	/* Let buffer I/O handle the inline data case. */
	if (ext4_has_inline_data(inode))
		return 0;

	if (trace_android_fs_dataread_start_enabled() &&
	    (rw == READ)) {
		char *path, pathbuf[MAX_TRACE_PATHBUF_LEN];

		path = android_fstrace_get_pathname(pathbuf,
						    MAX_TRACE_PATHBUF_LEN,
						    inode);
		trace_android_fs_dataread_start(inode, offset, count,
						current->pid, path,
						current->comm);
	}
	if (trace_android_fs_datawrite_start_enabled() &&
	    (rw == WRITE)) {
		char *path, pathbuf[MAX_TRACE_PATHBUF_LEN];

		path = android_fstrace_get_pathname(pathbuf,
						    MAX_TRACE_PATHBUF_LEN,
						    inode);
		trace_android_fs_datawrite_start(inode, offset, count,
						 current->pid, path,
						 current->comm);
	}
	trace_ext4_direct_IO_enter(inode, offset, count, iov_iter_rw(iter));
	if (iov_iter_rw(iter) == READ)
		ret = ext4_direct_IO_read(iocb, iter);
	else
		ret = ext4_direct_IO_write(iocb, iter);
	trace_ext4_direct_IO_exit(inode, offset, count, iov_iter_rw(iter), ret);

	if (trace_android_fs_dataread_start_enabled() &&
	    (rw == READ))
		trace_android_fs_dataread_end(inode, offset, count);
	if (trace_android_fs_datawrite_start_enabled() &&
	    (rw == WRITE))
		trace_android_fs_datawrite_end(inode, offset, count);

	return ret;
}

/*
 * Pages can be marked dirty completely asynchronously from ext4's journalling
 * activity.  By filemap_sync_pte(), try_to_unmap_one(), etc.  We cannot do
 * much here because ->set_page_dirty is called under VFS locks.  The page is
 * not necessarily locked.
 *
 * We cannot just dirty the page and leave attached buffers clean, because the
 * buffers' dirty state is "definitive".  We cannot just set the buffers dirty
 * or jbddirty because all the journalling code will explode.
 *
 * So what we do is to mark the page "pending dirty" and next time writepage
 * is called, propagate that into the buffers appropriately.
 */
static int ext4_journalled_set_page_dirty(struct page *page)
{
	SetPageChecked(page);
	return __set_page_dirty_nobuffers(page);
}

static int ext4_set_page_dirty(struct page *page)
{
	WARN_ON_ONCE(!PageLocked(page) && !PageDirty(page));
	WARN_ON_ONCE(!page_has_buffers(page));
	return __set_page_dirty_buffers(page);
}

static const struct address_space_operations ext4_aops = {
	.readpage		= ext4_readpage,
	.readpages		= ext4_readpages,
	.writepage		= ext4_writepage,
	.writepages		= ext4_writepages,
	.write_begin		= ext4_write_begin,
	.write_end		= ext4_write_end,
	.set_page_dirty		= ext4_set_page_dirty,
	.bmap			= ext4_bmap,
	.invalidatepage		= ext4_invalidatepage,
	.releasepage		= ext4_releasepage,
	.direct_IO		= ext4_direct_IO,
	.migratepage		= buffer_migrate_page,
	.is_partially_uptodate  = block_is_partially_uptodate,
	.error_remove_page	= generic_error_remove_page,
};

static const struct address_space_operations ext4_journalled_aops = {
	.readpage		= ext4_readpage,
	.readpages		= ext4_readpages,
	.writepage		= ext4_writepage,
	.writepages		= ext4_writepages,
	.write_begin		= ext4_write_begin,
	.write_end		= ext4_journalled_write_end,
	.set_page_dirty		= ext4_journalled_set_page_dirty,
	.bmap			= ext4_bmap,
	.invalidatepage		= ext4_journalled_invalidatepage,
	.releasepage		= ext4_releasepage,
	.direct_IO		= ext4_direct_IO,
	.is_partially_uptodate  = block_is_partially_uptodate,
	.error_remove_page	= generic_error_remove_page,
};

static const struct address_space_operations ext4_da_aops = {
	.readpage		= ext4_readpage,
	.readpages		= ext4_readpages,
	.writepage		= ext4_writepage,
	.writepages		= ext4_writepages,
	.write_begin		= ext4_da_write_begin,
	.write_end		= ext4_da_write_end,
	.set_page_dirty		= ext4_set_page_dirty,
	.bmap			= ext4_bmap,
	.invalidatepage		= ext4_da_invalidatepage,
	.releasepage		= ext4_releasepage,
	.direct_IO		= ext4_direct_IO,
	.migratepage		= buffer_migrate_page,
	.is_partially_uptodate  = block_is_partially_uptodate,
	.error_remove_page	= generic_error_remove_page,
};

static const struct address_space_operations ext4_dax_aops = {
	.writepages		= ext4_dax_writepages,
	.direct_IO		= noop_direct_IO,
	.set_page_dirty		= noop_set_page_dirty,
	.bmap			= ext4_bmap,
	.invalidatepage		= noop_invalidatepage,
};

void ext4_set_aops(struct inode *inode)
{
	switch (ext4_inode_journal_mode(inode)) {
	case EXT4_INODE_ORDERED_DATA_MODE:
	case EXT4_INODE_WRITEBACK_DATA_MODE:
		break;
	case EXT4_INODE_JOURNAL_DATA_MODE:
		inode->i_mapping->a_ops = &ext4_journalled_aops;
		return;
	default:
		BUG();
	}
	if (IS_DAX(inode))
		inode->i_mapping->a_ops = &ext4_dax_aops;
	else if (test_opt(inode->i_sb, DELALLOC))
		inode->i_mapping->a_ops = &ext4_da_aops;
	else
		inode->i_mapping->a_ops = &ext4_aops;
}

static int __ext4_block_zero_page_range(handle_t *handle,
		struct address_space *mapping, loff_t from, loff_t length)
{
	ext4_fsblk_t index = from >> PAGE_SHIFT;
	unsigned offset = from & (PAGE_SIZE-1);
	unsigned blocksize, pos;
	ext4_lblk_t iblock;
	struct inode *inode = mapping->host;
	struct buffer_head *bh;
	struct page *page;
	int err = 0;

	page = find_or_create_page(mapping, from >> PAGE_SHIFT,
				   mapping_gfp_constraint(mapping, ~__GFP_FS));
	if (!page)
		return -ENOMEM;

	blocksize = inode->i_sb->s_blocksize;

	iblock = index << (PAGE_SHIFT - inode->i_sb->s_blocksize_bits);

	if (!page_has_buffers(page))
		create_empty_buffers(page, blocksize, 0);

	/* Find the buffer that contains "offset" */
	bh = page_buffers(page);
	pos = blocksize;
	while (offset >= pos) {
		bh = bh->b_this_page;
		iblock++;
		pos += blocksize;
	}
	if (buffer_freed(bh)) {
		BUFFER_TRACE(bh, "freed: skip");
		goto unlock;
	}
	if (!buffer_mapped(bh)) {
		BUFFER_TRACE(bh, "unmapped");
		ext4_get_block(inode, iblock, bh, 0);
		/* unmapped? It's a hole - nothing to do */
		if (!buffer_mapped(bh)) {
			BUFFER_TRACE(bh, "still unmapped");
			goto unlock;
		}
	}

	/* Ok, it's mapped. Make sure it's up-to-date */
	if (PageUptodate(page))
		set_buffer_uptodate(bh);

	if (!buffer_uptodate(bh)) {
		err = -EIO;
		ll_rw_block(REQ_OP_READ, 0, 1, &bh);
		wait_on_buffer(bh);
		/* Uhhuh. Read error. Complain and punt. */
		if (!buffer_uptodate(bh))
			goto unlock;
		if (fscrypt_inode_uses_fs_layer_crypto(inode)) {
			/* We expect the key to be set. */
			BUG_ON(!fscrypt_has_encryption_key(inode));
			BUG_ON(blocksize != PAGE_SIZE);
			WARN_ON_ONCE(fscrypt_decrypt_pagecache_blocks(
						page, PAGE_SIZE, 0));
		}
	}
	if (ext4_should_journal_data(inode)) {
		BUFFER_TRACE(bh, "get write access");
		err = ext4_journal_get_write_access(handle, bh);
		if (err)
			goto unlock;
	}
	zero_user(page, offset, length);
	BUFFER_TRACE(bh, "zeroed end of block");

	if (ext4_should_journal_data(inode)) {
		err = ext4_handle_dirty_metadata(handle, inode, bh);
	} else {
		err = 0;
		mark_buffer_dirty(bh);
		if (ext4_should_order_data(inode))
			err = ext4_jbd2_inode_add_write(handle, inode, from,
					length);
	}

unlock:
	unlock_page(page);
	put_page(page);
	return err;
}

/*
 * ext4_block_zero_page_range() zeros out a mapping of length 'length'
 * starting from file offset 'from'.  The range to be zero'd must
 * be contained with in one block.  If the specified range exceeds
 * the end of the block it will be shortened to end of the block
 * that cooresponds to 'from'
 */
static int ext4_block_zero_page_range(handle_t *handle,
		struct address_space *mapping, loff_t from, loff_t length)
{
	struct inode *inode = mapping->host;
	unsigned offset = from & (PAGE_SIZE-1);
	unsigned blocksize = inode->i_sb->s_blocksize;
	unsigned max = blocksize - (offset & (blocksize - 1));

	/*
	 * correct length if it does not fall between
	 * 'from' and the end of the block
	 */
	if (length > max || length < 0)
		length = max;

	if (IS_DAX(inode)) {
		return iomap_zero_range(inode, from, length, NULL,
					&ext4_iomap_ops);
	}
	return __ext4_block_zero_page_range(handle, mapping, from, length);
}

/*
 * ext4_block_truncate_page() zeroes out a mapping from file offset `from'
 * up to the end of the block which corresponds to `from'.
 * This required during truncate. We need to physically zero the tail end
 * of that block so it doesn't yield old data if the file is later grown.
 */
static int ext4_block_truncate_page(handle_t *handle,
		struct address_space *mapping, loff_t from)
{
	unsigned offset = from & (PAGE_SIZE-1);
	unsigned length;
	unsigned blocksize;
	struct inode *inode = mapping->host;

	/* If we are processing an encrypted inode during orphan list handling */
	if (IS_ENCRYPTED(inode) && !fscrypt_has_encryption_key(inode))
		return 0;

	blocksize = inode->i_sb->s_blocksize;
	length = blocksize - (offset & (blocksize - 1));

	return ext4_block_zero_page_range(handle, mapping, from, length);
}

int ext4_zero_partial_blocks(handle_t *handle, struct inode *inode,
			     loff_t lstart, loff_t length)
{
	struct super_block *sb = inode->i_sb;
	struct address_space *mapping = inode->i_mapping;
	unsigned partial_start, partial_end;
	ext4_fsblk_t start, end;
	loff_t byte_end = (lstart + length - 1);
	int err = 0;

	partial_start = lstart & (sb->s_blocksize - 1);
	partial_end = byte_end & (sb->s_blocksize - 1);

	start = lstart >> sb->s_blocksize_bits;
	end = byte_end >> sb->s_blocksize_bits;

	/* Handle partial zero within the single block */
	if (start == end &&
	    (partial_start || (partial_end != sb->s_blocksize - 1))) {
		err = ext4_block_zero_page_range(handle, mapping,
						 lstart, length);
		return err;
	}
	/* Handle partial zero out on the start of the range */
	if (partial_start) {
		err = ext4_block_zero_page_range(handle, mapping,
						 lstart, sb->s_blocksize);
		if (err)
			return err;
	}
	/* Handle partial zero out on the end of the range */
	if (partial_end != sb->s_blocksize - 1)
		err = ext4_block_zero_page_range(handle, mapping,
						 byte_end - partial_end,
						 partial_end + 1);
	return err;
}

int ext4_can_truncate(struct inode *inode)
{
	if (S_ISREG(inode->i_mode))
		return 1;
	if (S_ISDIR(inode->i_mode))
		return 1;
	if (S_ISLNK(inode->i_mode))
		return !ext4_inode_is_fast_symlink(inode);
	return 0;
}

/*
 * We have to make sure i_disksize gets properly updated before we truncate
 * page cache due to hole punching or zero range. Otherwise i_disksize update
 * can get lost as it may have been postponed to submission of writeback but
 * that will never happen after we truncate page cache.
 */
int ext4_update_disksize_before_punch(struct inode *inode, loff_t offset,
				      loff_t len)
{
	handle_t *handle;
	loff_t size = i_size_read(inode);

	WARN_ON(!inode_is_locked(inode));
	if (offset > size || offset + len < size)
		return 0;

	if (EXT4_I(inode)->i_disksize >= size)
		return 0;

	handle = ext4_journal_start(inode, EXT4_HT_MISC, 1);
	if (IS_ERR(handle))
		return PTR_ERR(handle);
	ext4_update_i_disksize(inode, size);
	ext4_mark_inode_dirty(handle, inode);
	ext4_journal_stop(handle);

	return 0;
}

static void ext4_wait_dax_page(struct ext4_inode_info *ei)
{
	up_write(&ei->i_mmap_sem);
	schedule();
	down_write(&ei->i_mmap_sem);
}

int ext4_break_layouts(struct inode *inode)
{
	struct ext4_inode_info *ei = EXT4_I(inode);
	struct page *page;
	int error;

	if (WARN_ON_ONCE(!rwsem_is_locked(&ei->i_mmap_sem)))
		return -EINVAL;

	do {
		page = dax_layout_busy_page(inode->i_mapping);
		if (!page)
			return 0;

		error = ___wait_var_event(&page->_refcount,
				atomic_read(&page->_refcount) == 1,
				TASK_INTERRUPTIBLE, 0, 0,
				ext4_wait_dax_page(ei));
	} while (error == 0);

	return error;
}

/*
 * ext4_punch_hole: punches a hole in a file by releasing the blocks
 * associated with the given offset and length
 *
 * @inode:  File inode
 * @offset: The offset where the hole will begin
 * @len:    The length of the hole
 *
 * Returns: 0 on success or negative on failure
 */

int ext4_punch_hole(struct inode *inode, loff_t offset, loff_t length)
{
#if 0
	struct super_block *sb = inode->i_sb;
	ext4_lblk_t first_block, stop_block;
	struct address_space *mapping = inode->i_mapping;
	loff_t first_block_offset, last_block_offset;
	handle_t *handle;
	unsigned int credits;
	int ret = 0;

	if (!S_ISREG(inode->i_mode))
		return -EOPNOTSUPP;

	trace_ext4_punch_hole(inode, offset, length, 0);

	ext4_clear_inode_state(inode, EXT4_STATE_MAY_INLINE_DATA);
	if (ext4_has_inline_data(inode)) {
		down_write(&EXT4_I(inode)->i_mmap_sem);
		ret = ext4_convert_inline_data(inode);
		up_write(&EXT4_I(inode)->i_mmap_sem);
		if (ret)
			return ret;
	}

	/*
	 * Write out all dirty pages to avoid race conditions
	 * Then release them.
	 */
	if (mapping_tagged(mapping, PAGECACHE_TAG_DIRTY)) {
		ret = filemap_write_and_wait_range(mapping, offset,
						   offset + length - 1);
		if (ret)
			return ret;
	}

	inode_lock(inode);

	/* No need to punch hole beyond i_size */
	if (offset >= inode->i_size)
		goto out_mutex;

	/*
	 * If the hole extends beyond i_size, set the hole
	 * to end after the page that contains i_size
	 */
	if (offset + length > inode->i_size) {
		length = inode->i_size +
		   PAGE_SIZE - (inode->i_size & (PAGE_SIZE - 1)) -
		   offset;
	}

	if (offset & (sb->s_blocksize - 1) ||
	    (offset + length) & (sb->s_blocksize - 1)) {
		/*
		 * Attach jinode to inode for jbd2 if we do any zeroing of
		 * partial block
		 */
		ret = ext4_inode_attach_jinode(inode);
		if (ret < 0)
			goto out_mutex;

	}

	/* Wait all existing dio workers, newcomers will block on i_mutex */
	inode_dio_wait(inode);

	/*
	 * Prevent page faults from reinstantiating pages we have released from
	 * page cache.
	 */
	down_write(&EXT4_I(inode)->i_mmap_sem);

	ret = ext4_break_layouts(inode);
	if (ret)
		goto out_dio;

	first_block_offset = round_up(offset, sb->s_blocksize);
	last_block_offset = round_down((offset + length), sb->s_blocksize) - 1;

	/* Now release the pages and zero block aligned part of pages*/
	if (last_block_offset > first_block_offset) {
		ret = ext4_update_disksize_before_punch(inode, offset, length);
		if (ret)
			goto out_dio;
		truncate_pagecache_range(inode, first_block_offset,
					 last_block_offset);
	}

	if (ext4_test_inode_flag(inode, EXT4_INODE_EXTENTS))
		credits = ext4_writepage_trans_blocks(inode);
	else
		credits = ext4_blocks_for_truncate(inode);
	handle = ext4_journal_start(inode, EXT4_HT_TRUNCATE, credits);
	if (IS_ERR(handle)) {
		ret = PTR_ERR(handle);
		ext4_std_error(sb, ret);
		goto out_dio;
	}

	ret = ext4_zero_partial_blocks(handle, inode, offset,
				       length);
	if (ret)
		goto out_stop;

	first_block = (offset + sb->s_blocksize - 1) >>
		EXT4_BLOCK_SIZE_BITS(sb);
	stop_block = (offset + length) >> EXT4_BLOCK_SIZE_BITS(sb);

	/* If there are blocks to remove, do it */
	if (stop_block > first_block) {

		down_write(&EXT4_I(inode)->i_data_sem);
		ext4_discard_preallocations(inode);

		ret = ext4_es_remove_extent(inode, first_block,
					    stop_block - first_block);
		if (ret) {
			up_write(&EXT4_I(inode)->i_data_sem);
			goto out_stop;
		}

		if (ext4_test_inode_flag(inode, EXT4_INODE_EXTENTS))
			ret = ext4_ext_remove_space(inode, first_block,
						    stop_block - 1);
		else
			ret = ext4_ind_remove_space(handle, inode, first_block,
						    stop_block);

		up_write(&EXT4_I(inode)->i_data_sem);
	}
	if (IS_SYNC(inode))
		ext4_handle_sync(handle);

	inode->i_mtime = inode->i_ctime = current_time(inode);
	ext4_mark_inode_dirty(handle, inode);
	if (ret >= 0)
		ext4_update_inode_fsync_trans(handle, inode, 1);
out_stop:
	ext4_journal_stop(handle);
out_dio:
	up_write(&EXT4_I(inode)->i_mmap_sem);
out_mutex:
	inode_unlock(inode);
	return ret;
#else
	/*
	 * Disabled as per b/28760453
	 */
	return -EOPNOTSUPP;
#endif
}

int ext4_inode_attach_jinode(struct inode *inode)
{
	struct ext4_inode_info *ei = EXT4_I(inode);
	struct jbd2_inode *jinode;

	if (ei->jinode || !EXT4_SB(inode->i_sb)->s_journal)
		return 0;

	jinode = jbd2_alloc_inode(GFP_KERNEL);
	spin_lock(&inode->i_lock);
	if (!ei->jinode) {
		if (!jinode) {
			spin_unlock(&inode->i_lock);
			return -ENOMEM;
		}
		ei->jinode = jinode;
		jbd2_journal_init_jbd_inode(ei->jinode, inode);
		jinode = NULL;
	}
	spin_unlock(&inode->i_lock);
	if (unlikely(jinode != NULL))
		jbd2_free_inode(jinode);
	return 0;
}

/*
 * ext4_truncate()
 *
 * We block out ext4_get_block() block instantiations across the entire
 * transaction, and VFS/VM ensures that ext4_truncate() cannot run
 * simultaneously on behalf of the same inode.
 *
 * As we work through the truncate and commit bits of it to the journal there
 * is one core, guiding principle: the file's tree must always be consistent on
 * disk.  We must be able to restart the truncate after a crash.
 *
 * The file's tree may be transiently inconsistent in memory (although it
 * probably isn't), but whenever we close off and commit a journal transaction,
 * the contents of (the filesystem + the journal) must be consistent and
 * restartable.  It's pretty simple, really: bottom up, right to left (although
 * left-to-right works OK too).
 *
 * Note that at recovery time, journal replay occurs *before* the restart of
 * truncate against the orphan inode list.
 *
 * The committed inode has the new, desired i_size (which is the same as
 * i_disksize in this case).  After a crash, ext4_orphan_cleanup() will see
 * that this inode's truncate did not complete and it will again call
 * ext4_truncate() to have another go.  So there will be instantiated blocks
 * to the right of the truncation point in a crashed ext4 filesystem.  But
 * that's fine - as long as they are linked from the inode, the post-crash
 * ext4_truncate() run will find them and release them.
 */
int ext4_truncate(struct inode *inode)
{
	struct ext4_inode_info *ei = EXT4_I(inode);
	unsigned int credits;
	int err = 0;
	handle_t *handle;
	struct address_space *mapping = inode->i_mapping;

	/*
	 * There is a possibility that we're either freeing the inode
	 * or it's a completely new inode. In those cases we might not
	 * have i_mutex locked because it's not necessary.
	 */
	if (!(inode->i_state & (I_NEW|I_FREEING)))
		WARN_ON(!inode_is_locked(inode));
	trace_ext4_truncate_enter(inode);

	if (!ext4_can_truncate(inode))
		return 0;

	ext4_clear_inode_flag(inode, EXT4_INODE_EOFBLOCKS);

	if (inode->i_size == 0 && !test_opt(inode->i_sb, NO_AUTO_DA_ALLOC))
		ext4_set_inode_state(inode, EXT4_STATE_DA_ALLOC_CLOSE);

	if (ext4_has_inline_data(inode)) {
		int has_inline = 1;

		err = ext4_inline_data_truncate(inode, &has_inline);
		if (err)
			return err;
		if (has_inline)
			return 0;
	}

	/* If we zero-out tail of the page, we have to create jinode for jbd2 */
	if (inode->i_size & (inode->i_sb->s_blocksize - 1)) {
		if (ext4_inode_attach_jinode(inode) < 0)
			return 0;
	}

	if (ext4_test_inode_flag(inode, EXT4_INODE_EXTENTS))
		credits = ext4_writepage_trans_blocks(inode);
	else
		credits = ext4_blocks_for_truncate(inode);

	handle = ext4_journal_start(inode, EXT4_HT_TRUNCATE, credits);
	if (IS_ERR(handle))
		return PTR_ERR(handle);

	if (inode->i_size & (inode->i_sb->s_blocksize - 1))
		ext4_block_truncate_page(handle, mapping, inode->i_size);

	/*
	 * We add the inode to the orphan list, so that if this
	 * truncate spans multiple transactions, and we crash, we will
	 * resume the truncate when the filesystem recovers.  It also
	 * marks the inode dirty, to catch the new size.
	 *
	 * Implication: the file must always be in a sane, consistent
	 * truncatable state while each transaction commits.
	 */
	err = ext4_orphan_add(handle, inode);
	if (err)
		goto out_stop;

	down_write(&EXT4_I(inode)->i_data_sem);

	ext4_discard_preallocations(inode);

	if (ext4_test_inode_flag(inode, EXT4_INODE_EXTENTS))
		err = ext4_ext_truncate(handle, inode);
	else
		ext4_ind_truncate(handle, inode);

	up_write(&ei->i_data_sem);
	if (err)
		goto out_stop;

	if (IS_SYNC(inode))
		ext4_handle_sync(handle);

out_stop:
	/*
	 * If this was a simple ftruncate() and the file will remain alive,
	 * then we need to clear up the orphan record which we created above.
	 * However, if this was a real unlink then we were called by
	 * ext4_evict_inode(), and we allow that function to clean up the
	 * orphan info for us.
	 */
	if (inode->i_nlink)
		ext4_orphan_del(handle, inode);

	inode->i_mtime = inode->i_ctime = current_time(inode);
	ext4_mark_inode_dirty(handle, inode);
	ext4_journal_stop(handle);

	trace_ext4_truncate_exit(inode);
	return err;
}

/*
 * ext4_get_inode_loc returns with an extra refcount against the inode's
 * underlying buffer_head on success. If 'in_mem' is true, we have all
 * data in memory that is needed to recreate the on-disk version of this
 * inode.
 */
static int __ext4_get_inode_loc(struct inode *inode,
				struct ext4_iloc *iloc, int in_mem)
{
	struct ext4_group_desc	*gdp;
	struct buffer_head	*bh;
	struct super_block	*sb = inode->i_sb;
	ext4_fsblk_t		block;
	int			inodes_per_block, inode_offset;

	iloc->bh = NULL;
	if (inode->i_ino < EXT4_ROOT_INO ||
	    inode->i_ino > le32_to_cpu(EXT4_SB(sb)->s_es->s_inodes_count))
		return -EFSCORRUPTED;

	iloc->block_group = (inode->i_ino - 1) / EXT4_INODES_PER_GROUP(sb);
	gdp = ext4_get_group_desc(sb, iloc->block_group, NULL);
	if (!gdp)
		return -EIO;

	/*
	 * Figure out the offset within the block group inode table
	 */
	inodes_per_block = EXT4_SB(sb)->s_inodes_per_block;
	inode_offset = ((inode->i_ino - 1) %
			EXT4_INODES_PER_GROUP(sb));
	block = ext4_inode_table(sb, gdp) + (inode_offset / inodes_per_block);
	iloc->offset = (inode_offset % inodes_per_block) * EXT4_INODE_SIZE(sb);

	bh = sb_getblk(sb, block);
	if (unlikely(!bh))
		return -ENOMEM;
	if (!buffer_uptodate(bh)) {
		lock_buffer(bh);

		/*
		 * If the buffer has the write error flag, we have failed
		 * to write out another inode in the same block.  In this
		 * case, we don't have to read the block because we may
		 * read the old inode data successfully.
		 */
		if (buffer_write_io_error(bh) && !buffer_uptodate(bh))
			set_buffer_uptodate(bh);

		if (buffer_uptodate(bh)) {
			/* someone brought it uptodate while we waited */
			unlock_buffer(bh);
			goto has_buffer;
		}

		/*
		 * If we have all information of the inode in memory and this
		 * is the only valid inode in the block, we need not read the
		 * block.
		 */
		if (in_mem) {
			struct buffer_head *bitmap_bh;
			int i, start;

			start = inode_offset & ~(inodes_per_block - 1);

			/* Is the inode bitmap in cache? */
			bitmap_bh = sb_getblk(sb, ext4_inode_bitmap(sb, gdp));
			if (unlikely(!bitmap_bh))
				goto make_io;

			/*
			 * If the inode bitmap isn't in cache then the
			 * optimisation may end up performing two reads instead
			 * of one, so skip it.
			 */
			if (!buffer_uptodate(bitmap_bh)) {
				brelse(bitmap_bh);
				goto make_io;
			}
			for (i = start; i < start + inodes_per_block; i++) {
				if (i == inode_offset)
					continue;
				if (ext4_test_bit(i, bitmap_bh->b_data))
					break;
			}
			brelse(bitmap_bh);
			if (i == start + inodes_per_block) {
				/* all other inodes are free, so skip I/O */
				memset(bh->b_data, 0, bh->b_size);
				set_buffer_uptodate(bh);
				unlock_buffer(bh);
				goto has_buffer;
			}
		}

make_io:
		/*
		 * If we need to do any I/O, try to pre-readahead extra
		 * blocks from the inode table.
		 */
		if (EXT4_SB(sb)->s_inode_readahead_blks) {
			ext4_fsblk_t b, end, table;
			unsigned num;
			__u32 ra_blks = EXT4_SB(sb)->s_inode_readahead_blks;

			table = ext4_inode_table(sb, gdp);
			/* s_inode_readahead_blks is always a power of 2 */
			b = block & ~((ext4_fsblk_t) ra_blks - 1);
			if (table > b)
				b = table;
			end = b + ra_blks;
			num = EXT4_INODES_PER_GROUP(sb);
			if (ext4_has_group_desc_csum(sb))
				num -= ext4_itable_unused_count(sb, gdp);
			table += num / inodes_per_block;
			if (end > table)
				end = table;
			while (b <= end)
				sb_breadahead(sb, b++);
		}

		/*
		 * There are other valid inodes in the buffer, this inode
		 * has in-inode xattrs, or we don't have this inode in memory.
		 * Read the block from disk.
		 */
		trace_ext4_load_inode(inode);
		get_bh(bh);
		bh->b_end_io = end_buffer_read_sync;
		submit_bh(REQ_OP_READ, REQ_META | REQ_PRIO, bh);
		wait_on_buffer(bh);
		if (!buffer_uptodate(bh)) {
			EXT4_ERROR_INODE_BLOCK(inode, block,
					       "unable to read itable block");
			brelse(bh);
			return -EIO;
		}
	}
has_buffer:
	iloc->bh = bh;
	return 0;
}

int ext4_get_inode_loc(struct inode *inode, struct ext4_iloc *iloc)
{
	/* We have all inode data except xattrs in memory here. */
	return __ext4_get_inode_loc(inode, iloc,
		!ext4_test_inode_state(inode, EXT4_STATE_XATTR));
}

static bool ext4_should_use_dax(struct inode *inode)
{
	if (!test_opt(inode->i_sb, DAX))
		return false;
	if (!S_ISREG(inode->i_mode))
		return false;
	if (ext4_should_journal_data(inode))
		return false;
	if (ext4_has_inline_data(inode))
		return false;
	if (ext4_test_inode_flag(inode, EXT4_INODE_ENCRYPT))
		return false;
	if (ext4_test_inode_flag(inode, EXT4_INODE_VERITY))
		return false;
	return true;
}

void ext4_set_inode_flags(struct inode *inode)
{
	unsigned int flags = EXT4_I(inode)->i_flags;
	unsigned int new_fl = 0;

	if (flags & EXT4_SYNC_FL)
		new_fl |= S_SYNC;
	if (flags & EXT4_APPEND_FL)
		new_fl |= S_APPEND;
	if (flags & EXT4_IMMUTABLE_FL)
		new_fl |= S_IMMUTABLE;
	if (flags & EXT4_NOATIME_FL)
		new_fl |= S_NOATIME;
	if (flags & EXT4_DIRSYNC_FL)
		new_fl |= S_DIRSYNC;
	if (ext4_should_use_dax(inode))
		new_fl |= S_DAX;
	if (flags & EXT4_ENCRYPT_FL)
		new_fl |= S_ENCRYPTED;
	if (flags & EXT4_CASEFOLD_FL)
		new_fl |= S_CASEFOLD;
	if (flags & EXT4_VERITY_FL)
		new_fl |= S_VERITY;
	inode_set_flags(inode, new_fl,
			S_SYNC|S_APPEND|S_IMMUTABLE|S_NOATIME|S_DIRSYNC|S_DAX|
			S_ENCRYPTED|S_CASEFOLD|S_VERITY);
}

static blkcnt_t ext4_inode_blocks(struct ext4_inode *raw_inode,
				  struct ext4_inode_info *ei)
{
	blkcnt_t i_blocks ;
	struct inode *inode = &(ei->vfs_inode);
	struct super_block *sb = inode->i_sb;

	if (ext4_has_feature_huge_file(sb)) {
		/* we are using combined 48 bit field */
		i_blocks = ((u64)le16_to_cpu(raw_inode->i_blocks_high)) << 32 |
					le32_to_cpu(raw_inode->i_blocks_lo);
		if (ext4_test_inode_flag(inode, EXT4_INODE_HUGE_FILE)) {
			/* i_blocks represent file system block size */
			return i_blocks  << (inode->i_blkbits - 9);
		} else {
			return i_blocks;
		}
	} else {
		return le32_to_cpu(raw_inode->i_blocks_lo);
	}
}

static inline int ext4_iget_extra_inode(struct inode *inode,
					 struct ext4_inode *raw_inode,
					 struct ext4_inode_info *ei)
{
	__le32 *magic = (void *)raw_inode +
			EXT4_GOOD_OLD_INODE_SIZE + ei->i_extra_isize;

	if (EXT4_GOOD_OLD_INODE_SIZE + ei->i_extra_isize + sizeof(__le32) <=
	    EXT4_INODE_SIZE(inode->i_sb) &&
	    *magic == cpu_to_le32(EXT4_XATTR_MAGIC)) {
		ext4_set_inode_state(inode, EXT4_STATE_XATTR);
		return ext4_find_inline_data_nolock(inode);
	} else
		EXT4_I(inode)->i_inline_off = 0;
	return 0;
}

int ext4_get_projid(struct inode *inode, kprojid_t *projid)
{
	if (!ext4_has_feature_project(inode->i_sb))
		return -EOPNOTSUPP;
	*projid = EXT4_I(inode)->i_projid;
	return 0;
}

/*
 * ext4 has self-managed i_version for ea inodes, it stores the lower 32bit of
 * refcount in i_version, so use raw values if inode has EXT4_EA_INODE_FL flag
 * set.
 */
static inline void ext4_inode_set_iversion_queried(struct inode *inode, u64 val)
{
	if (unlikely(EXT4_I(inode)->i_flags & EXT4_EA_INODE_FL))
		inode_set_iversion_raw(inode, val);
	else
		inode_set_iversion_queried(inode, val);
}
static inline u64 ext4_inode_peek_iversion(const struct inode *inode)
{
	if (unlikely(EXT4_I(inode)->i_flags & EXT4_EA_INODE_FL))
		return inode_peek_iversion_raw(inode);
	else
		return inode_peek_iversion(inode);
}

struct inode *__ext4_iget(struct super_block *sb, unsigned long ino,
			  ext4_iget_flags flags, const char *function,
			  unsigned int line)
{
	struct ext4_iloc iloc;
	struct ext4_inode *raw_inode;
	struct ext4_inode_info *ei;
	struct inode *inode;
	journal_t *journal = EXT4_SB(sb)->s_journal;
	long ret;
	loff_t size;
	int block;
	uid_t i_uid;
	gid_t i_gid;
	projid_t i_projid;

	if ((!(flags & EXT4_IGET_SPECIAL) &&
	     (ino < EXT4_FIRST_INO(sb) && ino != EXT4_ROOT_INO)) ||
	    (ino < EXT4_ROOT_INO) ||
	    (ino > le32_to_cpu(EXT4_SB(sb)->s_es->s_inodes_count))) {
		if (flags & EXT4_IGET_HANDLE)
			return ERR_PTR(-ESTALE);
		__ext4_error(sb, function, line,
			     "inode #%lu: comm %s: iget: illegal inode #",
			     ino, current->comm);
		return ERR_PTR(-EFSCORRUPTED);
	}

	inode = iget_locked(sb, ino);
	if (!inode)
		return ERR_PTR(-ENOMEM);
	if (!(inode->i_state & I_NEW))
		return inode;

	ei = EXT4_I(inode);
	iloc.bh = NULL;

	ret = __ext4_get_inode_loc(inode, &iloc, 0);
	if (ret < 0)
		goto bad_inode;
	raw_inode = ext4_raw_inode(&iloc);

	if ((ino == EXT4_ROOT_INO) && (raw_inode->i_links_count == 0)) {
		ext4_error_inode(inode, function, line, 0,
				 "iget: root inode unallocated");
		ret = -EFSCORRUPTED;
		goto bad_inode;
	}

	if ((flags & EXT4_IGET_HANDLE) &&
	    (raw_inode->i_links_count == 0) && (raw_inode->i_mode == 0)) {
		ret = -ESTALE;
		goto bad_inode;
	}

	if (EXT4_INODE_SIZE(inode->i_sb) > EXT4_GOOD_OLD_INODE_SIZE) {
		ei->i_extra_isize = le16_to_cpu(raw_inode->i_extra_isize);
		if (EXT4_GOOD_OLD_INODE_SIZE + ei->i_extra_isize >
			EXT4_INODE_SIZE(inode->i_sb) ||
		    (ei->i_extra_isize & 3)) {
			ext4_error_inode(inode, function, line, 0,
					 "iget: bad extra_isize %u "
					 "(inode size %u)",
					 ei->i_extra_isize,
					 EXT4_INODE_SIZE(inode->i_sb));
			ret = -EFSCORRUPTED;
			goto bad_inode;
		}
	} else
		ei->i_extra_isize = 0;

	/* Precompute checksum seed for inode metadata */
	if (ext4_has_metadata_csum(sb)) {
		struct ext4_sb_info *sbi = EXT4_SB(inode->i_sb);
		__u32 csum;
		__le32 inum = cpu_to_le32(inode->i_ino);
		__le32 gen = raw_inode->i_generation;
		csum = ext4_chksum(sbi, sbi->s_csum_seed, (__u8 *)&inum,
				   sizeof(inum));
		ei->i_csum_seed = ext4_chksum(sbi, csum, (__u8 *)&gen,
					      sizeof(gen));
	}

	if (!ext4_inode_csum_verify(inode, raw_inode, ei)) {
		ext4_error_inode(inode, function, line, 0,
				 "iget: checksum invalid");
		ret = -EFSBADCRC;
		goto bad_inode;
	}

	inode->i_mode = le16_to_cpu(raw_inode->i_mode);
	i_uid = (uid_t)le16_to_cpu(raw_inode->i_uid_low);
	i_gid = (gid_t)le16_to_cpu(raw_inode->i_gid_low);
	if (ext4_has_feature_project(sb) &&
	    EXT4_INODE_SIZE(sb) > EXT4_GOOD_OLD_INODE_SIZE &&
	    EXT4_FITS_IN_INODE(raw_inode, ei, i_projid))
		i_projid = (projid_t)le32_to_cpu(raw_inode->i_projid);
	else
		i_projid = EXT4_DEF_PROJID;

	if (!(test_opt(inode->i_sb, NO_UID32))) {
		i_uid |= le16_to_cpu(raw_inode->i_uid_high) << 16;
		i_gid |= le16_to_cpu(raw_inode->i_gid_high) << 16;
	}
	i_uid_write(inode, i_uid);
	i_gid_write(inode, i_gid);
	ei->i_projid = make_kprojid(&init_user_ns, i_projid);
	set_nlink(inode, le16_to_cpu(raw_inode->i_links_count));

	ext4_clear_state_flags(ei);	/* Only relevant on 32-bit archs */
	ei->i_inline_off = 0;
	ei->i_dir_start_lookup = 0;
	ei->i_dtime = le32_to_cpu(raw_inode->i_dtime);
	/* We now have enough fields to check if the inode was active or not.
	 * This is needed because nfsd might try to access dead inodes
	 * the test is that same one that e2fsck uses
	 * NeilBrown 1999oct15
	 */
	if (inode->i_nlink == 0) {
		if ((inode->i_mode == 0 ||
		     !(EXT4_SB(inode->i_sb)->s_mount_state & EXT4_ORPHAN_FS)) &&
		    ino != EXT4_BOOT_LOADER_INO) {
			/* this inode is deleted */
			ret = -ESTALE;
			goto bad_inode;
		}
		/* The only unlinked inodes we let through here have
		 * valid i_mode and are being read by the orphan
		 * recovery code: that's fine, we're about to complete
		 * the process of deleting those.
		 * OR it is the EXT4_BOOT_LOADER_INO which is
		 * not initialized on a new filesystem. */
	}
	ei->i_flags = le32_to_cpu(raw_inode->i_flags);
	ext4_set_inode_flags(inode);
	inode->i_blocks = ext4_inode_blocks(raw_inode, ei);
	ei->i_file_acl = le32_to_cpu(raw_inode->i_file_acl_lo);
	if (ext4_has_feature_64bit(sb))
		ei->i_file_acl |=
			((__u64)le16_to_cpu(raw_inode->i_file_acl_high)) << 32;
	inode->i_size = ext4_isize(sb, raw_inode);
	if ((size = i_size_read(inode)) < 0) {
		ext4_error_inode(inode, function, line, 0,
				 "iget: bad i_size value: %lld", size);
		ret = -EFSCORRUPTED;
		goto bad_inode;
	}
	ei->i_disksize = inode->i_size;
#ifdef CONFIG_QUOTA
	ei->i_reserved_quota = 0;
#endif
	inode->i_generation = le32_to_cpu(raw_inode->i_generation);
	ei->i_block_group = iloc.block_group;
	ei->i_last_alloc_group = ~0;
	/*
	 * NOTE! The in-memory inode i_data array is in little-endian order
	 * even on big-endian machines: we do NOT byteswap the block numbers!
	 */
	for (block = 0; block < EXT4_N_BLOCKS; block++)
		ei->i_data[block] = raw_inode->i_block[block];
	INIT_LIST_HEAD(&ei->i_orphan);

	/*
	 * Set transaction id's of transactions that have to be committed
	 * to finish f[data]sync. We set them to currently running transaction
	 * as we cannot be sure that the inode or some of its metadata isn't
	 * part of the transaction - the inode could have been reclaimed and
	 * now it is reread from disk.
	 */
	if (journal) {
		transaction_t *transaction;
		tid_t tid;

		read_lock(&journal->j_state_lock);
		if (journal->j_running_transaction)
			transaction = journal->j_running_transaction;
		else
			transaction = journal->j_committing_transaction;
		if (transaction)
			tid = transaction->t_tid;
		else
			tid = journal->j_commit_sequence;
		read_unlock(&journal->j_state_lock);
		ei->i_sync_tid = tid;
		ei->i_datasync_tid = tid;
	}

	if (EXT4_INODE_SIZE(inode->i_sb) > EXT4_GOOD_OLD_INODE_SIZE) {
		if (ei->i_extra_isize == 0) {
			/* The extra space is currently unused. Use it. */
			BUILD_BUG_ON(sizeof(struct ext4_inode) & 3);
			ei->i_extra_isize = sizeof(struct ext4_inode) -
					    EXT4_GOOD_OLD_INODE_SIZE;
		} else {
			ret = ext4_iget_extra_inode(inode, raw_inode, ei);
			if (ret)
				goto bad_inode;
		}
	}

	EXT4_INODE_GET_XTIME(i_ctime, inode, raw_inode);
	EXT4_INODE_GET_XTIME(i_mtime, inode, raw_inode);
	EXT4_INODE_GET_XTIME(i_atime, inode, raw_inode);
	EXT4_EINODE_GET_XTIME(i_crtime, ei, raw_inode);

	if (likely(!test_opt2(inode->i_sb, HURD_COMPAT))) {
		u64 ivers = le32_to_cpu(raw_inode->i_disk_version);

		if (EXT4_INODE_SIZE(inode->i_sb) > EXT4_GOOD_OLD_INODE_SIZE) {
			if (EXT4_FITS_IN_INODE(raw_inode, ei, i_version_hi))
				ivers |=
		    (__u64)(le32_to_cpu(raw_inode->i_version_hi)) << 32;
		}
		ext4_inode_set_iversion_queried(inode, ivers);
	}

	ret = 0;
	if (ei->i_file_acl &&
	    !ext4_data_block_valid(EXT4_SB(sb), ei->i_file_acl, 1)) {
		ext4_error_inode(inode, function, line, 0,
				 "iget: bad extended attribute block %llu",
				 ei->i_file_acl);
		ret = -EFSCORRUPTED;
		goto bad_inode;
	} else if (!ext4_has_inline_data(inode)) {
		/* validate the block references in the inode */
		if (S_ISREG(inode->i_mode) || S_ISDIR(inode->i_mode) ||
		   (S_ISLNK(inode->i_mode) &&
		    !ext4_inode_is_fast_symlink(inode))) {
			if (ext4_test_inode_flag(inode, EXT4_INODE_EXTENTS))
				ret = ext4_ext_check_inode(inode);
			else
				ret = ext4_ind_check_inode(inode);
		}
	}
	if (ret)
		goto bad_inode;

	if (S_ISREG(inode->i_mode)) {
		inode->i_op = &ext4_file_inode_operations;
		inode->i_fop = &ext4_file_operations;
		ext4_set_aops(inode);
	} else if (S_ISDIR(inode->i_mode)) {
		inode->i_op = &ext4_dir_inode_operations;
		inode->i_fop = &ext4_dir_operations;
	} else if (S_ISLNK(inode->i_mode)) {
		/* VFS does not allow setting these so must be corruption */
		if (IS_APPEND(inode) || IS_IMMUTABLE(inode)) {
			ext4_error_inode(inode, function, line, 0,
					 "iget: immutable or append flags "
					 "not allowed on symlinks");
			ret = -EFSCORRUPTED;
			goto bad_inode;
		}
		if (IS_ENCRYPTED(inode)) {
			inode->i_op = &ext4_encrypted_symlink_inode_operations;
			ext4_set_aops(inode);
		} else if (ext4_inode_is_fast_symlink(inode)) {
			inode->i_link = (char *)ei->i_data;
			inode->i_op = &ext4_fast_symlink_inode_operations;
			nd_terminate_link(ei->i_data, inode->i_size,
				sizeof(ei->i_data) - 1);
		} else {
			inode->i_op = &ext4_symlink_inode_operations;
			ext4_set_aops(inode);
		}
		inode_nohighmem(inode);
	} else if (S_ISCHR(inode->i_mode) || S_ISBLK(inode->i_mode) ||
	      S_ISFIFO(inode->i_mode) || S_ISSOCK(inode->i_mode)) {
		inode->i_op = &ext4_special_inode_operations;
		if (raw_inode->i_block[0])
			init_special_inode(inode, inode->i_mode,
			   old_decode_dev(le32_to_cpu(raw_inode->i_block[0])));
		else
			init_special_inode(inode, inode->i_mode,
			   new_decode_dev(le32_to_cpu(raw_inode->i_block[1])));
	} else if (ino == EXT4_BOOT_LOADER_INO) {
		make_bad_inode(inode);
	} else {
		ret = -EFSCORRUPTED;
		ext4_error_inode(inode, function, line, 0,
				 "iget: bogus i_mode (%o)", inode->i_mode);
		goto bad_inode;
	}
	if (IS_CASEFOLDED(inode) && !ext4_has_feature_casefold(inode->i_sb))
		EXT4_ERROR_INODE(inode,
				 "casefold flag without casefold feature");
	brelse(iloc.bh);

	unlock_new_inode(inode);
	return inode;

bad_inode:
	brelse(iloc.bh);
	iget_failed(inode);
	return ERR_PTR(ret);
}

static int ext4_inode_blocks_set(handle_t *handle,
				struct ext4_inode *raw_inode,
				struct ext4_inode_info *ei)
{
	struct inode *inode = &(ei->vfs_inode);
	u64 i_blocks = inode->i_blocks;
	struct super_block *sb = inode->i_sb;

	if (i_blocks <= ~0U) {
		/*
		 * i_blocks can be represented in a 32 bit variable
		 * as multiple of 512 bytes
		 */
		raw_inode->i_blocks_lo   = cpu_to_le32(i_blocks);
		raw_inode->i_blocks_high = 0;
		ext4_clear_inode_flag(inode, EXT4_INODE_HUGE_FILE);
		return 0;
	}
	if (!ext4_has_feature_huge_file(sb))
		return -EFBIG;

	if (i_blocks <= 0xffffffffffffULL) {
		/*
		 * i_blocks can be represented in a 48 bit variable
		 * as multiple of 512 bytes
		 */
		raw_inode->i_blocks_lo   = cpu_to_le32(i_blocks);
		raw_inode->i_blocks_high = cpu_to_le16(i_blocks >> 32);
		ext4_clear_inode_flag(inode, EXT4_INODE_HUGE_FILE);
	} else {
		ext4_set_inode_flag(inode, EXT4_INODE_HUGE_FILE);
		/* i_block is stored in file system block size */
		i_blocks = i_blocks >> (inode->i_blkbits - 9);
		raw_inode->i_blocks_lo   = cpu_to_le32(i_blocks);
		raw_inode->i_blocks_high = cpu_to_le16(i_blocks >> 32);
	}
	return 0;
}

struct other_inode {
	unsigned long		orig_ino;
	struct ext4_inode	*raw_inode;
};

static int other_inode_match(struct inode * inode, unsigned long ino,
			     void *data)
{
	struct other_inode *oi = (struct other_inode *) data;

	if ((inode->i_ino != ino) ||
	    (inode->i_state & (I_FREEING | I_WILL_FREE | I_NEW |
			       I_DIRTY_INODE)) ||
	    ((inode->i_state & I_DIRTY_TIME) == 0))
		return 0;
	spin_lock(&inode->i_lock);
	if (((inode->i_state & (I_FREEING | I_WILL_FREE | I_NEW |
				I_DIRTY_INODE)) == 0) &&
	    (inode->i_state & I_DIRTY_TIME)) {
		struct ext4_inode_info	*ei = EXT4_I(inode);

		inode->i_state &= ~(I_DIRTY_TIME | I_DIRTY_TIME_EXPIRED);
		spin_unlock(&inode->i_lock);

		spin_lock(&ei->i_raw_lock);
		EXT4_INODE_SET_XTIME(i_ctime, inode, oi->raw_inode);
		EXT4_INODE_SET_XTIME(i_mtime, inode, oi->raw_inode);
		EXT4_INODE_SET_XTIME(i_atime, inode, oi->raw_inode);
		ext4_inode_csum_set(inode, oi->raw_inode, ei);
		spin_unlock(&ei->i_raw_lock);
		trace_ext4_other_inode_update_time(inode, oi->orig_ino);
		return -1;
	}
	spin_unlock(&inode->i_lock);
	return -1;
}

/*
 * Opportunistically update the other time fields for other inodes in
 * the same inode table block.
 */
static void ext4_update_other_inodes_time(struct super_block *sb,
					  unsigned long orig_ino, char *buf)
{
	struct other_inode oi;
	unsigned long ino;
	int i, inodes_per_block = EXT4_SB(sb)->s_inodes_per_block;
	int inode_size = EXT4_INODE_SIZE(sb);

	oi.orig_ino = orig_ino;
	/*
	 * Calculate the first inode in the inode table block.  Inode
	 * numbers are one-based.  That is, the first inode in a block
	 * (assuming 4k blocks and 256 byte inodes) is (n*16 + 1).
	 */
	ino = ((orig_ino - 1) & ~(inodes_per_block - 1)) + 1;
	for (i = 0; i < inodes_per_block; i++, ino++, buf += inode_size) {
		if (ino == orig_ino)
			continue;
		oi.raw_inode = (struct ext4_inode *) buf;
		(void) find_inode_nowait(sb, ino, other_inode_match, &oi);
	}
}

/*
 * Post the struct inode info into an on-disk inode location in the
 * buffer-cache.  This gobbles the caller's reference to the
 * buffer_head in the inode location struct.
 *
 * The caller must have write access to iloc->bh.
 */
static int ext4_do_update_inode(handle_t *handle,
				struct inode *inode,
				struct ext4_iloc *iloc)
{
	struct ext4_inode *raw_inode = ext4_raw_inode(iloc);
	struct ext4_inode_info *ei = EXT4_I(inode);
	struct buffer_head *bh = iloc->bh;
	struct super_block *sb = inode->i_sb;
	int err = 0, rc, block;
	int need_datasync = 0, set_large_file = 0;
	uid_t i_uid;
	gid_t i_gid;
	projid_t i_projid;

	spin_lock(&ei->i_raw_lock);

	/* For fields not tracked in the in-memory inode,
	 * initialise them to zero for new inodes. */
	if (ext4_test_inode_state(inode, EXT4_STATE_NEW))
		memset(raw_inode, 0, EXT4_SB(inode->i_sb)->s_inode_size);

	raw_inode->i_mode = cpu_to_le16(inode->i_mode);
	i_uid = i_uid_read(inode);
	i_gid = i_gid_read(inode);
	i_projid = from_kprojid(&init_user_ns, ei->i_projid);
	if (!(test_opt(inode->i_sb, NO_UID32))) {
		raw_inode->i_uid_low = cpu_to_le16(low_16_bits(i_uid));
		raw_inode->i_gid_low = cpu_to_le16(low_16_bits(i_gid));
/*
 * Fix up interoperability with old kernels. Otherwise, old inodes get
 * re-used with the upper 16 bits of the uid/gid intact
 */
		if (ei->i_dtime && list_empty(&ei->i_orphan)) {
			raw_inode->i_uid_high = 0;
			raw_inode->i_gid_high = 0;
		} else {
			raw_inode->i_uid_high =
				cpu_to_le16(high_16_bits(i_uid));
			raw_inode->i_gid_high =
				cpu_to_le16(high_16_bits(i_gid));
		}
	} else {
		raw_inode->i_uid_low = cpu_to_le16(fs_high2lowuid(i_uid));
		raw_inode->i_gid_low = cpu_to_le16(fs_high2lowgid(i_gid));
		raw_inode->i_uid_high = 0;
		raw_inode->i_gid_high = 0;
	}
	raw_inode->i_links_count = cpu_to_le16(inode->i_nlink);

	EXT4_INODE_SET_XTIME(i_ctime, inode, raw_inode);
	EXT4_INODE_SET_XTIME(i_mtime, inode, raw_inode);
	EXT4_INODE_SET_XTIME(i_atime, inode, raw_inode);
	EXT4_EINODE_SET_XTIME(i_crtime, ei, raw_inode);

	err = ext4_inode_blocks_set(handle, raw_inode, ei);
	if (err) {
		spin_unlock(&ei->i_raw_lock);
		goto out_brelse;
	}
	raw_inode->i_dtime = cpu_to_le32(ei->i_dtime);
	raw_inode->i_flags = cpu_to_le32(ei->i_flags & 0xFFFFFFFF);
	if (likely(!test_opt2(inode->i_sb, HURD_COMPAT)))
		raw_inode->i_file_acl_high =
			cpu_to_le16(ei->i_file_acl >> 32);
	raw_inode->i_file_acl_lo = cpu_to_le32(ei->i_file_acl);
	if (ei->i_disksize != ext4_isize(inode->i_sb, raw_inode)) {
		ext4_isize_set(raw_inode, ei->i_disksize);
		need_datasync = 1;
	}
	if (ei->i_disksize > 0x7fffffffULL) {
		if (!ext4_has_feature_large_file(sb) ||
				EXT4_SB(sb)->s_es->s_rev_level ==
		    cpu_to_le32(EXT4_GOOD_OLD_REV))
			set_large_file = 1;
	}
	raw_inode->i_generation = cpu_to_le32(inode->i_generation);
	if (S_ISCHR(inode->i_mode) || S_ISBLK(inode->i_mode)) {
		if (old_valid_dev(inode->i_rdev)) {
			raw_inode->i_block[0] =
				cpu_to_le32(old_encode_dev(inode->i_rdev));
			raw_inode->i_block[1] = 0;
		} else {
			raw_inode->i_block[0] = 0;
			raw_inode->i_block[1] =
				cpu_to_le32(new_encode_dev(inode->i_rdev));
			raw_inode->i_block[2] = 0;
		}
	} else if (!ext4_has_inline_data(inode)) {
		for (block = 0; block < EXT4_N_BLOCKS; block++)
			raw_inode->i_block[block] = ei->i_data[block];
	}

	if (likely(!test_opt2(inode->i_sb, HURD_COMPAT))) {
		u64 ivers = ext4_inode_peek_iversion(inode);

		raw_inode->i_disk_version = cpu_to_le32(ivers);
		if (ei->i_extra_isize) {
			if (EXT4_FITS_IN_INODE(raw_inode, ei, i_version_hi))
				raw_inode->i_version_hi =
					cpu_to_le32(ivers >> 32);
			raw_inode->i_extra_isize =
				cpu_to_le16(ei->i_extra_isize);
		}
	}

	BUG_ON(!ext4_has_feature_project(inode->i_sb) &&
	       i_projid != EXT4_DEF_PROJID);

	if (EXT4_INODE_SIZE(inode->i_sb) > EXT4_GOOD_OLD_INODE_SIZE &&
	    EXT4_FITS_IN_INODE(raw_inode, ei, i_projid))
		raw_inode->i_projid = cpu_to_le32(i_projid);

	ext4_inode_csum_set(inode, raw_inode, ei);
	spin_unlock(&ei->i_raw_lock);
	if (inode->i_sb->s_flags & SB_LAZYTIME)
		ext4_update_other_inodes_time(inode->i_sb, inode->i_ino,
					      bh->b_data);

	BUFFER_TRACE(bh, "call ext4_handle_dirty_metadata");
	rc = ext4_handle_dirty_metadata(handle, NULL, bh);
	if (!err)
		err = rc;
	ext4_clear_inode_state(inode, EXT4_STATE_NEW);
	if (set_large_file) {
		BUFFER_TRACE(EXT4_SB(sb)->s_sbh, "get write access");
		err = ext4_journal_get_write_access(handle, EXT4_SB(sb)->s_sbh);
		if (err)
			goto out_brelse;
		ext4_set_feature_large_file(sb);
		ext4_handle_sync(handle);
		err = ext4_handle_dirty_super(handle, sb);
	}
	ext4_update_inode_fsync_trans(handle, inode, need_datasync);
out_brelse:
	brelse(bh);
	ext4_std_error(inode->i_sb, err);
	return err;
}

/*
 * ext4_write_inode()
 *
 * We are called from a few places:
 *
 * - Within generic_file_aio_write() -> generic_write_sync() for O_SYNC files.
 *   Here, there will be no transaction running. We wait for any running
 *   transaction to commit.
 *
 * - Within flush work (sys_sync(), kupdate and such).
 *   We wait on commit, if told to.
 *
 * - Within iput_final() -> write_inode_now()
 *   We wait on commit, if told to.
 *
 * In all cases it is actually safe for us to return without doing anything,
 * because the inode has been copied into a raw inode buffer in
 * ext4_mark_inode_dirty().  This is a correctness thing for WB_SYNC_ALL
 * writeback.
 *
 * Note that we are absolutely dependent upon all inode dirtiers doing the
 * right thing: they *must* call mark_inode_dirty() after dirtying info in
 * which we are interested.
 *
 * It would be a bug for them to not do this.  The code:
 *
 *	mark_inode_dirty(inode)
 *	stuff();
 *	inode->i_size = expr;
 *
 * is in error because write_inode() could occur while `stuff()' is running,
 * and the new i_size will be lost.  Plus the inode will no longer be on the
 * superblock's dirty inode list.
 */
int ext4_write_inode(struct inode *inode, struct writeback_control *wbc)
{
	int err;

	if (WARN_ON_ONCE(current->flags & PF_MEMALLOC) ||
	    sb_rdonly(inode->i_sb))
		return 0;

	if (unlikely(ext4_forced_shutdown(EXT4_SB(inode->i_sb))))
		return -EIO;

	if (EXT4_SB(inode->i_sb)->s_journal) {
		if (ext4_journal_current_handle()) {
			jbd_debug(1, "called recursively, non-PF_MEMALLOC!\n");
			dump_stack();
			return -EIO;
		}

		/*
		 * No need to force transaction in WB_SYNC_NONE mode. Also
		 * ext4_sync_fs() will force the commit after everything is
		 * written.
		 */
		if (wbc->sync_mode != WB_SYNC_ALL || wbc->for_sync)
			return 0;

		err = jbd2_complete_transaction(EXT4_SB(inode->i_sb)->s_journal,
						EXT4_I(inode)->i_sync_tid);
	} else {
		struct ext4_iloc iloc;

		err = __ext4_get_inode_loc(inode, &iloc, 0);
		if (err)
			return err;
		/*
		 * sync(2) will flush the whole buffer cache. No need to do
		 * it here separately for each inode.
		 */
		if (wbc->sync_mode == WB_SYNC_ALL && !wbc->for_sync)
			sync_dirty_buffer(iloc.bh);
		if (buffer_req(iloc.bh) && !buffer_uptodate(iloc.bh)) {
			EXT4_ERROR_INODE_BLOCK(inode, iloc.bh->b_blocknr,
					 "IO error syncing inode");
			err = -EIO;
		}
		brelse(iloc.bh);
	}
	return err;
}

/*
 * In data=journal mode ext4_journalled_invalidatepage() may fail to invalidate
 * buffers that are attached to a page stradding i_size and are undergoing
 * commit. In that case we have to wait for commit to finish and try again.
 */
static void ext4_wait_for_tail_page_commit(struct inode *inode)
{
	struct page *page;
	unsigned offset;
	journal_t *journal = EXT4_SB(inode->i_sb)->s_journal;
	tid_t commit_tid = 0;
	int ret;

	offset = inode->i_size & (PAGE_SIZE - 1);
	/*
	 * If the page is fully truncated, we don't need to wait for any commit
	 * (and we even should not as __ext4_journalled_invalidatepage() may
	 * strip all buffers from the page but keep the page dirty which can then
	 * confuse e.g. concurrent ext4_writepage() seeing dirty page without
	 * buffers). Also we don't need to wait for any commit if all buffers in
	 * the page remain valid. This is most beneficial for the common case of
	 * blocksize == PAGESIZE.
	 */
	if (!offset || offset > (PAGE_SIZE - i_blocksize(inode)))
		return;
	while (1) {
		page = find_lock_page(inode->i_mapping,
				      inode->i_size >> PAGE_SHIFT);
		if (!page)
			return;
		ret = __ext4_journalled_invalidatepage(page, offset,
						PAGE_SIZE - offset);
		unlock_page(page);
		put_page(page);
		if (ret != -EBUSY)
			return;
		commit_tid = 0;
		read_lock(&journal->j_state_lock);
		if (journal->j_committing_transaction)
			commit_tid = journal->j_committing_transaction->t_tid;
		read_unlock(&journal->j_state_lock);
		if (commit_tid)
			jbd2_log_wait_commit(journal, commit_tid);
	}
}

/*
 * ext4_setattr()
 *
 * Called from notify_change.
 *
 * We want to trap VFS attempts to truncate the file as soon as
 * possible.  In particular, we want to make sure that when the VFS
 * shrinks i_size, we put the inode on the orphan list and modify
 * i_disksize immediately, so that during the subsequent flushing of
 * dirty pages and freeing of disk blocks, we can guarantee that any
 * commit will leave the blocks being flushed in an unused state on
 * disk.  (On recovery, the inode will get truncated and the blocks will
 * be freed, so we have a strong guarantee that no future commit will
 * leave these blocks visible to the user.)
 *
 * Another thing we have to assure is that if we are in ordered mode
 * and inode is still attached to the committing transaction, we must
 * we start writeout of all the dirty pages which are being truncated.
 * This way we are sure that all the data written in the previous
 * transaction are already on disk (truncate waits for pages under
 * writeback).
 *
 * Called with inode->i_mutex down.
 */
int ext4_setattr(struct dentry *dentry, struct iattr *attr)
{
	struct inode *inode = d_inode(dentry);
	int error, rc = 0;
	int orphan = 0;
	const unsigned int ia_valid = attr->ia_valid;

	if (unlikely(ext4_forced_shutdown(EXT4_SB(inode->i_sb))))
		return -EIO;

	if (unlikely(IS_IMMUTABLE(inode)))
		return -EPERM;

	if (unlikely(IS_APPEND(inode) &&
		     (ia_valid & (ATTR_MODE | ATTR_UID |
				  ATTR_GID | ATTR_TIMES_SET))))
		return -EPERM;

	error = setattr_prepare(dentry, attr);
	if (error)
		return error;

	error = fscrypt_prepare_setattr(dentry, attr);
	if (error)
		return error;

	error = fsverity_prepare_setattr(dentry, attr);
	if (error)
		return error;

	if (is_quota_modification(inode, attr)) {
		error = dquot_initialize(inode);
		if (error)
			return error;
	}
	if ((ia_valid & ATTR_UID && !uid_eq(attr->ia_uid, inode->i_uid)) ||
	    (ia_valid & ATTR_GID && !gid_eq(attr->ia_gid, inode->i_gid))) {
		handle_t *handle;

		/* (user+group)*(old+new) structure, inode write (sb,
		 * inode block, ? - but truncate inode update has it) */
		handle = ext4_journal_start(inode, EXT4_HT_QUOTA,
			(EXT4_MAXQUOTAS_INIT_BLOCKS(inode->i_sb) +
			 EXT4_MAXQUOTAS_DEL_BLOCKS(inode->i_sb)) + 3);
		if (IS_ERR(handle)) {
			error = PTR_ERR(handle);
			goto err_out;
		}

		/* dquot_transfer() calls back ext4_get_inode_usage() which
		 * counts xattr inode references.
		 */
		down_read(&EXT4_I(inode)->xattr_sem);
		error = dquot_transfer(inode, attr);
		up_read(&EXT4_I(inode)->xattr_sem);

		if (error) {
			ext4_journal_stop(handle);
			return error;
		}
		/* Update corresponding info in inode so that everything is in
		 * one transaction */
		if (attr->ia_valid & ATTR_UID)
			inode->i_uid = attr->ia_uid;
		if (attr->ia_valid & ATTR_GID)
			inode->i_gid = attr->ia_gid;
		error = ext4_mark_inode_dirty(handle, inode);
		ext4_journal_stop(handle);
	}

	if (attr->ia_valid & ATTR_SIZE) {
		handle_t *handle;
		loff_t oldsize = inode->i_size;
		int shrink = (attr->ia_size <= inode->i_size);

		if (!(ext4_test_inode_flag(inode, EXT4_INODE_EXTENTS))) {
			struct ext4_sb_info *sbi = EXT4_SB(inode->i_sb);

			if (attr->ia_size > sbi->s_bitmap_maxbytes)
				return -EFBIG;
		}
		if (!S_ISREG(inode->i_mode))
			return -EINVAL;

		if (IS_I_VERSION(inode) && attr->ia_size != inode->i_size)
			inode_inc_iversion(inode);

		if (ext4_should_order_data(inode) &&
		    (attr->ia_size < inode->i_size)) {
			error = ext4_begin_ordered_truncate(inode,
							    attr->ia_size);
			if (error)
				goto err_out;
		}
		if (attr->ia_size != inode->i_size) {
			handle = ext4_journal_start(inode, EXT4_HT_INODE, 3);
			if (IS_ERR(handle)) {
				error = PTR_ERR(handle);
				goto err_out;
			}
			if (ext4_handle_valid(handle) && shrink) {
				error = ext4_orphan_add(handle, inode);
				orphan = 1;
			}
			/*
			 * Update c/mtime on truncate up, ext4_truncate() will
			 * update c/mtime in shrink case below
			 */
			if (!shrink) {
				inode->i_mtime = current_time(inode);
				inode->i_ctime = inode->i_mtime;
			}
			down_write(&EXT4_I(inode)->i_data_sem);
			EXT4_I(inode)->i_disksize = attr->ia_size;
			rc = ext4_mark_inode_dirty(handle, inode);
			if (!error)
				error = rc;
			/*
			 * We have to update i_size under i_data_sem together
			 * with i_disksize to avoid races with writeback code
			 * running ext4_wb_update_i_disksize().
			 */
			if (!error)
				i_size_write(inode, attr->ia_size);
			up_write(&EXT4_I(inode)->i_data_sem);
			ext4_journal_stop(handle);
			if (error) {
				if (orphan && inode->i_nlink)
					ext4_orphan_del(NULL, inode);
				goto err_out;
			}
		}
		if (!shrink) {
			pagecache_isize_extended(inode, oldsize, inode->i_size);
		} else {
			/*
			 * Blocks are going to be removed from the inode. Wait
			 * for dio in flight.
			 */
			inode_dio_wait(inode);
		}
		if (orphan && ext4_should_journal_data(inode))
			ext4_wait_for_tail_page_commit(inode);
		down_write(&EXT4_I(inode)->i_mmap_sem);

		rc = ext4_break_layouts(inode);
		if (rc) {
			up_write(&EXT4_I(inode)->i_mmap_sem);
			error = rc;
			goto err_out;
		}

		/*
		 * Truncate pagecache after we've waited for commit
		 * in data=journal mode to make pages freeable.
		 */
		truncate_pagecache(inode, inode->i_size);
		if (shrink) {
			rc = ext4_truncate(inode);
			if (rc)
				error = rc;
		}
		up_write(&EXT4_I(inode)->i_mmap_sem);
	}

	if (!error) {
		setattr_copy(inode, attr);
		mark_inode_dirty(inode);
	}

	/*
	 * If the call to ext4_truncate failed to get a transaction handle at
	 * all, we need to clean up the in-core orphan list manually.
	 */
	if (orphan && inode->i_nlink)
		ext4_orphan_del(NULL, inode);

	if (!error && (ia_valid & ATTR_MODE))
		rc = posix_acl_chmod(inode, inode->i_mode);

err_out:
	ext4_std_error(inode->i_sb, error);
	if (!error)
		error = rc;
	return error;
}

int ext4_getattr(const struct path *path, struct kstat *stat,
		 u32 request_mask, unsigned int query_flags)
{
	struct inode *inode = d_inode(path->dentry);
	struct ext4_inode *raw_inode;
	struct ext4_inode_info *ei = EXT4_I(inode);
	unsigned int flags;

	if (EXT4_FITS_IN_INODE(raw_inode, ei, i_crtime)) {
		stat->result_mask |= STATX_BTIME;
		stat->btime.tv_sec = ei->i_crtime.tv_sec;
		stat->btime.tv_nsec = ei->i_crtime.tv_nsec;
	}

	flags = ei->i_flags & EXT4_FL_USER_VISIBLE;
	if (flags & EXT4_APPEND_FL)
		stat->attributes |= STATX_ATTR_APPEND;
	if (flags & EXT4_COMPR_FL)
		stat->attributes |= STATX_ATTR_COMPRESSED;
	if (flags & EXT4_ENCRYPT_FL)
		stat->attributes |= STATX_ATTR_ENCRYPTED;
	if (flags & EXT4_IMMUTABLE_FL)
		stat->attributes |= STATX_ATTR_IMMUTABLE;
	if (flags & EXT4_NODUMP_FL)
		stat->attributes |= STATX_ATTR_NODUMP;

	stat->attributes_mask |= (STATX_ATTR_APPEND |
				  STATX_ATTR_COMPRESSED |
				  STATX_ATTR_ENCRYPTED |
				  STATX_ATTR_IMMUTABLE |
				  STATX_ATTR_NODUMP);

	generic_fillattr(inode, stat);
	return 0;
}

int ext4_file_getattr(const struct path *path, struct kstat *stat,
		      u32 request_mask, unsigned int query_flags)
{
	struct inode *inode = d_inode(path->dentry);
	u64 delalloc_blocks;

	ext4_getattr(path, stat, request_mask, query_flags);

	/*
	 * If there is inline data in the inode, the inode will normally not
	 * have data blocks allocated (it may have an external xattr block).
	 * Report at least one sector for such files, so tools like tar, rsync,
	 * others don't incorrectly think the file is completely sparse.
	 */
	if (unlikely(ext4_has_inline_data(inode)))
		stat->blocks += (stat->size + 511) >> 9;

	/*
	 * We can't update i_blocks if the block allocation is delayed
	 * otherwise in the case of system crash before the real block
	 * allocation is done, we will have i_blocks inconsistent with
	 * on-disk file blocks.
	 * We always keep i_blocks updated together with real
	 * allocation. But to not confuse with user, stat
	 * will return the blocks that include the delayed allocation
	 * blocks for this file.
	 */
	delalloc_blocks = EXT4_C2B(EXT4_SB(inode->i_sb),
				   EXT4_I(inode)->i_reserved_data_blocks);
	stat->blocks += delalloc_blocks << (inode->i_sb->s_blocksize_bits - 9);
	return 0;
}

static int ext4_index_trans_blocks(struct inode *inode, int lblocks,
				   int pextents)
{
	if (!(ext4_test_inode_flag(inode, EXT4_INODE_EXTENTS)))
		return ext4_ind_trans_blocks(inode, lblocks);
	return ext4_ext_index_trans_blocks(inode, pextents);
}

/*
 * Account for index blocks, block groups bitmaps and block group
 * descriptor blocks if modify datablocks and index blocks
 * worse case, the indexs blocks spread over different block groups
 *
 * If datablocks are discontiguous, they are possible to spread over
 * different block groups too. If they are contiguous, with flexbg,
 * they could still across block group boundary.
 *
 * Also account for superblock, inode, quota and xattr blocks
 */
static int ext4_meta_trans_blocks(struct inode *inode, int lblocks,
				  int pextents)
{
	ext4_group_t groups, ngroups = ext4_get_groups_count(inode->i_sb);
	int gdpblocks;
	int idxblocks;
	int ret = 0;

	/*
	 * How many index blocks need to touch to map @lblocks logical blocks
	 * to @pextents physical extents?
	 */
	idxblocks = ext4_index_trans_blocks(inode, lblocks, pextents);

	ret = idxblocks;

	/*
	 * Now let's see how many group bitmaps and group descriptors need
	 * to account
	 */
	groups = idxblocks + pextents;
	gdpblocks = groups;
	if (groups > ngroups)
		groups = ngroups;
	if (groups > EXT4_SB(inode->i_sb)->s_gdb_count)
		gdpblocks = EXT4_SB(inode->i_sb)->s_gdb_count;

	/* bitmaps and block group descriptor blocks */
	ret += groups + gdpblocks;

	/* Blocks for super block, inode, quota and xattr blocks */
	ret += EXT4_META_TRANS_BLOCKS(inode->i_sb);

	return ret;
}

/*
 * Calculate the total number of credits to reserve to fit
 * the modification of a single pages into a single transaction,
 * which may include multiple chunks of block allocations.
 *
 * This could be called via ext4_write_begin()
 *
 * We need to consider the worse case, when
 * one new block per extent.
 */
int ext4_writepage_trans_blocks(struct inode *inode)
{
	int bpp = ext4_journal_blocks_per_page(inode);
	int ret;

	ret = ext4_meta_trans_blocks(inode, bpp, bpp);

	/* Account for data blocks for journalled mode */
	if (ext4_should_journal_data(inode))
		ret += bpp;
	return ret;
}

/*
 * Calculate the journal credits for a chunk of data modification.
 *
 * This is called from DIO, fallocate or whoever calling
 * ext4_map_blocks() to map/allocate a chunk of contiguous disk blocks.
 *
 * journal buffers for data blocks are not included here, as DIO
 * and fallocate do no need to journal data buffers.
 */
int ext4_chunk_trans_blocks(struct inode *inode, int nrblocks)
{
	return ext4_meta_trans_blocks(inode, nrblocks, 1);
}

/*
 * The caller must have previously called ext4_reserve_inode_write().
 * Give this, we know that the caller already has write access to iloc->bh.
 */
int ext4_mark_iloc_dirty(handle_t *handle,
			 struct inode *inode, struct ext4_iloc *iloc)
{
	int err = 0;

	if (unlikely(ext4_forced_shutdown(EXT4_SB(inode->i_sb)))) {
		put_bh(iloc->bh);
		return -EIO;
	}
	if (IS_I_VERSION(inode))
		inode_inc_iversion(inode);

	/* the do_update_inode consumes one bh->b_count */
	get_bh(iloc->bh);

	/* ext4_do_update_inode() does jbd2_journal_dirty_metadata */
	err = ext4_do_update_inode(handle, inode, iloc);
	put_bh(iloc->bh);
	return err;
}

/*
 * On success, We end up with an outstanding reference count against
 * iloc->bh.  This _must_ be cleaned up later.
 */

int
ext4_reserve_inode_write(handle_t *handle, struct inode *inode,
			 struct ext4_iloc *iloc)
{
	int err;

	if (unlikely(ext4_forced_shutdown(EXT4_SB(inode->i_sb))))
		return -EIO;

	err = ext4_get_inode_loc(inode, iloc);
	if (!err) {
		BUFFER_TRACE(iloc->bh, "get_write_access");
		err = ext4_journal_get_write_access(handle, iloc->bh);
		if (err) {
			brelse(iloc->bh);
			iloc->bh = NULL;
		}
	}
	ext4_std_error(inode->i_sb, err);
	return err;
}

static int __ext4_expand_extra_isize(struct inode *inode,
				     unsigned int new_extra_isize,
				     struct ext4_iloc *iloc,
				     handle_t *handle, int *no_expand)
{
	struct ext4_inode *raw_inode;
	struct ext4_xattr_ibody_header *header;
	unsigned int inode_size = EXT4_INODE_SIZE(inode->i_sb);
	struct ext4_inode_info *ei = EXT4_I(inode);
	int error;

	/* this was checked at iget time, but double check for good measure */
	if ((EXT4_GOOD_OLD_INODE_SIZE + ei->i_extra_isize > inode_size) ||
	    (ei->i_extra_isize & 3)) {
		EXT4_ERROR_INODE(inode, "bad extra_isize %u (inode size %u)",
				 ei->i_extra_isize,
				 EXT4_INODE_SIZE(inode->i_sb));
		return -EFSCORRUPTED;
	}
	if ((new_extra_isize < ei->i_extra_isize) ||
	    (new_extra_isize < 4) ||
	    (new_extra_isize > inode_size - EXT4_GOOD_OLD_INODE_SIZE))
		return -EINVAL;	/* Should never happen */

	raw_inode = ext4_raw_inode(iloc);

	header = IHDR(inode, raw_inode);

	/* No extended attributes present */
	if (!ext4_test_inode_state(inode, EXT4_STATE_XATTR) ||
	    header->h_magic != cpu_to_le32(EXT4_XATTR_MAGIC)) {
		memset((void *)raw_inode + EXT4_GOOD_OLD_INODE_SIZE +
		       EXT4_I(inode)->i_extra_isize, 0,
		       new_extra_isize - EXT4_I(inode)->i_extra_isize);
		EXT4_I(inode)->i_extra_isize = new_extra_isize;
		return 0;
	}

	/* try to expand with EAs present */
	error = ext4_expand_extra_isize_ea(inode, new_extra_isize,
					   raw_inode, handle);
	if (error) {
		/*
		 * Inode size expansion failed; don't try again
		 */
		*no_expand = 1;
	}

	return error;
}

/*
 * Expand an inode by new_extra_isize bytes.
 * Returns 0 on success or negative error number on failure.
 */
static int ext4_try_to_expand_extra_isize(struct inode *inode,
					  unsigned int new_extra_isize,
					  struct ext4_iloc iloc,
					  handle_t *handle)
{
	int no_expand;
	int error;

	if (ext4_test_inode_state(inode, EXT4_STATE_NO_EXPAND))
		return -EOVERFLOW;

	/*
	 * In nojournal mode, we can immediately attempt to expand
	 * the inode.  When journaled, we first need to obtain extra
	 * buffer credits since we may write into the EA block
	 * with this same handle. If journal_extend fails, then it will
	 * only result in a minor loss of functionality for that inode.
	 * If this is felt to be critical, then e2fsck should be run to
	 * force a large enough s_min_extra_isize.
	 */
	if (ext4_handle_valid(handle) &&
	    jbd2_journal_extend(handle,
				EXT4_DATA_TRANS_BLOCKS(inode->i_sb)) != 0)
		return -ENOSPC;

	if (ext4_write_trylock_xattr(inode, &no_expand) == 0)
		return -EBUSY;

	error = __ext4_expand_extra_isize(inode, new_extra_isize, &iloc,
					  handle, &no_expand);
	ext4_write_unlock_xattr(inode, &no_expand);

	return error;
}

int ext4_expand_extra_isize(struct inode *inode,
			    unsigned int new_extra_isize,
			    struct ext4_iloc *iloc)
{
	handle_t *handle;
	int no_expand;
	int error, rc;

	if (ext4_test_inode_state(inode, EXT4_STATE_NO_EXPAND)) {
		brelse(iloc->bh);
		return -EOVERFLOW;
	}

	handle = ext4_journal_start(inode, EXT4_HT_INODE,
				    EXT4_DATA_TRANS_BLOCKS(inode->i_sb));
	if (IS_ERR(handle)) {
		error = PTR_ERR(handle);
		brelse(iloc->bh);
		return error;
	}

	ext4_write_lock_xattr(inode, &no_expand);

	BUFFER_TRACE(iloc->bh, "get_write_access");
	error = ext4_journal_get_write_access(handle, iloc->bh);
	if (error) {
		brelse(iloc->bh);
		goto out_unlock;
	}

	error = __ext4_expand_extra_isize(inode, new_extra_isize, iloc,
					  handle, &no_expand);

	rc = ext4_mark_iloc_dirty(handle, inode, iloc);
	if (!error)
		error = rc;

out_unlock:
	ext4_write_unlock_xattr(inode, &no_expand);
	ext4_journal_stop(handle);
	return error;
}

/*
 * What we do here is to mark the in-core inode as clean with respect to inode
 * dirtiness (it may still be data-dirty).
 * This means that the in-core inode may be reaped by prune_icache
 * without having to perform any I/O.  This is a very good thing,
 * because *any* task may call prune_icache - even ones which
 * have a transaction open against a different journal.
 *
 * Is this cheating?  Not really.  Sure, we haven't written the
 * inode out, but prune_icache isn't a user-visible syncing function.
 * Whenever the user wants stuff synced (sys_sync, sys_msync, sys_fsync)
 * we start and wait on commits.
 */
int ext4_mark_inode_dirty(handle_t *handle, struct inode *inode)
{
	struct ext4_iloc iloc;
	struct ext4_sb_info *sbi = EXT4_SB(inode->i_sb);
	int err;

	might_sleep();
	trace_ext4_mark_inode_dirty(inode, _RET_IP_);
	err = ext4_reserve_inode_write(handle, inode, &iloc);
	if (err)
		return err;

	if (EXT4_I(inode)->i_extra_isize < sbi->s_want_extra_isize)
		ext4_try_to_expand_extra_isize(inode, sbi->s_want_extra_isize,
					       iloc, handle);

	return ext4_mark_iloc_dirty(handle, inode, &iloc);
}

/*
 * ext4_dirty_inode() is called from __mark_inode_dirty()
 *
 * We're really interested in the case where a file is being extended.
 * i_size has been changed by generic_commit_write() and we thus need
 * to include the updated inode in the current transaction.
 *
 * Also, dquot_alloc_block() will always dirty the inode when blocks
 * are allocated to the file.
 *
 * If the inode is marked synchronous, we don't honour that here - doing
 * so would cause a commit on atime updates, which we don't bother doing.
 * We handle synchronous inodes at the highest possible level.
 *
 * If only the I_DIRTY_TIME flag is set, we can skip everything.  If
 * I_DIRTY_TIME and I_DIRTY_SYNC is set, the only inode fields we need
 * to copy into the on-disk inode structure are the timestamp files.
 */
void ext4_dirty_inode(struct inode *inode, int flags)
{
	handle_t *handle;

	if (flags == I_DIRTY_TIME)
		return;
	handle = ext4_journal_start(inode, EXT4_HT_INODE, 2);
	if (IS_ERR(handle))
		goto out;

	ext4_mark_inode_dirty(handle, inode);

	ext4_journal_stop(handle);
out:
	return;
}

#if 0
/*
 * Bind an inode's backing buffer_head into this transaction, to prevent
 * it from being flushed to disk early.  Unlike
 * ext4_reserve_inode_write, this leaves behind no bh reference and
 * returns no iloc structure, so the caller needs to repeat the iloc
 * lookup to mark the inode dirty later.
 */
static int ext4_pin_inode(handle_t *handle, struct inode *inode)
{
	struct ext4_iloc iloc;

	int err = 0;
	if (handle) {
		err = ext4_get_inode_loc(inode, &iloc);
		if (!err) {
			BUFFER_TRACE(iloc.bh, "get_write_access");
			err = jbd2_journal_get_write_access(handle, iloc.bh);
			if (!err)
				err = ext4_handle_dirty_metadata(handle,
								 NULL,
								 iloc.bh);
			brelse(iloc.bh);
		}
	}
	ext4_std_error(inode->i_sb, err);
	return err;
}
#endif

int ext4_change_inode_journal_flag(struct inode *inode, int val)
{
	journal_t *journal;
	handle_t *handle;
	int err;
	struct ext4_sb_info *sbi = EXT4_SB(inode->i_sb);

	/*
	 * We have to be very careful here: changing a data block's
	 * journaling status dynamically is dangerous.  If we write a
	 * data block to the journal, change the status and then delete
	 * that block, we risk forgetting to revoke the old log record
	 * from the journal and so a subsequent replay can corrupt data.
	 * So, first we make sure that the journal is empty and that
	 * nobody is changing anything.
	 */

	journal = EXT4_JOURNAL(inode);
	if (!journal)
		return 0;
	if (is_journal_aborted(journal))
		return -EROFS;

	/* Wait for all existing dio workers */
	inode_dio_wait(inode);

	/*
	 * Before flushing the journal and switching inode's aops, we have
	 * to flush all dirty data the inode has. There can be outstanding
	 * delayed allocations, there can be unwritten extents created by
	 * fallocate or buffered writes in dioread_nolock mode covered by
	 * dirty data which can be converted only after flushing the dirty
	 * data (and journalled aops don't know how to handle these cases).
	 */
	if (val) {
		down_write(&EXT4_I(inode)->i_mmap_sem);
		err = filemap_write_and_wait(inode->i_mapping);
		if (err < 0) {
			up_write(&EXT4_I(inode)->i_mmap_sem);
			return err;
		}
	}

	percpu_down_write(&sbi->s_journal_flag_rwsem);
	jbd2_journal_lock_updates(journal);

	/*
	 * OK, there are no updates running now, and all cached data is
	 * synced to disk.  We are now in a completely consistent state
	 * which doesn't have anything in the journal, and we know that
	 * no filesystem updates are running, so it is safe to modify
	 * the inode's in-core data-journaling state flag now.
	 */

	if (val)
		ext4_set_inode_flag(inode, EXT4_INODE_JOURNAL_DATA);
	else {
		err = jbd2_journal_flush(journal);
		if (err < 0) {
			jbd2_journal_unlock_updates(journal);
			percpu_up_write(&sbi->s_journal_flag_rwsem);
			return err;
		}
		ext4_clear_inode_flag(inode, EXT4_INODE_JOURNAL_DATA);
	}
	ext4_set_aops(inode);

	jbd2_journal_unlock_updates(journal);
	percpu_up_write(&sbi->s_journal_flag_rwsem);

	if (val)
		up_write(&EXT4_I(inode)->i_mmap_sem);

	/* Finally we can mark the inode as dirty. */

	handle = ext4_journal_start(inode, EXT4_HT_INODE, 1);
	if (IS_ERR(handle))
		return PTR_ERR(handle);

	err = ext4_mark_inode_dirty(handle, inode);
	ext4_handle_sync(handle);
	ext4_journal_stop(handle);
	ext4_std_error(inode->i_sb, err);

	return err;
}

static int ext4_bh_unmapped(handle_t *handle, struct buffer_head *bh)
{
	return !buffer_mapped(bh);
}

int ext4_page_mkwrite(struct vm_fault *vmf)
{
	struct vm_area_struct *vma = vmf->vma;
	struct page *page = vmf->page;
	loff_t size;
	unsigned long len;
	int ret;
	struct file *file = vma->vm_file;
	struct inode *inode = file_inode(file);
	struct address_space *mapping = inode->i_mapping;
	handle_t *handle;
	get_block_t *get_block;
	int retries = 0;

	if (unlikely(IS_IMMUTABLE(inode)))
		return VM_FAULT_SIGBUS;

	sb_start_pagefault(inode->i_sb);
	file_update_time(vma->vm_file);

	down_read(&EXT4_I(inode)->i_mmap_sem);

	ret = ext4_convert_inline_data(inode);
	if (ret)
		goto out_ret;

	/* Delalloc case is easy... */
	if (test_opt(inode->i_sb, DELALLOC) &&
	    !ext4_should_journal_data(inode) &&
	    !ext4_nonda_switch(inode->i_sb)) {
		do {
			ret = block_page_mkwrite(vma, vmf,
						   ext4_da_get_block_prep);
		} while (ret == -ENOSPC &&
		       ext4_should_retry_alloc(inode->i_sb, &retries));
		goto out_ret;
	}

	lock_page(page);
	size = i_size_read(inode);
	/* Page got truncated from under us? */
	if (page->mapping != mapping || page_offset(page) > size) {
		unlock_page(page);
		ret = VM_FAULT_NOPAGE;
		goto out;
	}

	if (page->index == size >> PAGE_SHIFT)
		len = size & ~PAGE_MASK;
	else
		len = PAGE_SIZE;
	/*
	 * Return if we have all the buffers mapped. This avoids the need to do
	 * journal_start/journal_stop which can block and take a long time
	 */
	if (page_has_buffers(page)) {
		if (!ext4_walk_page_buffers(NULL, page_buffers(page),
					    0, len, NULL,
					    ext4_bh_unmapped)) {
			/* Wait so that we don't change page under IO */
			wait_for_stable_page(page);
			ret = VM_FAULT_LOCKED;
			goto out;
		}
	}
	unlock_page(page);
	/* OK, we need to fill the hole... */
	if (ext4_should_dioread_nolock(inode))
		get_block = ext4_get_block_unwritten;
	else
		get_block = ext4_get_block;
retry_alloc:
	handle = ext4_journal_start(inode, EXT4_HT_WRITE_PAGE,
				    ext4_writepage_trans_blocks(inode));
	if (IS_ERR(handle)) {
		ret = VM_FAULT_SIGBUS;
		goto out;
	}
	ret = block_page_mkwrite(vma, vmf, get_block);
	if (!ret && ext4_should_journal_data(inode)) {
		if (ext4_walk_page_buffers(handle, page_buffers(page), 0,
			  PAGE_SIZE, NULL, do_journal_get_write_access)) {
			unlock_page(page);
			ret = VM_FAULT_SIGBUS;
			ext4_journal_stop(handle);
			goto out;
		}
		ext4_set_inode_state(inode, EXT4_STATE_JDATA);
	}
	ext4_journal_stop(handle);
	if (ret == -ENOSPC && ext4_should_retry_alloc(inode->i_sb, &retries))
		goto retry_alloc;
out_ret:
	ret = block_page_mkwrite_return(ret);
out:
	up_read(&EXT4_I(inode)->i_mmap_sem);
	sb_end_pagefault(inode->i_sb);
	return ret;
}

int ext4_filemap_fault(struct vm_fault *vmf)
{
	struct inode *inode = file_inode(vmf->vma->vm_file);
	int err;

	down_read(&EXT4_I(inode)->i_mmap_sem);
	err = filemap_fault(vmf);
	up_read(&EXT4_I(inode)->i_mmap_sem);

	return err;
}<|MERGE_RESOLUTION|>--- conflicted
+++ resolved
@@ -3919,19 +3919,12 @@
 	ssize_t ret;
 	int rw = iov_iter_rw(iter);
 
-<<<<<<< HEAD
-#ifdef CONFIG_EXT4_FS_ENCRYPTION
-	if (IS_ENCRYPTED(inode) && S_ISREG(inode->i_mode))
-		return 0;
-#endif
-=======
 	if (IS_ENABLED(CONFIG_FS_ENCRYPTION) && IS_ENCRYPTED(inode)) {
 		if (!fscrypt_inode_uses_inline_crypto(inode) ||
 		    !IS_ALIGNED(iocb->ki_pos | iov_iter_alignment(iter),
 				i_blocksize(inode)))
 			return 0;
 	}
->>>>>>> 49875670
 	if (fsverity_active(inode))
 		return 0;
 
