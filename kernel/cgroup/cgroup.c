/*
 *  Generic process-grouping system.
 *
 *  Based originally on the cpuset system, extracted by Paul Menage
 *  Copyright (C) 2006 Google, Inc
 *
 *  Notifications support
 *  Copyright (C) 2009 Nokia Corporation
 *  Author: Kirill A. Shutemov
 *
 *  Copyright notices from the original cpuset code:
 *  --------------------------------------------------
 *  Copyright (C) 2003 BULL SA.
 *  Copyright (C) 2004-2006 Silicon Graphics, Inc.
 *
 *  Portions derived from Patrick Mochel's sysfs code.
 *  sysfs is Copyright (c) 2001-3 Patrick Mochel
 *
 *  2003-10-10 Written by Simon Derr.
 *  2003-10-22 Updates by Stephen Hemminger.
 *  2004 May-July Rework by Paul Jackson.
 *  ---------------------------------------------------
 *
 *  This file is subject to the terms and conditions of the GNU General Public
 *  License.  See the file COPYING in the main directory of the Linux
 *  distribution for more details.
 */

#define pr_fmt(fmt) KBUILD_MODNAME ": " fmt

#include "cgroup-internal.h"

#include <linux/cred.h>
#include <linux/errno.h>
#include <linux/init_task.h>
#include <linux/kernel.h>
#include <linux/magic.h>
#include <linux/mutex.h>
#include <linux/mount.h>
#include <linux/pagemap.h>
#include <linux/proc_fs.h>
#include <linux/rcupdate.h>
#include <linux/sched.h>
#include <linux/sched/task.h>
#include <linux/slab.h>
#include <linux/spinlock.h>
#include <linux/percpu-rwsem.h>
#include <linux/string.h>
#include <linux/hashtable.h>
#include <linux/idr.h>
#include <linux/kthread.h>
#include <linux/atomic.h>
#include <linux/cpuset.h>
#include <linux/proc_ns.h>
#include <linux/nsproxy.h>
#include <linux/file.h>
#include <linux/sched/cputime.h>
#include <linux/psi.h>
#include <linux/cpu.h>
#include <net/sock.h>

#define CREATE_TRACE_POINTS
#include <trace/events/cgroup.h>

#define CGROUP_FILE_NAME_MAX		(MAX_CGROUP_TYPE_NAMELEN +	\
					 MAX_CFTYPE_NAME + 2)
/* let's not notify more than 100 times per second */
#define CGROUP_FILE_NOTIFY_MIN_INTV	DIV_ROUND_UP(HZ, 100)

/*
 * cgroup_mutex is the master lock.  Any modification to cgroup or its
 * hierarchy must be performed while holding it.
 *
 * css_set_lock protects task->cgroups pointer, the list of css_set
 * objects, and the chain of tasks off each css_set.
 *
 * These locks are exported if CONFIG_PROVE_RCU so that accessors in
 * cgroup.h can use them for lockdep annotations.
 */
DEFINE_MUTEX(cgroup_mutex);
DEFINE_SPINLOCK(css_set_lock);

#ifdef CONFIG_PROVE_RCU
EXPORT_SYMBOL_GPL(cgroup_mutex);
EXPORT_SYMBOL_GPL(css_set_lock);
#endif

DEFINE_SPINLOCK(trace_cgroup_path_lock);
char trace_cgroup_path[TRACE_CGROUP_PATH_LEN];

/*
 * Protects cgroup_idr and css_idr so that IDs can be released without
 * grabbing cgroup_mutex.
 */
static DEFINE_SPINLOCK(cgroup_idr_lock);

/*
 * Protects cgroup_file->kn for !self csses.  It synchronizes notifications
 * against file removal/re-creation across css hiding.
 */
static DEFINE_SPINLOCK(cgroup_file_kn_lock);

struct percpu_rw_semaphore cgroup_threadgroup_rwsem;

#define cgroup_assert_mutex_or_rcu_locked()				\
	RCU_LOCKDEP_WARN(!rcu_read_lock_held() &&			\
			   !lockdep_is_held(&cgroup_mutex),		\
			   "cgroup_mutex or RCU read lock required");

/*
 * cgroup destruction makes heavy use of work items and there can be a lot
 * of concurrent destructions.  Use a separate workqueue so that cgroup
 * destruction work items don't end up filling up max_active of system_wq
 * which may lead to deadlock.
 */
static struct workqueue_struct *cgroup_destroy_wq;

/* generate an array of cgroup subsystem pointers */
#define SUBSYS(_x) [_x ## _cgrp_id] = &_x ## _cgrp_subsys,
struct cgroup_subsys *cgroup_subsys[] = {
#include <linux/cgroup_subsys.h>
};
#undef SUBSYS

/* array of cgroup subsystem names */
#define SUBSYS(_x) [_x ## _cgrp_id] = #_x,
static const char *cgroup_subsys_name[] = {
#include <linux/cgroup_subsys.h>
};
#undef SUBSYS

/* array of static_keys for cgroup_subsys_enabled() and cgroup_subsys_on_dfl() */
#define SUBSYS(_x)								\
	DEFINE_STATIC_KEY_TRUE(_x ## _cgrp_subsys_enabled_key);			\
	DEFINE_STATIC_KEY_TRUE(_x ## _cgrp_subsys_on_dfl_key);			\
	EXPORT_SYMBOL_GPL(_x ## _cgrp_subsys_enabled_key);			\
	EXPORT_SYMBOL_GPL(_x ## _cgrp_subsys_on_dfl_key);
#include <linux/cgroup_subsys.h>
#undef SUBSYS

#define SUBSYS(_x) [_x ## _cgrp_id] = &_x ## _cgrp_subsys_enabled_key,
static struct static_key_true *cgroup_subsys_enabled_key[] = {
#include <linux/cgroup_subsys.h>
};
#undef SUBSYS

#define SUBSYS(_x) [_x ## _cgrp_id] = &_x ## _cgrp_subsys_on_dfl_key,
static struct static_key_true *cgroup_subsys_on_dfl_key[] = {
#include <linux/cgroup_subsys.h>
};
#undef SUBSYS

static DEFINE_PER_CPU(struct cgroup_rstat_cpu, cgrp_dfl_root_rstat_cpu);

/*
 * The default hierarchy, reserved for the subsystems that are otherwise
 * unattached - it never has more than a single cgroup, and all tasks are
 * part of that cgroup.
 */
struct cgroup_root cgrp_dfl_root = { .cgrp.rstat_cpu = &cgrp_dfl_root_rstat_cpu };
EXPORT_SYMBOL_GPL(cgrp_dfl_root);

/*
 * The default hierarchy always exists but is hidden until mounted for the
 * first time.  This is for backward compatibility.
 */
static bool cgrp_dfl_visible;

/* some controllers are not supported in the default hierarchy */
static u16 cgrp_dfl_inhibit_ss_mask;

/* some controllers are implicitly enabled on the default hierarchy */
static u16 cgrp_dfl_implicit_ss_mask;

/* some controllers can be threaded on the default hierarchy */
static u16 cgrp_dfl_threaded_ss_mask;

/* The list of hierarchy roots */
LIST_HEAD(cgroup_roots);
static int cgroup_root_count;

/* hierarchy ID allocation and mapping, protected by cgroup_mutex */
static DEFINE_IDR(cgroup_hierarchy_idr);

/*
 * Assign a monotonically increasing serial number to csses.  It guarantees
 * cgroups with bigger numbers are newer than those with smaller numbers.
 * Also, as csses are always appended to the parent's ->children list, it
 * guarantees that sibling csses are always sorted in the ascending serial
 * number order on the list.  Protected by cgroup_mutex.
 */
static u64 css_serial_nr_next = 1;

/*
 * These bitmasks identify subsystems with specific features to avoid
 * having to do iterative checks repeatedly.
 */
static u16 have_fork_callback __read_mostly;
static u16 have_exit_callback __read_mostly;
static u16 have_release_callback __read_mostly;
static u16 have_canfork_callback __read_mostly;

/* cgroup namespace for init task */
struct cgroup_namespace init_cgroup_ns = {
	.count		= REFCOUNT_INIT(2),
	.user_ns	= &init_user_ns,
	.ns.ops		= &cgroupns_operations,
	.ns.inum	= PROC_CGROUP_INIT_INO,
	.root_cset	= &init_css_set,
};

static struct file_system_type cgroup2_fs_type;
static struct cftype cgroup_base_files[];

/* cgroup optional features */
enum cgroup_opt_features {
#ifdef CONFIG_PSI
	OPT_FEATURE_PRESSURE,
#endif
	OPT_FEATURE_COUNT
};

static const char *cgroup_opt_feature_names[OPT_FEATURE_COUNT] = {
#ifdef CONFIG_PSI
	"pressure",
#endif
};

static u16 cgroup_feature_disable_mask __read_mostly;

static int cgroup_apply_control(struct cgroup *cgrp);
static void cgroup_finalize_control(struct cgroup *cgrp, int ret);
static void css_task_iter_skip(struct css_task_iter *it,
			       struct task_struct *task);
static int cgroup_destroy_locked(struct cgroup *cgrp);
static struct cgroup_subsys_state *css_create(struct cgroup *cgrp,
					      struct cgroup_subsys *ss);
static void css_release(struct percpu_ref *ref);
static void kill_css(struct cgroup_subsys_state *css);
static int cgroup_addrm_files(struct cgroup_subsys_state *css,
			      struct cgroup *cgrp, struct cftype cfts[],
			      bool is_add);

/**
 * cgroup_ssid_enabled - cgroup subsys enabled test by subsys ID
 * @ssid: subsys ID of interest
 *
 * cgroup_subsys_enabled() can only be used with literal subsys names which
 * is fine for individual subsystems but unsuitable for cgroup core.  This
 * is slower static_key_enabled() based test indexed by @ssid.
 */
bool cgroup_ssid_enabled(int ssid)
{
	if (CGROUP_SUBSYS_COUNT == 0)
		return false;

	return static_key_enabled(cgroup_subsys_enabled_key[ssid]);
}

/**
 * cgroup_on_dfl - test whether a cgroup is on the default hierarchy
 * @cgrp: the cgroup of interest
 *
 * The default hierarchy is the v2 interface of cgroup and this function
 * can be used to test whether a cgroup is on the default hierarchy for
 * cases where a subsystem should behave differnetly depending on the
 * interface version.
 *
 * The set of behaviors which change on the default hierarchy are still
 * being determined and the mount option is prefixed with __DEVEL__.
 *
 * List of changed behaviors:
 *
 * - Mount options "noprefix", "xattr", "clone_children", "release_agent"
 *   and "name" are disallowed.
 *
 * - When mounting an existing superblock, mount options should match.
 *
 * - Remount is disallowed.
 *
 * - rename(2) is disallowed.
 *
 * - "tasks" is removed.  Everything should be at process granularity.  Use
 *   "cgroup.procs" instead.
 *
 * - "cgroup.procs" is not sorted.  pids will be unique unless they got
 *   recycled inbetween reads.
 *
 * - "release_agent" and "notify_on_release" are removed.  Replacement
 *   notification mechanism will be implemented.
 *
 * - "cgroup.clone_children" is removed.
 *
 * - "cgroup.subtree_populated" is available.  Its value is 0 if the cgroup
 *   and its descendants contain no task; otherwise, 1.  The file also
 *   generates kernfs notification which can be monitored through poll and
 *   [di]notify when the value of the file changes.
 *
 * - cpuset: tasks will be kept in empty cpusets when hotplug happens and
 *   take masks of ancestors with non-empty cpus/mems, instead of being
 *   moved to an ancestor.
 *
 * - cpuset: a task can be moved into an empty cpuset, and again it takes
 *   masks of ancestors.
 *
 * - memcg: use_hierarchy is on by default and the cgroup file for the flag
 *   is not created.
 *
 * - blkcg: blk-throttle becomes properly hierarchical.
 *
 * - debug: disallowed on the default hierarchy.
 */
bool cgroup_on_dfl(const struct cgroup *cgrp)
{
	return cgrp->root == &cgrp_dfl_root;
}

/* IDR wrappers which synchronize using cgroup_idr_lock */
static int cgroup_idr_alloc(struct idr *idr, void *ptr, int start, int end,
			    gfp_t gfp_mask)
{
	int ret;

	idr_preload(gfp_mask);
	spin_lock_bh(&cgroup_idr_lock);
	ret = idr_alloc(idr, ptr, start, end, gfp_mask & ~__GFP_DIRECT_RECLAIM);
	spin_unlock_bh(&cgroup_idr_lock);
	idr_preload_end();
	return ret;
}

static void *cgroup_idr_replace(struct idr *idr, void *ptr, int id)
{
	void *ret;

	spin_lock_bh(&cgroup_idr_lock);
	ret = idr_replace(idr, ptr, id);
	spin_unlock_bh(&cgroup_idr_lock);
	return ret;
}

static void cgroup_idr_remove(struct idr *idr, int id)
{
	spin_lock_bh(&cgroup_idr_lock);
	idr_remove(idr, id);
	spin_unlock_bh(&cgroup_idr_lock);
}

static bool cgroup_has_tasks(struct cgroup *cgrp)
{
	return cgrp->nr_populated_csets;
}

bool cgroup_is_threaded(struct cgroup *cgrp)
{
	return cgrp->dom_cgrp != cgrp;
}

/* can @cgrp host both domain and threaded children? */
static bool cgroup_is_mixable(struct cgroup *cgrp)
{
	/*
	 * Root isn't under domain level resource control exempting it from
	 * the no-internal-process constraint, so it can serve as a thread
	 * root and a parent of resource domains at the same time.
	 */
	return !cgroup_parent(cgrp);
}

/* can @cgrp become a thread root? should always be true for a thread root */
static bool cgroup_can_be_thread_root(struct cgroup *cgrp)
{
	/* mixables don't care */
	if (cgroup_is_mixable(cgrp))
		return true;

	/* domain roots can't be nested under threaded */
	if (cgroup_is_threaded(cgrp))
		return false;

	/* can only have either domain or threaded children */
	if (cgrp->nr_populated_domain_children)
		return false;

	/* and no domain controllers can be enabled */
	if (cgrp->subtree_control & ~cgrp_dfl_threaded_ss_mask)
		return false;

	return true;
}

/* is @cgrp root of a threaded subtree? */
bool cgroup_is_thread_root(struct cgroup *cgrp)
{
	/* thread root should be a domain */
	if (cgroup_is_threaded(cgrp))
		return false;

	/* a domain w/ threaded children is a thread root */
	if (cgrp->nr_threaded_children)
		return true;

	/*
	 * A domain which has tasks and explicit threaded controllers
	 * enabled is a thread root.
	 */
	if (cgroup_has_tasks(cgrp) &&
	    (cgrp->subtree_control & cgrp_dfl_threaded_ss_mask))
		return true;

	return false;
}

/* a domain which isn't connected to the root w/o brekage can't be used */
static bool cgroup_is_valid_domain(struct cgroup *cgrp)
{
	/* the cgroup itself can be a thread root */
	if (cgroup_is_threaded(cgrp))
		return false;

	/* but the ancestors can't be unless mixable */
	while ((cgrp = cgroup_parent(cgrp))) {
		if (!cgroup_is_mixable(cgrp) && cgroup_is_thread_root(cgrp))
			return false;
		if (cgroup_is_threaded(cgrp))
			return false;
	}

	return true;
}

/* subsystems visibly enabled on a cgroup */
static u16 cgroup_control(struct cgroup *cgrp)
{
	struct cgroup *parent = cgroup_parent(cgrp);
	u16 root_ss_mask = cgrp->root->subsys_mask;

	if (parent) {
		u16 ss_mask = parent->subtree_control;

		/* threaded cgroups can only have threaded controllers */
		if (cgroup_is_threaded(cgrp))
			ss_mask &= cgrp_dfl_threaded_ss_mask;
		return ss_mask;
	}

	if (cgroup_on_dfl(cgrp))
		root_ss_mask &= ~(cgrp_dfl_inhibit_ss_mask |
				  cgrp_dfl_implicit_ss_mask);
	return root_ss_mask;
}

/* subsystems enabled on a cgroup */
static u16 cgroup_ss_mask(struct cgroup *cgrp)
{
	struct cgroup *parent = cgroup_parent(cgrp);

	if (parent) {
		u16 ss_mask = parent->subtree_ss_mask;

		/* threaded cgroups can only have threaded controllers */
		if (cgroup_is_threaded(cgrp))
			ss_mask &= cgrp_dfl_threaded_ss_mask;
		return ss_mask;
	}

	return cgrp->root->subsys_mask;
}

/**
 * cgroup_css - obtain a cgroup's css for the specified subsystem
 * @cgrp: the cgroup of interest
 * @ss: the subsystem of interest (%NULL returns @cgrp->self)
 *
 * Return @cgrp's css (cgroup_subsys_state) associated with @ss.  This
 * function must be called either under cgroup_mutex or rcu_read_lock() and
 * the caller is responsible for pinning the returned css if it wants to
 * keep accessing it outside the said locks.  This function may return
 * %NULL if @cgrp doesn't have @subsys_id enabled.
 */
static struct cgroup_subsys_state *cgroup_css(struct cgroup *cgrp,
					      struct cgroup_subsys *ss)
{
	if (ss)
		return rcu_dereference_check(cgrp->subsys[ss->id],
					lockdep_is_held(&cgroup_mutex));
	else
		return &cgrp->self;
}

/**
 * cgroup_tryget_css - try to get a cgroup's css for the specified subsystem
 * @cgrp: the cgroup of interest
 * @ss: the subsystem of interest
 *
 * Find and get @cgrp's css assocaited with @ss.  If the css doesn't exist
 * or is offline, %NULL is returned.
 */
static struct cgroup_subsys_state *cgroup_tryget_css(struct cgroup *cgrp,
						     struct cgroup_subsys *ss)
{
	struct cgroup_subsys_state *css;

	rcu_read_lock();
	css = cgroup_css(cgrp, ss);
	if (!css || !css_tryget_online(css))
		css = NULL;
	rcu_read_unlock();

	return css;
}

/**
 * cgroup_e_css - obtain a cgroup's effective css for the specified subsystem
 * @cgrp: the cgroup of interest
 * @ss: the subsystem of interest (%NULL returns @cgrp->self)
 *
 * Similar to cgroup_css() but returns the effective css, which is defined
 * as the matching css of the nearest ancestor including self which has @ss
 * enabled.  If @ss is associated with the hierarchy @cgrp is on, this
 * function is guaranteed to return non-NULL css.
 */
static struct cgroup_subsys_state *cgroup_e_css(struct cgroup *cgrp,
						struct cgroup_subsys *ss)
{
	lockdep_assert_held(&cgroup_mutex);

	if (!ss)
		return &cgrp->self;

	/*
	 * This function is used while updating css associations and thus
	 * can't test the csses directly.  Test ss_mask.
	 */
	while (!(cgroup_ss_mask(cgrp) & (1 << ss->id))) {
		cgrp = cgroup_parent(cgrp);
		if (!cgrp)
			return NULL;
	}

	return cgroup_css(cgrp, ss);
}

/**
 * cgroup_get_e_css - get a cgroup's effective css for the specified subsystem
 * @cgrp: the cgroup of interest
 * @ss: the subsystem of interest
 *
 * Find and get the effective css of @cgrp for @ss.  The effective css is
 * defined as the matching css of the nearest ancestor including self which
 * has @ss enabled.  If @ss is not mounted on the hierarchy @cgrp is on,
 * the root css is returned, so this function always returns a valid css.
 * The returned css must be put using css_put().
 */
struct cgroup_subsys_state *cgroup_get_e_css(struct cgroup *cgrp,
					     struct cgroup_subsys *ss)
{
	struct cgroup_subsys_state *css;

	rcu_read_lock();

	do {
		css = cgroup_css(cgrp, ss);

		if (css && css_tryget_online(css))
			goto out_unlock;
		cgrp = cgroup_parent(cgrp);
	} while (cgrp);

	css = init_css_set.subsys[ss->id];
	css_get(css);
out_unlock:
	rcu_read_unlock();
	return css;
}

static void cgroup_get_live(struct cgroup *cgrp)
{
	WARN_ON_ONCE(cgroup_is_dead(cgrp));
	css_get(&cgrp->self);
}

/**
 * __cgroup_task_count - count the number of tasks in a cgroup. The caller
 * is responsible for taking the css_set_lock.
 * @cgrp: the cgroup in question
 */
int __cgroup_task_count(const struct cgroup *cgrp)
{
	int count = 0;
	struct cgrp_cset_link *link;

	lockdep_assert_held(&css_set_lock);

	list_for_each_entry(link, &cgrp->cset_links, cset_link)
		count += link->cset->nr_tasks;

	return count;
}

/**
 * cgroup_task_count - count the number of tasks in a cgroup.
 * @cgrp: the cgroup in question
 */
int cgroup_task_count(const struct cgroup *cgrp)
{
	int count;

	spin_lock_irq(&css_set_lock);
	count = __cgroup_task_count(cgrp);
	spin_unlock_irq(&css_set_lock);

	return count;
}

struct cgroup_subsys_state *of_css(struct kernfs_open_file *of)
{
	struct cgroup *cgrp = of->kn->parent->priv;
	struct cftype *cft = of_cft(of);

	/*
	 * This is open and unprotected implementation of cgroup_css().
	 * seq_css() is only called from a kernfs file operation which has
	 * an active reference on the file.  Because all the subsystem
	 * files are drained before a css is disassociated with a cgroup,
	 * the matching css from the cgroup's subsys table is guaranteed to
	 * be and stay valid until the enclosing operation is complete.
	 */
	if (cft->ss)
		return rcu_dereference_raw(cgrp->subsys[cft->ss->id]);
	else
		return &cgrp->self;
}
EXPORT_SYMBOL_GPL(of_css);

/**
 * for_each_css - iterate all css's of a cgroup
 * @css: the iteration cursor
 * @ssid: the index of the subsystem, CGROUP_SUBSYS_COUNT after reaching the end
 * @cgrp: the target cgroup to iterate css's of
 *
 * Should be called under cgroup_[tree_]mutex.
 */
#define for_each_css(css, ssid, cgrp)					\
	for ((ssid) = 0; (ssid) < CGROUP_SUBSYS_COUNT; (ssid)++)	\
		if (!((css) = rcu_dereference_check(			\
				(cgrp)->subsys[(ssid)],			\
				lockdep_is_held(&cgroup_mutex)))) { }	\
		else

/**
 * for_each_e_css - iterate all effective css's of a cgroup
 * @css: the iteration cursor
 * @ssid: the index of the subsystem, CGROUP_SUBSYS_COUNT after reaching the end
 * @cgrp: the target cgroup to iterate css's of
 *
 * Should be called under cgroup_[tree_]mutex.
 */
#define for_each_e_css(css, ssid, cgrp)					\
	for ((ssid) = 0; (ssid) < CGROUP_SUBSYS_COUNT; (ssid)++)	\
		if (!((css) = cgroup_e_css(cgrp, cgroup_subsys[(ssid)]))) \
			;						\
		else

/**
 * do_each_subsys_mask - filter for_each_subsys with a bitmask
 * @ss: the iteration cursor
 * @ssid: the index of @ss, CGROUP_SUBSYS_COUNT after reaching the end
 * @ss_mask: the bitmask
 *
 * The block will only run for cases where the ssid-th bit (1 << ssid) of
 * @ss_mask is set.
 */
#define do_each_subsys_mask(ss, ssid, ss_mask) do {			\
	unsigned long __ss_mask = (ss_mask);				\
	if (!CGROUP_SUBSYS_COUNT) { /* to avoid spurious gcc warning */	\
		(ssid) = 0;						\
		break;							\
	}								\
	for_each_set_bit(ssid, &__ss_mask, CGROUP_SUBSYS_COUNT) {	\
		(ss) = cgroup_subsys[ssid];				\
		{

#define while_each_subsys_mask()					\
		}							\
	}								\
} while (false)

/* iterate over child cgrps, lock should be held throughout iteration */
#define cgroup_for_each_live_child(child, cgrp)				\
	list_for_each_entry((child), &(cgrp)->self.children, self.sibling) \
		if (({ lockdep_assert_held(&cgroup_mutex);		\
		       cgroup_is_dead(child); }))			\
			;						\
		else

/* walk live descendants in preorder */
#define cgroup_for_each_live_descendant_pre(dsct, d_css, cgrp)		\
	css_for_each_descendant_pre((d_css), cgroup_css((cgrp), NULL))	\
		if (({ lockdep_assert_held(&cgroup_mutex);		\
		       (dsct) = (d_css)->cgroup;			\
		       cgroup_is_dead(dsct); }))			\
			;						\
		else

/* walk live descendants in postorder */
#define cgroup_for_each_live_descendant_post(dsct, d_css, cgrp)		\
	css_for_each_descendant_post((d_css), cgroup_css((cgrp), NULL))	\
		if (({ lockdep_assert_held(&cgroup_mutex);		\
		       (dsct) = (d_css)->cgroup;			\
		       cgroup_is_dead(dsct); }))			\
			;						\
		else

/*
 * The default css_set - used by init and its children prior to any
 * hierarchies being mounted. It contains a pointer to the root state
 * for each subsystem. Also used to anchor the list of css_sets. Not
 * reference-counted, to improve performance when child cgroups
 * haven't been created.
 */
struct css_set init_css_set = {
	.refcount		= REFCOUNT_INIT(1),
	.dom_cset		= &init_css_set,
	.tasks			= LIST_HEAD_INIT(init_css_set.tasks),
	.mg_tasks		= LIST_HEAD_INIT(init_css_set.mg_tasks),
	.dying_tasks		= LIST_HEAD_INIT(init_css_set.dying_tasks),
	.task_iters		= LIST_HEAD_INIT(init_css_set.task_iters),
	.threaded_csets		= LIST_HEAD_INIT(init_css_set.threaded_csets),
	.cgrp_links		= LIST_HEAD_INIT(init_css_set.cgrp_links),
	.mg_src_preload_node	= LIST_HEAD_INIT(init_css_set.mg_src_preload_node),
	.mg_dst_preload_node	= LIST_HEAD_INIT(init_css_set.mg_dst_preload_node),
	.mg_node		= LIST_HEAD_INIT(init_css_set.mg_node),

	/*
	 * The following field is re-initialized when this cset gets linked
	 * in cgroup_init().  However, let's initialize the field
	 * statically too so that the default cgroup can be accessed safely
	 * early during boot.
	 */
	.dfl_cgrp		= &cgrp_dfl_root.cgrp,
};

static int css_set_count	= 1;	/* 1 for init_css_set */

static bool css_set_threaded(struct css_set *cset)
{
	return cset->dom_cset != cset;
}

/**
 * css_set_populated - does a css_set contain any tasks?
 * @cset: target css_set
 *
 * css_set_populated() should be the same as !!cset->nr_tasks at steady
 * state. However, css_set_populated() can be called while a task is being
 * added to or removed from the linked list before the nr_tasks is
 * properly updated. Hence, we can't just look at ->nr_tasks here.
 */
static bool css_set_populated(struct css_set *cset)
{
	lockdep_assert_held(&css_set_lock);

	return !list_empty(&cset->tasks) || !list_empty(&cset->mg_tasks);
}

/**
 * cgroup_update_populated - update the populated count of a cgroup
 * @cgrp: the target cgroup
 * @populated: inc or dec populated count
 *
 * One of the css_sets associated with @cgrp is either getting its first
 * task or losing the last.  Update @cgrp->nr_populated_* accordingly.  The
 * count is propagated towards root so that a given cgroup's
 * nr_populated_children is zero iff none of its descendants contain any
 * tasks.
 *
 * @cgrp's interface file "cgroup.populated" is zero if both
 * @cgrp->nr_populated_csets and @cgrp->nr_populated_children are zero and
 * 1 otherwise.  When the sum changes from or to zero, userland is notified
 * that the content of the interface file has changed.  This can be used to
 * detect when @cgrp and its descendants become populated or empty.
 */
static void cgroup_update_populated(struct cgroup *cgrp, bool populated)
{
	struct cgroup *child = NULL;
	int adj = populated ? 1 : -1;

	lockdep_assert_held(&css_set_lock);

	do {
		bool was_populated = cgroup_is_populated(cgrp);

		if (!child) {
			cgrp->nr_populated_csets += adj;
		} else {
			if (cgroup_is_threaded(child))
				cgrp->nr_populated_threaded_children += adj;
			else
				cgrp->nr_populated_domain_children += adj;
		}

		if (was_populated == cgroup_is_populated(cgrp))
			break;

		cgroup1_check_for_release(cgrp);
		cgroup_file_notify(&cgrp->events_file);

		child = cgrp;
		cgrp = cgroup_parent(cgrp);
	} while (cgrp);
}

/**
 * css_set_update_populated - update populated state of a css_set
 * @cset: target css_set
 * @populated: whether @cset is populated or depopulated
 *
 * @cset is either getting the first task or losing the last.  Update the
 * populated counters of all associated cgroups accordingly.
 */
static void css_set_update_populated(struct css_set *cset, bool populated)
{
	struct cgrp_cset_link *link;

	lockdep_assert_held(&css_set_lock);

	list_for_each_entry(link, &cset->cgrp_links, cgrp_link)
		cgroup_update_populated(link->cgrp, populated);
}

/*
 * @task is leaving, advance task iterators which are pointing to it so
 * that they can resume at the next position.  Advancing an iterator might
 * remove it from the list, use safe walk.  See css_task_iter_skip() for
 * details.
 */
static void css_set_skip_task_iters(struct css_set *cset,
				    struct task_struct *task)
{
	struct css_task_iter *it, *pos;

	list_for_each_entry_safe(it, pos, &cset->task_iters, iters_node)
		css_task_iter_skip(it, task);
}

/**
 * css_set_move_task - move a task from one css_set to another
 * @task: task being moved
 * @from_cset: css_set @task currently belongs to (may be NULL)
 * @to_cset: new css_set @task is being moved to (may be NULL)
 * @use_mg_tasks: move to @to_cset->mg_tasks instead of ->tasks
 *
 * Move @task from @from_cset to @to_cset.  If @task didn't belong to any
 * css_set, @from_cset can be NULL.  If @task is being disassociated
 * instead of moved, @to_cset can be NULL.
 *
 * This function automatically handles populated counter updates and
 * css_task_iter adjustments but the caller is responsible for managing
 * @from_cset and @to_cset's reference counts.
 */
static void css_set_move_task(struct task_struct *task,
			      struct css_set *from_cset, struct css_set *to_cset,
			      bool use_mg_tasks)
{
	lockdep_assert_held(&css_set_lock);

	if (to_cset && !css_set_populated(to_cset))
		css_set_update_populated(to_cset, true);

	if (from_cset) {
		WARN_ON_ONCE(list_empty(&task->cg_list));

		css_set_skip_task_iters(from_cset, task);
		list_del_init(&task->cg_list);
		if (!css_set_populated(from_cset))
			css_set_update_populated(from_cset, false);
	} else {
		WARN_ON_ONCE(!list_empty(&task->cg_list));
	}

	if (to_cset) {
		/*
		 * We are synchronized through cgroup_threadgroup_rwsem
		 * against PF_EXITING setting such that we can't race
		 * against cgroup_exit() changing the css_set to
		 * init_css_set and dropping the old one.
		 */
		WARN_ON_ONCE(task->flags & PF_EXITING);

		cgroup_move_task(task, to_cset);
		list_add_tail(&task->cg_list, use_mg_tasks ? &to_cset->mg_tasks :
							     &to_cset->tasks);
	}
}

/*
 * hash table for cgroup groups. This improves the performance to find
 * an existing css_set. This hash doesn't (currently) take into
 * account cgroups in empty hierarchies.
 */
#define CSS_SET_HASH_BITS	7
static DEFINE_HASHTABLE(css_set_table, CSS_SET_HASH_BITS);

static unsigned long css_set_hash(struct cgroup_subsys_state *css[])
{
	unsigned long key = 0UL;
	struct cgroup_subsys *ss;
	int i;

	for_each_subsys(ss, i)
		key += (unsigned long)css[i];
	key = (key >> 16) ^ key;

	return key;
}

void put_css_set_locked(struct css_set *cset)
{
	struct cgrp_cset_link *link, *tmp_link;
	struct cgroup_subsys *ss;
	int ssid;

	lockdep_assert_held(&css_set_lock);

	if (!refcount_dec_and_test(&cset->refcount))
		return;

	WARN_ON_ONCE(!list_empty(&cset->threaded_csets));

	/* This css_set is dead. unlink it and release cgroup and css refs */
	for_each_subsys(ss, ssid) {
		list_del(&cset->e_cset_node[ssid]);
		css_put(cset->subsys[ssid]);
	}
	hash_del(&cset->hlist);
	css_set_count--;

	list_for_each_entry_safe(link, tmp_link, &cset->cgrp_links, cgrp_link) {
		list_del(&link->cset_link);
		list_del(&link->cgrp_link);
		if (cgroup_parent(link->cgrp))
			cgroup_put(link->cgrp);
		kfree(link);
	}

	if (css_set_threaded(cset)) {
		list_del(&cset->threaded_csets_node);
		put_css_set_locked(cset->dom_cset);
	}

	kfree_rcu(cset, rcu_head);
}

/**
 * compare_css_sets - helper function for find_existing_css_set().
 * @cset: candidate css_set being tested
 * @old_cset: existing css_set for a task
 * @new_cgrp: cgroup that's being entered by the task
 * @template: desired set of css pointers in css_set (pre-calculated)
 *
 * Returns true if "cset" matches "old_cset" except for the hierarchy
 * which "new_cgrp" belongs to, for which it should match "new_cgrp".
 */
static bool compare_css_sets(struct css_set *cset,
			     struct css_set *old_cset,
			     struct cgroup *new_cgrp,
			     struct cgroup_subsys_state *template[])
{
	struct cgroup *new_dfl_cgrp;
	struct list_head *l1, *l2;

	/*
	 * On the default hierarchy, there can be csets which are
	 * associated with the same set of cgroups but different csses.
	 * Let's first ensure that csses match.
	 */
	if (memcmp(template, cset->subsys, sizeof(cset->subsys)))
		return false;


	/* @cset's domain should match the default cgroup's */
	if (cgroup_on_dfl(new_cgrp))
		new_dfl_cgrp = new_cgrp;
	else
		new_dfl_cgrp = old_cset->dfl_cgrp;

	if (new_dfl_cgrp->dom_cgrp != cset->dom_cset->dfl_cgrp)
		return false;

	/*
	 * Compare cgroup pointers in order to distinguish between
	 * different cgroups in hierarchies.  As different cgroups may
	 * share the same effective css, this comparison is always
	 * necessary.
	 */
	l1 = &cset->cgrp_links;
	l2 = &old_cset->cgrp_links;
	while (1) {
		struct cgrp_cset_link *link1, *link2;
		struct cgroup *cgrp1, *cgrp2;

		l1 = l1->next;
		l2 = l2->next;
		/* See if we reached the end - both lists are equal length. */
		if (l1 == &cset->cgrp_links) {
			BUG_ON(l2 != &old_cset->cgrp_links);
			break;
		} else {
			BUG_ON(l2 == &old_cset->cgrp_links);
		}
		/* Locate the cgroups associated with these links. */
		link1 = list_entry(l1, struct cgrp_cset_link, cgrp_link);
		link2 = list_entry(l2, struct cgrp_cset_link, cgrp_link);
		cgrp1 = link1->cgrp;
		cgrp2 = link2->cgrp;
		/* Hierarchies should be linked in the same order. */
		BUG_ON(cgrp1->root != cgrp2->root);

		/*
		 * If this hierarchy is the hierarchy of the cgroup
		 * that's changing, then we need to check that this
		 * css_set points to the new cgroup; if it's any other
		 * hierarchy, then this css_set should point to the
		 * same cgroup as the old css_set.
		 */
		if (cgrp1->root == new_cgrp->root) {
			if (cgrp1 != new_cgrp)
				return false;
		} else {
			if (cgrp1 != cgrp2)
				return false;
		}
	}
	return true;
}

/**
 * find_existing_css_set - init css array and find the matching css_set
 * @old_cset: the css_set that we're using before the cgroup transition
 * @cgrp: the cgroup that we're moving into
 * @template: out param for the new set of csses, should be clear on entry
 */
static struct css_set *find_existing_css_set(struct css_set *old_cset,
					struct cgroup *cgrp,
					struct cgroup_subsys_state *template[])
{
	struct cgroup_root *root = cgrp->root;
	struct cgroup_subsys *ss;
	struct css_set *cset;
	unsigned long key;
	int i;

	/*
	 * Build the set of subsystem state objects that we want to see in the
	 * new css_set. while subsystems can change globally, the entries here
	 * won't change, so no need for locking.
	 */
	for_each_subsys(ss, i) {
		if (root->subsys_mask & (1UL << i)) {
			/*
			 * @ss is in this hierarchy, so we want the
			 * effective css from @cgrp.
			 */
			template[i] = cgroup_e_css(cgrp, ss);
		} else {
			/*
			 * @ss is not in this hierarchy, so we don't want
			 * to change the css.
			 */
			template[i] = old_cset->subsys[i];
		}
	}

	key = css_set_hash(template);
	hash_for_each_possible(css_set_table, cset, hlist, key) {
		if (!compare_css_sets(cset, old_cset, cgrp, template))
			continue;

		/* This css_set matches what we need */
		return cset;
	}

	/* No existing cgroup group matched */
	return NULL;
}

static void free_cgrp_cset_links(struct list_head *links_to_free)
{
	struct cgrp_cset_link *link, *tmp_link;

	list_for_each_entry_safe(link, tmp_link, links_to_free, cset_link) {
		list_del(&link->cset_link);
		kfree(link);
	}
}

/**
 * allocate_cgrp_cset_links - allocate cgrp_cset_links
 * @count: the number of links to allocate
 * @tmp_links: list_head the allocated links are put on
 *
 * Allocate @count cgrp_cset_link structures and chain them on @tmp_links
 * through ->cset_link.  Returns 0 on success or -errno.
 */
static int allocate_cgrp_cset_links(int count, struct list_head *tmp_links)
{
	struct cgrp_cset_link *link;
	int i;

	INIT_LIST_HEAD(tmp_links);

	for (i = 0; i < count; i++) {
		link = kzalloc(sizeof(*link), GFP_KERNEL);
		if (!link) {
			free_cgrp_cset_links(tmp_links);
			return -ENOMEM;
		}
		list_add(&link->cset_link, tmp_links);
	}
	return 0;
}

/**
 * link_css_set - a helper function to link a css_set to a cgroup
 * @tmp_links: cgrp_cset_link objects allocated by allocate_cgrp_cset_links()
 * @cset: the css_set to be linked
 * @cgrp: the destination cgroup
 */
static void link_css_set(struct list_head *tmp_links, struct css_set *cset,
			 struct cgroup *cgrp)
{
	struct cgrp_cset_link *link;

	BUG_ON(list_empty(tmp_links));

	if (cgroup_on_dfl(cgrp))
		cset->dfl_cgrp = cgrp;

	link = list_first_entry(tmp_links, struct cgrp_cset_link, cset_link);
	link->cset = cset;
	link->cgrp = cgrp;

	/*
	 * Always add links to the tail of the lists so that the lists are
	 * in choronological order.
	 */
	list_move_tail(&link->cset_link, &cgrp->cset_links);
	list_add_tail(&link->cgrp_link, &cset->cgrp_links);

	if (cgroup_parent(cgrp))
		cgroup_get_live(cgrp);
}

/**
 * find_css_set - return a new css_set with one cgroup updated
 * @old_cset: the baseline css_set
 * @cgrp: the cgroup to be updated
 *
 * Return a new css_set that's equivalent to @old_cset, but with @cgrp
 * substituted into the appropriate hierarchy.
 */
static struct css_set *find_css_set(struct css_set *old_cset,
				    struct cgroup *cgrp)
{
	struct cgroup_subsys_state *template[CGROUP_SUBSYS_COUNT] = { };
	struct css_set *cset;
	struct list_head tmp_links;
	struct cgrp_cset_link *link;
	struct cgroup_subsys *ss;
	unsigned long key;
	int ssid;

	lockdep_assert_held(&cgroup_mutex);

	/* First see if we already have a cgroup group that matches
	 * the desired set */
	spin_lock_irq(&css_set_lock);
	cset = find_existing_css_set(old_cset, cgrp, template);
	if (cset)
		get_css_set(cset);
	spin_unlock_irq(&css_set_lock);

	if (cset)
		return cset;

	cset = kzalloc(sizeof(*cset), GFP_KERNEL);
	if (!cset)
		return NULL;

	/* Allocate all the cgrp_cset_link objects that we'll need */
	if (allocate_cgrp_cset_links(cgroup_root_count, &tmp_links) < 0) {
		kfree(cset);
		return NULL;
	}

	refcount_set(&cset->refcount, 1);
	cset->dom_cset = cset;
	INIT_LIST_HEAD(&cset->tasks);
	INIT_LIST_HEAD(&cset->mg_tasks);
	INIT_LIST_HEAD(&cset->dying_tasks);
	INIT_LIST_HEAD(&cset->task_iters);
	INIT_LIST_HEAD(&cset->threaded_csets);
	INIT_HLIST_NODE(&cset->hlist);
	INIT_LIST_HEAD(&cset->cgrp_links);
	INIT_LIST_HEAD(&cset->mg_src_preload_node);
	INIT_LIST_HEAD(&cset->mg_dst_preload_node);
	INIT_LIST_HEAD(&cset->mg_node);

	/* Copy the set of subsystem state objects generated in
	 * find_existing_css_set() */
	memcpy(cset->subsys, template, sizeof(cset->subsys));

	spin_lock_irq(&css_set_lock);
	/* Add reference counts and links from the new css_set. */
	list_for_each_entry(link, &old_cset->cgrp_links, cgrp_link) {
		struct cgroup *c = link->cgrp;

		if (c->root == cgrp->root)
			c = cgrp;
		link_css_set(&tmp_links, cset, c);
	}

	BUG_ON(!list_empty(&tmp_links));

	css_set_count++;

	/* Add @cset to the hash table */
	key = css_set_hash(cset->subsys);
	hash_add(css_set_table, &cset->hlist, key);

	for_each_subsys(ss, ssid) {
		struct cgroup_subsys_state *css = cset->subsys[ssid];

		list_add_tail(&cset->e_cset_node[ssid],
			      &css->cgroup->e_csets[ssid]);
		css_get(css);
	}

	spin_unlock_irq(&css_set_lock);

	/*
	 * If @cset should be threaded, look up the matching dom_cset and
	 * link them up.  We first fully initialize @cset then look for the
	 * dom_cset.  It's simpler this way and safe as @cset is guaranteed
	 * to stay empty until we return.
	 */
	if (cgroup_is_threaded(cset->dfl_cgrp)) {
		struct css_set *dcset;

		dcset = find_css_set(cset, cset->dfl_cgrp->dom_cgrp);
		if (!dcset) {
			put_css_set(cset);
			return NULL;
		}

		spin_lock_irq(&css_set_lock);
		cset->dom_cset = dcset;
		list_add_tail(&cset->threaded_csets_node,
			      &dcset->threaded_csets);
		spin_unlock_irq(&css_set_lock);
	}

	return cset;
}

struct cgroup_root *cgroup_root_from_kf(struct kernfs_root *kf_root)
{
	struct cgroup *root_cgrp = kf_root->kn->priv;

	return root_cgrp->root;
}

static int cgroup_init_root_id(struct cgroup_root *root)
{
	int id;

	lockdep_assert_held(&cgroup_mutex);

	id = idr_alloc_cyclic(&cgroup_hierarchy_idr, root, 0, 0, GFP_KERNEL);
	if (id < 0)
		return id;

	root->hierarchy_id = id;
	return 0;
}

static void cgroup_exit_root_id(struct cgroup_root *root)
{
	lockdep_assert_held(&cgroup_mutex);

	idr_remove(&cgroup_hierarchy_idr, root->hierarchy_id);
}

void cgroup_free_root(struct cgroup_root *root)
{
	if (root) {
		idr_destroy(&root->cgroup_idr);
		kfree(root);
	}
}

static void cgroup_destroy_root(struct cgroup_root *root)
{
	struct cgroup *cgrp = &root->cgrp;
	struct cgrp_cset_link *link, *tmp_link;

	trace_cgroup_destroy_root(root);

	cgroup_lock_and_drain_offline(&cgrp_dfl_root.cgrp);

	BUG_ON(atomic_read(&root->nr_cgrps));
	BUG_ON(!list_empty(&cgrp->self.children));

	/* Rebind all subsystems back to the default hierarchy */
	WARN_ON(rebind_subsystems(&cgrp_dfl_root, root->subsys_mask));

	/*
	 * Release all the links from cset_links to this hierarchy's
	 * root cgroup
	 */
	spin_lock_irq(&css_set_lock);

	list_for_each_entry_safe(link, tmp_link, &cgrp->cset_links, cset_link) {
		list_del(&link->cset_link);
		list_del(&link->cgrp_link);
		kfree(link);
	}

	spin_unlock_irq(&css_set_lock);

	if (!list_empty(&root->root_list)) {
		list_del(&root->root_list);
		cgroup_root_count--;
	}

	cgroup_exit_root_id(root);

	mutex_unlock(&cgroup_mutex);

	kernfs_destroy_root(root->kf_root);
	cgroup_free_root(root);
}

/*
 * look up cgroup associated with current task's cgroup namespace on the
 * specified hierarchy
 */
static struct cgroup *
current_cgns_cgroup_from_root(struct cgroup_root *root)
{
	struct cgroup *res = NULL;
	struct css_set *cset;

	lockdep_assert_held(&css_set_lock);

	rcu_read_lock();

	cset = current->nsproxy->cgroup_ns->root_cset;
	if (cset == &init_css_set) {
		res = &root->cgrp;
	} else {
		struct cgrp_cset_link *link;

		list_for_each_entry(link, &cset->cgrp_links, cgrp_link) {
			struct cgroup *c = link->cgrp;

			if (c->root == root) {
				res = c;
				break;
			}
		}
	}
	rcu_read_unlock();

	BUG_ON(!res);
	return res;
}

/* look up cgroup associated with given css_set on the specified hierarchy */
static struct cgroup *cset_cgroup_from_root(struct css_set *cset,
					    struct cgroup_root *root)
{
	struct cgroup *res = NULL;

	lockdep_assert_held(&cgroup_mutex);
	lockdep_assert_held(&css_set_lock);

	if (cset == &init_css_set) {
		res = &root->cgrp;
	} else if (root == &cgrp_dfl_root) {
		res = cset->dfl_cgrp;
	} else {
		struct cgrp_cset_link *link;

		list_for_each_entry(link, &cset->cgrp_links, cgrp_link) {
			struct cgroup *c = link->cgrp;

			if (c->root == root) {
				res = c;
				break;
			}
		}
	}

	BUG_ON(!res);
	return res;
}

/*
 * Return the cgroup for "task" from the given hierarchy. Must be
 * called with cgroup_mutex and css_set_lock held.
 */
struct cgroup *task_cgroup_from_root(struct task_struct *task,
				     struct cgroup_root *root)
{
	/*
	 * No need to lock the task - since we hold cgroup_mutex the
	 * task can't change groups, so the only thing that can happen
	 * is that it exits and its css is set back to init_css_set.
	 */
	return cset_cgroup_from_root(task_css_set(task), root);
}

/*
 * A task must hold cgroup_mutex to modify cgroups.
 *
 * Any task can increment and decrement the count field without lock.
 * So in general, code holding cgroup_mutex can't rely on the count
 * field not changing.  However, if the count goes to zero, then only
 * cgroup_attach_task() can increment it again.  Because a count of zero
 * means that no tasks are currently attached, therefore there is no
 * way a task attached to that cgroup can fork (the other way to
 * increment the count).  So code holding cgroup_mutex can safely
 * assume that if the count is zero, it will stay zero. Similarly, if
 * a task holds cgroup_mutex on a cgroup with zero count, it
 * knows that the cgroup won't be removed, as cgroup_rmdir()
 * needs that mutex.
 *
 * A cgroup can only be deleted if both its 'count' of using tasks
 * is zero, and its list of 'children' cgroups is empty.  Since all
 * tasks in the system use _some_ cgroup, and since there is always at
 * least one task in the system (init, pid == 1), therefore, root cgroup
 * always has either children cgroups and/or using tasks.  So we don't
 * need a special hack to ensure that root cgroup cannot be deleted.
 *
 * P.S.  One more locking exception.  RCU is used to guard the
 * update of a tasks cgroup pointer by cgroup_attach_task()
 */

static struct kernfs_syscall_ops cgroup_kf_syscall_ops;

static char *cgroup_file_name(struct cgroup *cgrp, const struct cftype *cft,
			      char *buf)
{
	struct cgroup_subsys *ss = cft->ss;

	if (cft->ss && !(cft->flags & CFTYPE_NO_PREFIX) &&
	    !(cgrp->root->flags & CGRP_ROOT_NOPREFIX))
		snprintf(buf, CGROUP_FILE_NAME_MAX, "%s.%s",
			 cgroup_on_dfl(cgrp) ? ss->name : ss->legacy_name,
			 cft->name);
	else
		strscpy(buf, cft->name, CGROUP_FILE_NAME_MAX);
	return buf;
}

/**
 * cgroup_file_mode - deduce file mode of a control file
 * @cft: the control file in question
 *
 * S_IRUGO for read, S_IWUSR for write.
 */
static umode_t cgroup_file_mode(const struct cftype *cft)
{
	umode_t mode = 0;

	if (cft->read_u64 || cft->read_s64 || cft->seq_show)
		mode |= S_IRUGO;

	if (cft->write_u64 || cft->write_s64 || cft->write) {
		if (cft->flags & CFTYPE_WORLD_WRITABLE)
			mode |= S_IWUGO;
		else
			mode |= S_IWUSR;
	}

	return mode;
}

/**
 * cgroup_calc_subtree_ss_mask - calculate subtree_ss_mask
 * @subtree_control: the new subtree_control mask to consider
 * @this_ss_mask: available subsystems
 *
 * On the default hierarchy, a subsystem may request other subsystems to be
 * enabled together through its ->depends_on mask.  In such cases, more
 * subsystems than specified in "cgroup.subtree_control" may be enabled.
 *
 * This function calculates which subsystems need to be enabled if
 * @subtree_control is to be applied while restricted to @this_ss_mask.
 */
static u16 cgroup_calc_subtree_ss_mask(u16 subtree_control, u16 this_ss_mask)
{
	u16 cur_ss_mask = subtree_control;
	struct cgroup_subsys *ss;
	int ssid;

	lockdep_assert_held(&cgroup_mutex);

	cur_ss_mask |= cgrp_dfl_implicit_ss_mask;

	while (true) {
		u16 new_ss_mask = cur_ss_mask;

		do_each_subsys_mask(ss, ssid, cur_ss_mask) {
			new_ss_mask |= ss->depends_on;
		} while_each_subsys_mask();

		/*
		 * Mask out subsystems which aren't available.  This can
		 * happen only if some depended-upon subsystems were bound
		 * to non-default hierarchies.
		 */
		new_ss_mask &= this_ss_mask;

		if (new_ss_mask == cur_ss_mask)
			break;
		cur_ss_mask = new_ss_mask;
	}

	return cur_ss_mask;
}

/**
 * cgroup_kn_unlock - unlocking helper for cgroup kernfs methods
 * @kn: the kernfs_node being serviced
 *
 * This helper undoes cgroup_kn_lock_live() and should be invoked before
 * the method finishes if locking succeeded.  Note that once this function
 * returns the cgroup returned by cgroup_kn_lock_live() may become
 * inaccessible any time.  If the caller intends to continue to access the
 * cgroup, it should pin it before invoking this function.
 */
void cgroup_kn_unlock(struct kernfs_node *kn)
{
	struct cgroup *cgrp;

	if (kernfs_type(kn) == KERNFS_DIR)
		cgrp = kn->priv;
	else
		cgrp = kn->parent->priv;

	mutex_unlock(&cgroup_mutex);

	kernfs_unbreak_active_protection(kn);
	cgroup_put(cgrp);
}

/**
 * cgroup_kn_lock_live - locking helper for cgroup kernfs methods
 * @kn: the kernfs_node being serviced
 * @drain_offline: perform offline draining on the cgroup
 *
 * This helper is to be used by a cgroup kernfs method currently servicing
 * @kn.  It breaks the active protection, performs cgroup locking and
 * verifies that the associated cgroup is alive.  Returns the cgroup if
 * alive; otherwise, %NULL.  A successful return should be undone by a
 * matching cgroup_kn_unlock() invocation.  If @drain_offline is %true, the
 * cgroup is drained of offlining csses before return.
 *
 * Any cgroup kernfs method implementation which requires locking the
 * associated cgroup should use this helper.  It avoids nesting cgroup
 * locking under kernfs active protection and allows all kernfs operations
 * including self-removal.
 */
struct cgroup *cgroup_kn_lock_live(struct kernfs_node *kn, bool drain_offline)
{
	struct cgroup *cgrp;

	if (kernfs_type(kn) == KERNFS_DIR)
		cgrp = kn->priv;
	else
		cgrp = kn->parent->priv;

	/*
	 * We're gonna grab cgroup_mutex which nests outside kernfs
	 * active_ref.  cgroup liveliness check alone provides enough
	 * protection against removal.  Ensure @cgrp stays accessible and
	 * break the active_ref protection.
	 */
	if (!cgroup_tryget(cgrp))
		return NULL;
	kernfs_break_active_protection(kn);

	if (drain_offline)
		cgroup_lock_and_drain_offline(cgrp);
	else
		mutex_lock(&cgroup_mutex);

	if (!cgroup_is_dead(cgrp))
		return cgrp;

	cgroup_kn_unlock(kn);
	return NULL;
}

static void cgroup_rm_file(struct cgroup *cgrp, const struct cftype *cft)
{
	char name[CGROUP_FILE_NAME_MAX];

	lockdep_assert_held(&cgroup_mutex);

	if (cft->file_offset) {
		struct cgroup_subsys_state *css = cgroup_css(cgrp, cft->ss);
		struct cgroup_file *cfile = (void *)css + cft->file_offset;

		spin_lock_irq(&cgroup_file_kn_lock);
		cfile->kn = NULL;
		spin_unlock_irq(&cgroup_file_kn_lock);

		del_timer_sync(&cfile->notify_timer);
	}

	kernfs_remove_by_name(cgrp->kn, cgroup_file_name(cgrp, cft, name));
}

/**
 * css_clear_dir - remove subsys files in a cgroup directory
 * @css: taget css
 */
static void css_clear_dir(struct cgroup_subsys_state *css)
{
	struct cgroup *cgrp = css->cgroup;
	struct cftype *cfts;

	if (!(css->flags & CSS_VISIBLE))
		return;

	css->flags &= ~CSS_VISIBLE;

	if (!css->ss) {
		if (cgroup_on_dfl(cgrp))
			cfts = cgroup_base_files;
		else
			cfts = cgroup1_base_files;

		cgroup_addrm_files(css, cgrp, cfts, false);
	} else {
		list_for_each_entry(cfts, &css->ss->cfts, node)
			cgroup_addrm_files(css, cgrp, cfts, false);
	}
}

/**
 * css_populate_dir - create subsys files in a cgroup directory
 * @css: target css
 *
 * On failure, no file is added.
 */
static int css_populate_dir(struct cgroup_subsys_state *css)
{
	struct cgroup *cgrp = css->cgroup;
	struct cftype *cfts, *failed_cfts;
	int ret;

	if ((css->flags & CSS_VISIBLE) || !cgrp->kn)
		return 0;

	if (!css->ss) {
		if (cgroup_on_dfl(cgrp))
			cfts = cgroup_base_files;
		else
			cfts = cgroup1_base_files;

		ret = cgroup_addrm_files(&cgrp->self, cgrp, cfts, true);
		if (ret < 0)
			return ret;
	} else {
		list_for_each_entry(cfts, &css->ss->cfts, node) {
			ret = cgroup_addrm_files(css, cgrp, cfts, true);
			if (ret < 0) {
				failed_cfts = cfts;
				goto err;
			}
		}
	}

	css->flags |= CSS_VISIBLE;

	return 0;
err:
	list_for_each_entry(cfts, &css->ss->cfts, node) {
		if (cfts == failed_cfts)
			break;
		cgroup_addrm_files(css, cgrp, cfts, false);
	}
	return ret;
}

int rebind_subsystems(struct cgroup_root *dst_root, u16 ss_mask)
{
	struct cgroup *dcgrp = &dst_root->cgrp;
	struct cgroup_subsys *ss;
	int ssid, ret;
	u16 dfl_disable_ss_mask = 0;

	lockdep_assert_held(&cgroup_mutex);

	do_each_subsys_mask(ss, ssid, ss_mask) {
		/*
		 * If @ss has non-root csses attached to it, can't move.
		 * If @ss is an implicit controller, it is exempt from this
		 * rule and can be stolen.
		 */
		if (css_next_child(NULL, cgroup_css(&ss->root->cgrp, ss)) &&
		    !ss->implicit_on_dfl)
			return -EBUSY;

		/* can't move between two non-dummy roots either */
		if (ss->root != &cgrp_dfl_root && dst_root != &cgrp_dfl_root)
			return -EBUSY;

		/*
		 * Collect ssid's that need to be disabled from default
		 * hierarchy.
		 */
		if (ss->root == &cgrp_dfl_root)
			dfl_disable_ss_mask |= 1 << ssid;

	} while_each_subsys_mask();

	if (dfl_disable_ss_mask) {
		struct cgroup *scgrp = &cgrp_dfl_root.cgrp;

		/*
		 * Controllers from default hierarchy that need to be rebound
		 * are all disabled together in one go.
		 */
		cgrp_dfl_root.subsys_mask &= ~dfl_disable_ss_mask;
		WARN_ON(cgroup_apply_control(scgrp));
		cgroup_finalize_control(scgrp, 0);
	}

	do_each_subsys_mask(ss, ssid, ss_mask) {
		struct cgroup_root *src_root = ss->root;
		struct cgroup *scgrp = &src_root->cgrp;
		struct cgroup_subsys_state *css = cgroup_css(scgrp, ss);
		struct css_set *cset, *cset_pos;
		struct css_task_iter *it;

		WARN_ON(!css || cgroup_css(dcgrp, ss));

		if (src_root != &cgrp_dfl_root) {
			/* disable from the source */
			src_root->subsys_mask &= ~(1 << ssid);
			WARN_ON(cgroup_apply_control(scgrp));
			cgroup_finalize_control(scgrp, 0);
		}

		/* rebind */
		RCU_INIT_POINTER(scgrp->subsys[ssid], NULL);
		rcu_assign_pointer(dcgrp->subsys[ssid], css);
		ss->root = dst_root;
		css->cgroup = dcgrp;

		spin_lock_irq(&css_set_lock);
		WARN_ON(!list_empty(&dcgrp->e_csets[ss->id]));
		list_for_each_entry_safe(cset, cset_pos, &scgrp->e_csets[ss->id],
					 e_cset_node[ss->id]) {
			list_move_tail(&cset->e_cset_node[ss->id],
				       &dcgrp->e_csets[ss->id]);
			/*
			 * all css_sets of scgrp together in same order to dcgrp,
			 * patch in-flight iterators to preserve correct iteration.
			 * since the iterator is always advanced right away and
			 * finished when it->cset_pos meets it->cset_head, so only
			 * update it->cset_head is enough here.
			 */
			list_for_each_entry(it, &cset->task_iters, iters_node)
				if (it->cset_head == &scgrp->e_csets[ss->id])
					it->cset_head = &dcgrp->e_csets[ss->id];
		}
		spin_unlock_irq(&css_set_lock);

		/* default hierarchy doesn't enable controllers by default */
		dst_root->subsys_mask |= 1 << ssid;
		if (dst_root == &cgrp_dfl_root) {
			static_branch_enable(cgroup_subsys_on_dfl_key[ssid]);
		} else {
			dcgrp->subtree_control |= 1 << ssid;
			static_branch_disable(cgroup_subsys_on_dfl_key[ssid]);
		}

		ret = cgroup_apply_control(dcgrp);
		if (ret)
			pr_warn("partial failure to rebind %s controller (err=%d)\n",
				ss->name, ret);

		if (ss->bind)
			ss->bind(css);
	} while_each_subsys_mask();

	kernfs_activate(dcgrp->kn);
	return 0;
}

int cgroup_show_path(struct seq_file *sf, struct kernfs_node *kf_node,
		     struct kernfs_root *kf_root)
{
	int len = 0;
	char *buf = NULL;
	struct cgroup_root *kf_cgroot = cgroup_root_from_kf(kf_root);
	struct cgroup *ns_cgroup;

	buf = kmalloc(PATH_MAX, GFP_KERNEL);
	if (!buf)
		return -ENOMEM;

	spin_lock_irq(&css_set_lock);
	ns_cgroup = current_cgns_cgroup_from_root(kf_cgroot);
	len = kernfs_path_from_node(kf_node, ns_cgroup->kn, buf, PATH_MAX);
	spin_unlock_irq(&css_set_lock);

	if (len >= PATH_MAX)
		len = -ERANGE;
	else if (len > 0) {
		seq_escape(sf, buf, " \t\n\\");
		len = 0;
	}
	kfree(buf);
	return len;
}

static int parse_cgroup_root_flags(char *data, unsigned int *root_flags)
{
	char *token;

	*root_flags = 0;

	if (!data || *data == '\0')
		return 0;

	while ((token = strsep(&data, ",")) != NULL) {
		if (!strcmp(token, "nsdelegate")) {
			*root_flags |= CGRP_ROOT_NS_DELEGATE;
			continue;
		}

		pr_err("cgroup2: unknown option \"%s\"\n", token);
		return -EINVAL;
	}

	return 0;
}

static void apply_cgroup_root_flags(unsigned int root_flags)
{
	if (current->nsproxy->cgroup_ns == &init_cgroup_ns) {
		if (root_flags & CGRP_ROOT_NS_DELEGATE)
			cgrp_dfl_root.flags |= CGRP_ROOT_NS_DELEGATE;
		else
			cgrp_dfl_root.flags &= ~CGRP_ROOT_NS_DELEGATE;
	}
}

static int cgroup_show_options(struct seq_file *seq, struct kernfs_root *kf_root)
{
	if (cgrp_dfl_root.flags & CGRP_ROOT_NS_DELEGATE)
		seq_puts(seq, ",nsdelegate");
	return 0;
}

static int cgroup_remount(struct kernfs_root *kf_root, int *flags, char *data)
{
	unsigned int root_flags;
	int ret;

	ret = parse_cgroup_root_flags(data, &root_flags);
	if (ret)
		return ret;

	apply_cgroup_root_flags(root_flags);
	return 0;
}

/*
 * To reduce the fork() overhead for systems that are not actually using
 * their cgroups capability, we don't maintain the lists running through
 * each css_set to its tasks until we see the list actually used - in other
 * words after the first mount.
 */
static bool use_task_css_set_links __read_mostly;

static void cgroup_enable_task_cg_lists(void)
{
	struct task_struct *p, *g;

	/*
	 * We need tasklist_lock because RCU is not safe against
	 * while_each_thread(). Besides, a forking task that has passed
	 * cgroup_post_fork() without seeing use_task_css_set_links = 1
	 * is not guaranteed to have its child immediately visible in the
	 * tasklist if we walk through it with RCU.
	 */
	read_lock(&tasklist_lock);
	spin_lock_irq(&css_set_lock);

	if (use_task_css_set_links)
		goto out_unlock;

	use_task_css_set_links = true;

	do_each_thread(g, p) {
		WARN_ON_ONCE(!list_empty(&p->cg_list) ||
			     task_css_set(p) != &init_css_set);

		/*
		 * We should check if the process is exiting, otherwise
		 * it will race with cgroup_exit() in that the list
		 * entry won't be deleted though the process has exited.
		 * Do it while holding siglock so that we don't end up
		 * racing against cgroup_exit().
		 *
		 * Interrupts were already disabled while acquiring
		 * the css_set_lock, so we do not need to disable it
		 * again when acquiring the sighand->siglock here.
		 */
		spin_lock(&p->sighand->siglock);
		if (!(p->flags & PF_EXITING)) {
			struct css_set *cset = task_css_set(p);

			if (!css_set_populated(cset))
				css_set_update_populated(cset, true);
			list_add_tail(&p->cg_list, &cset->tasks);
			get_css_set(cset);
			cset->nr_tasks++;
		}
		spin_unlock(&p->sighand->siglock);
	} while_each_thread(g, p);
out_unlock:
	spin_unlock_irq(&css_set_lock);
	read_unlock(&tasklist_lock);
}

static void init_cgroup_housekeeping(struct cgroup *cgrp)
{
	struct cgroup_subsys *ss;
	int ssid;

	INIT_LIST_HEAD(&cgrp->self.sibling);
	INIT_LIST_HEAD(&cgrp->self.children);
	INIT_LIST_HEAD(&cgrp->cset_links);
	INIT_LIST_HEAD(&cgrp->pidlists);
	mutex_init(&cgrp->pidlist_mutex);
	cgrp->self.cgroup = cgrp;
	cgrp->self.flags |= CSS_ONLINE;
	cgrp->dom_cgrp = cgrp;
	cgrp->max_descendants = INT_MAX;
	cgrp->max_depth = INT_MAX;
	INIT_LIST_HEAD(&cgrp->rstat_css_list);
	prev_cputime_init(&cgrp->prev_cputime);

	for_each_subsys(ss, ssid)
		INIT_LIST_HEAD(&cgrp->e_csets[ssid]);

	init_waitqueue_head(&cgrp->offline_waitq);
	INIT_WORK(&cgrp->release_agent_work, cgroup1_release_agent);
}

void init_cgroup_root(struct cgroup_root *root, struct cgroup_sb_opts *opts)
{
	struct cgroup *cgrp = &root->cgrp;

	INIT_LIST_HEAD(&root->root_list);
	atomic_set(&root->nr_cgrps, 1);
	cgrp->root = root;
	init_cgroup_housekeeping(cgrp);
	idr_init(&root->cgroup_idr);

	root->flags = opts->flags;
	if (opts->release_agent)
		strscpy(root->release_agent_path, opts->release_agent, PATH_MAX);
	if (opts->name)
		strscpy(root->name, opts->name, MAX_CGROUP_ROOT_NAMELEN);
	if (opts->cpuset_clone_children)
		set_bit(CGRP_CPUSET_CLONE_CHILDREN, &root->cgrp.flags);
}

int cgroup_setup_root(struct cgroup_root *root, u16 ss_mask)
{
	LIST_HEAD(tmp_links);
	struct cgroup *root_cgrp = &root->cgrp;
	struct kernfs_syscall_ops *kf_sops;
	struct css_set *cset;
	int i, ret;

	lockdep_assert_held(&cgroup_mutex);

	ret = cgroup_idr_alloc(&root->cgroup_idr, root_cgrp, 1, 2, GFP_KERNEL);
	if (ret < 0)
		goto out;
	root_cgrp->id = ret;
	root_cgrp->ancestor_ids[0] = ret;

	ret = percpu_ref_init(&root_cgrp->self.refcnt, css_release,
			      0, GFP_KERNEL);
	if (ret)
		goto out;

	/*
	 * We're accessing css_set_count without locking css_set_lock here,
	 * but that's OK - it can only be increased by someone holding
	 * cgroup_lock, and that's us.  Later rebinding may disable
	 * controllers on the default hierarchy and thus create new csets,
	 * which can't be more than the existing ones.  Allocate 2x.
	 */
	ret = allocate_cgrp_cset_links(2 * css_set_count, &tmp_links);
	if (ret)
		goto cancel_ref;

	ret = cgroup_init_root_id(root);
	if (ret)
		goto cancel_ref;

	kf_sops = root == &cgrp_dfl_root ?
		&cgroup_kf_syscall_ops : &cgroup1_kf_syscall_ops;

	root->kf_root = kernfs_create_root(kf_sops,
					   KERNFS_ROOT_CREATE_DEACTIVATED |
					   KERNFS_ROOT_SUPPORT_EXPORTOP,
					   root_cgrp);
	if (IS_ERR(root->kf_root)) {
		ret = PTR_ERR(root->kf_root);
		goto exit_root_id;
	}
	root_cgrp->kn = root->kf_root->kn;

	ret = css_populate_dir(&root_cgrp->self);
	if (ret)
		goto destroy_root;

	ret = rebind_subsystems(root, ss_mask);
	if (ret)
		goto destroy_root;

	ret = cgroup_bpf_inherit(root_cgrp);
	WARN_ON_ONCE(ret);

	trace_cgroup_setup_root(root);

	/*
	 * There must be no failure case after here, since rebinding takes
	 * care of subsystems' refcounts, which are explicitly dropped in
	 * the failure exit path.
	 */
	list_add(&root->root_list, &cgroup_roots);
	cgroup_root_count++;

	/*
	 * Link the root cgroup in this hierarchy into all the css_set
	 * objects.
	 */
	spin_lock_irq(&css_set_lock);
	hash_for_each(css_set_table, i, cset, hlist) {
		link_css_set(&tmp_links, cset, root_cgrp);
		if (css_set_populated(cset))
			cgroup_update_populated(root_cgrp, true);
	}
	spin_unlock_irq(&css_set_lock);

	BUG_ON(!list_empty(&root_cgrp->self.children));
	BUG_ON(atomic_read(&root->nr_cgrps) != 1);

	kernfs_activate(root_cgrp->kn);
	ret = 0;
	goto out;

destroy_root:
	kernfs_destroy_root(root->kf_root);
	root->kf_root = NULL;
exit_root_id:
	cgroup_exit_root_id(root);
cancel_ref:
	percpu_ref_exit(&root_cgrp->self.refcnt);
out:
	free_cgrp_cset_links(&tmp_links);
	return ret;
}

struct dentry *cgroup_do_mount(struct file_system_type *fs_type, int flags,
			       struct cgroup_root *root, unsigned long magic,
			       struct cgroup_namespace *ns)
{
	struct dentry *dentry;
	bool new_sb = false;

	dentry = kernfs_mount(fs_type, flags, root->kf_root, magic, &new_sb);

	/*
	 * In non-init cgroup namespace, instead of root cgroup's dentry,
	 * we return the dentry corresponding to the cgroupns->root_cgrp.
	 */
	if (!IS_ERR(dentry) && ns != &init_cgroup_ns) {
		struct dentry *nsdentry;
		struct super_block *sb = dentry->d_sb;
		struct cgroup *cgrp;

		mutex_lock(&cgroup_mutex);
		spin_lock_irq(&css_set_lock);

		cgrp = cset_cgroup_from_root(ns->root_cset, root);

		spin_unlock_irq(&css_set_lock);
		mutex_unlock(&cgroup_mutex);

		nsdentry = kernfs_node_dentry(cgrp->kn, sb);
		dput(dentry);
		if (IS_ERR(nsdentry))
			deactivate_locked_super(sb);
		dentry = nsdentry;
	}

	if (!new_sb)
		cgroup_put(&root->cgrp);

	return dentry;
}

static struct dentry *cgroup_mount(struct file_system_type *fs_type,
			 int flags, const char *unused_dev_name,
			 void *data)
{
	struct cgroup_namespace *ns = current->nsproxy->cgroup_ns;
	struct dentry *dentry;
	int ret;

	get_cgroup_ns(ns);

	/* Check if the caller has permission to mount. */
	if (!ns_capable(ns->user_ns, CAP_SYS_ADMIN)) {
		put_cgroup_ns(ns);
		return ERR_PTR(-EPERM);
	}

	/*
	 * The first time anyone tries to mount a cgroup, enable the list
	 * linking each css_set to its tasks and fix up all existing tasks.
	 */
	if (!use_task_css_set_links)
		cgroup_enable_task_cg_lists();

	if (fs_type == &cgroup2_fs_type) {
		unsigned int root_flags;

		ret = parse_cgroup_root_flags(data, &root_flags);
		if (ret) {
			put_cgroup_ns(ns);
			return ERR_PTR(ret);
		}

		cgrp_dfl_visible = true;
		cgroup_get_live(&cgrp_dfl_root.cgrp);

		dentry = cgroup_do_mount(&cgroup2_fs_type, flags, &cgrp_dfl_root,
					 CGROUP2_SUPER_MAGIC, ns);
		if (!IS_ERR(dentry))
			apply_cgroup_root_flags(root_flags);
	} else {
		dentry = cgroup1_mount(&cgroup_fs_type, flags, data,
				       CGROUP_SUPER_MAGIC, ns);
	}

	put_cgroup_ns(ns);
	return dentry;
}

static void cgroup_kill_sb(struct super_block *sb)
{
	struct kernfs_root *kf_root = kernfs_root_from_sb(sb);
	struct cgroup_root *root = cgroup_root_from_kf(kf_root);

	/*
	 * If @root doesn't have any children, start killing it.
	 * This prevents new mounts by disabling percpu_ref_tryget_live().
	 * cgroup_mount() may wait for @root's release.
	 *
	 * And don't kill the default root.
	 */
	if (list_empty(&root->cgrp.self.children) && root != &cgrp_dfl_root &&
	    !percpu_ref_is_dying(&root->cgrp.self.refcnt))
		percpu_ref_kill(&root->cgrp.self.refcnt);
	cgroup_put(&root->cgrp);
	kernfs_kill_sb(sb);
}

struct file_system_type cgroup_fs_type = {
	.name = "cgroup",
	.mount = cgroup_mount,
	.kill_sb = cgroup_kill_sb,
	.fs_flags = FS_USERNS_MOUNT,
};

static struct file_system_type cgroup2_fs_type = {
	.name = "cgroup2",
	.mount = cgroup_mount,
	.kill_sb = cgroup_kill_sb,
	.fs_flags = FS_USERNS_MOUNT,
};

int cgroup_path_ns_locked(struct cgroup *cgrp, char *buf, size_t buflen,
			  struct cgroup_namespace *ns)
{
	struct cgroup *root = cset_cgroup_from_root(ns->root_cset, cgrp->root);

	return kernfs_path_from_node(cgrp->kn, root->kn, buf, buflen);
}

int cgroup_path_ns(struct cgroup *cgrp, char *buf, size_t buflen,
		   struct cgroup_namespace *ns)
{
	int ret;

	mutex_lock(&cgroup_mutex);
	spin_lock_irq(&css_set_lock);

	ret = cgroup_path_ns_locked(cgrp, buf, buflen, ns);

	spin_unlock_irq(&css_set_lock);
	mutex_unlock(&cgroup_mutex);

	return ret;
}
EXPORT_SYMBOL_GPL(cgroup_path_ns);

/**
 * task_cgroup_path - cgroup path of a task in the first cgroup hierarchy
 * @task: target task
 * @buf: the buffer to write the path into
 * @buflen: the length of the buffer
 *
 * Determine @task's cgroup on the first (the one with the lowest non-zero
 * hierarchy_id) cgroup hierarchy and copy its path into @buf.  This
 * function grabs cgroup_mutex and shouldn't be used inside locks used by
 * cgroup controller callbacks.
 *
 * Return value is the same as kernfs_path().
 */
int task_cgroup_path(struct task_struct *task, char *buf, size_t buflen)
{
	struct cgroup_root *root;
	struct cgroup *cgrp;
	int hierarchy_id = 1;
	int ret;

	mutex_lock(&cgroup_mutex);
	spin_lock_irq(&css_set_lock);

	root = idr_get_next(&cgroup_hierarchy_idr, &hierarchy_id);

	if (root) {
		cgrp = task_cgroup_from_root(task, root);
		ret = cgroup_path_ns_locked(cgrp, buf, buflen, &init_cgroup_ns);
	} else {
		/* if no hierarchy exists, everyone is in "/" */
		ret = strlcpy(buf, "/", buflen);
	}

	spin_unlock_irq(&css_set_lock);
	mutex_unlock(&cgroup_mutex);
	return ret;
}
EXPORT_SYMBOL_GPL(task_cgroup_path);

/**
 * cgroup_attach_lock - Lock for ->attach()
 * @lock_threadgroup: whether to down_write cgroup_threadgroup_rwsem
 *
 * cgroup migration sometimes needs to stabilize threadgroups against forks and
 * exits by write-locking cgroup_threadgroup_rwsem. However, some ->attach()
 * implementations (e.g. cpuset), also need to disable CPU hotplug.
 * Unfortunately, letting ->attach() operations acquire cpus_read_lock() can
 * lead to deadlocks.
 *
 * Bringing up a CPU may involve creating and destroying tasks which requires
 * read-locking threadgroup_rwsem, so threadgroup_rwsem nests inside
 * cpus_read_lock(). If we call an ->attach() which acquires the cpus lock while
 * write-locking threadgroup_rwsem, the locking order is reversed and we end up
 * waiting for an on-going CPU hotplug operation which in turn is waiting for
 * the threadgroup_rwsem to be released to create new tasks. For more details:
 *
 *   http://lkml.kernel.org/r/20220711174629.uehfmqegcwn2lqzu@wubuntu
 *
 * Resolve the situation by always acquiring cpus_read_lock() before optionally
 * write-locking cgroup_threadgroup_rwsem. This allows ->attach() to assume that
 * CPU hotplug is disabled on entry.
 */
static void cgroup_attach_lock(void)
{
	get_online_cpus();
	percpu_down_write(&cgroup_threadgroup_rwsem);
}

/**
 * cgroup_attach_unlock - Undo cgroup_attach_lock()
 * @lock_threadgroup: whether to up_write cgroup_threadgroup_rwsem
 */
static void cgroup_attach_unlock(void)
{
	percpu_up_write(&cgroup_threadgroup_rwsem);
	put_online_cpus();
}

/**
 * cgroup_migrate_add_task - add a migration target task to a migration context
 * @task: target task
 * @mgctx: target migration context
 *
 * Add @task, which is a migration target, to @mgctx->tset.  This function
 * becomes noop if @task doesn't need to be migrated.  @task's css_set
 * should have been added as a migration source and @task->cg_list will be
 * moved from the css_set's tasks list to mg_tasks one.
 */
static void cgroup_migrate_add_task(struct task_struct *task,
				    struct cgroup_mgctx *mgctx)
{
	struct css_set *cset;

	lockdep_assert_held(&css_set_lock);

	/* @task either already exited or can't exit until the end */
	if (task->flags & PF_EXITING)
		return;

	/* leave @task alone if post_fork() hasn't linked it yet */
	if (list_empty(&task->cg_list))
		return;

	cset = task_css_set(task);
	if (!cset->mg_src_cgrp)
		return;

	mgctx->tset.nr_tasks++;

	list_move_tail(&task->cg_list, &cset->mg_tasks);
	if (list_empty(&cset->mg_node))
		list_add_tail(&cset->mg_node,
			      &mgctx->tset.src_csets);
	if (list_empty(&cset->mg_dst_cset->mg_node))
		list_add_tail(&cset->mg_dst_cset->mg_node,
			      &mgctx->tset.dst_csets);
}

/**
 * cgroup_taskset_first - reset taskset and return the first task
 * @tset: taskset of interest
 * @dst_cssp: output variable for the destination css
 *
 * @tset iteration is initialized and the first task is returned.
 */
struct task_struct *cgroup_taskset_first(struct cgroup_taskset *tset,
					 struct cgroup_subsys_state **dst_cssp)
{
	tset->cur_cset = list_first_entry(tset->csets, struct css_set, mg_node);
	tset->cur_task = NULL;

	return cgroup_taskset_next(tset, dst_cssp);
}

/**
 * cgroup_taskset_next - iterate to the next task in taskset
 * @tset: taskset of interest
 * @dst_cssp: output variable for the destination css
 *
 * Return the next task in @tset.  Iteration must have been initialized
 * with cgroup_taskset_first().
 */
struct task_struct *cgroup_taskset_next(struct cgroup_taskset *tset,
					struct cgroup_subsys_state **dst_cssp)
{
	struct css_set *cset = tset->cur_cset;
	struct task_struct *task = tset->cur_task;

	while (&cset->mg_node != tset->csets) {
		if (!task)
			task = list_first_entry(&cset->mg_tasks,
						struct task_struct, cg_list);
		else
			task = list_next_entry(task, cg_list);

		if (&task->cg_list != &cset->mg_tasks) {
			tset->cur_cset = cset;
			tset->cur_task = task;

			/*
			 * This function may be called both before and
			 * after cgroup_taskset_migrate().  The two cases
			 * can be distinguished by looking at whether @cset
			 * has its ->mg_dst_cset set.
			 */
			if (cset->mg_dst_cset)
				*dst_cssp = cset->mg_dst_cset->subsys[tset->ssid];
			else
				*dst_cssp = cset->subsys[tset->ssid];

			return task;
		}

		cset = list_next_entry(cset, mg_node);
		task = NULL;
	}

	return NULL;
}

/**
 * cgroup_taskset_migrate - migrate a taskset
 * @mgctx: migration context
 *
 * Migrate tasks in @mgctx as setup by migration preparation functions.
 * This function fails iff one of the ->can_attach callbacks fails and
 * guarantees that either all or none of the tasks in @mgctx are migrated.
 * @mgctx is consumed regardless of success.
 */
static int cgroup_migrate_execute(struct cgroup_mgctx *mgctx)
{
	struct cgroup_taskset *tset = &mgctx->tset;
	struct cgroup_subsys *ss;
	struct task_struct *task, *tmp_task;
	struct css_set *cset, *tmp_cset;
	int ssid, failed_ssid, ret;

	/* check that we can legitimately attach to the cgroup */
	if (tset->nr_tasks) {
		do_each_subsys_mask(ss, ssid, mgctx->ss_mask) {
			if (ss->can_attach) {
				tset->ssid = ssid;
				ret = ss->can_attach(tset);
				if (ret) {
					failed_ssid = ssid;
					goto out_cancel_attach;
				}
			}
		} while_each_subsys_mask();
	}

	/*
	 * Now that we're guaranteed success, proceed to move all tasks to
	 * the new cgroup.  There are no failure cases after here, so this
	 * is the commit point.
	 */
	spin_lock_irq(&css_set_lock);
	list_for_each_entry(cset, &tset->src_csets, mg_node) {
		list_for_each_entry_safe(task, tmp_task, &cset->mg_tasks, cg_list) {
			struct css_set *from_cset = task_css_set(task);
			struct css_set *to_cset = cset->mg_dst_cset;

			get_css_set(to_cset);
			to_cset->nr_tasks++;
			css_set_move_task(task, from_cset, to_cset, true);
			from_cset->nr_tasks--;
			/*
			 * If the source or destination cgroup is frozen,
			 * the task might require to change its state.
			 */
			cgroup_freezer_migrate_task(task, from_cset->dfl_cgrp,
						    to_cset->dfl_cgrp);
			put_css_set_locked(from_cset);

		}
	}
	spin_unlock_irq(&css_set_lock);

	/*
	 * Migration is committed, all target tasks are now on dst_csets.
	 * Nothing is sensitive to fork() after this point.  Notify
	 * controllers that migration is complete.
	 */
	tset->csets = &tset->dst_csets;

	if (tset->nr_tasks) {
		do_each_subsys_mask(ss, ssid, mgctx->ss_mask) {
			if (ss->attach) {
				tset->ssid = ssid;
				ss->attach(tset);
			}
		} while_each_subsys_mask();
	}

	ret = 0;
	goto out_release_tset;

out_cancel_attach:
	if (tset->nr_tasks) {
		do_each_subsys_mask(ss, ssid, mgctx->ss_mask) {
			if (ssid == failed_ssid)
				break;
			if (ss->cancel_attach) {
				tset->ssid = ssid;
				ss->cancel_attach(tset);
			}
		} while_each_subsys_mask();
	}
out_release_tset:
	spin_lock_irq(&css_set_lock);
	list_splice_init(&tset->dst_csets, &tset->src_csets);
	list_for_each_entry_safe(cset, tmp_cset, &tset->src_csets, mg_node) {
		list_splice_tail_init(&cset->mg_tasks, &cset->tasks);
		list_del_init(&cset->mg_node);
	}
	spin_unlock_irq(&css_set_lock);

	/*
	 * Re-initialize the cgroup_taskset structure in case it is reused
	 * again in another cgroup_migrate_add_task()/cgroup_migrate_execute()
	 * iteration.
	 */
	tset->nr_tasks = 0;
	tset->csets    = &tset->src_csets;
	return ret;
}

/**
 * cgroup_migrate_vet_dst - verify whether a cgroup can be migration destination
 * @dst_cgrp: destination cgroup to test
 *
 * On the default hierarchy, except for the mixable, (possible) thread root
 * and threaded cgroups, subtree_control must be zero for migration
 * destination cgroups with tasks so that child cgroups don't compete
 * against tasks.
 */
int cgroup_migrate_vet_dst(struct cgroup *dst_cgrp)
{
	/* v1 doesn't have any restriction */
	if (!cgroup_on_dfl(dst_cgrp))
		return 0;

	/* verify @dst_cgrp can host resources */
	if (!cgroup_is_valid_domain(dst_cgrp->dom_cgrp))
		return -EOPNOTSUPP;

	/* mixables don't care */
	if (cgroup_is_mixable(dst_cgrp))
		return 0;

	/*
	 * If @dst_cgrp is already or can become a thread root or is
	 * threaded, it doesn't matter.
	 */
	if (cgroup_can_be_thread_root(dst_cgrp) || cgroup_is_threaded(dst_cgrp))
		return 0;

	/* apply no-internal-process constraint */
	if (dst_cgrp->subtree_control)
		return -EBUSY;

	return 0;
}

/**
 * cgroup_migrate_finish - cleanup after attach
 * @mgctx: migration context
 *
 * Undo cgroup_migrate_add_src() and cgroup_migrate_prepare_dst().  See
 * those functions for details.
 */
void cgroup_migrate_finish(struct cgroup_mgctx *mgctx)
{
	struct css_set *cset, *tmp_cset;

	lockdep_assert_held(&cgroup_mutex);

	spin_lock_irq(&css_set_lock);

	list_for_each_entry_safe(cset, tmp_cset, &mgctx->preloaded_src_csets,
				 mg_src_preload_node) {
		cset->mg_src_cgrp = NULL;
		cset->mg_dst_cgrp = NULL;
		cset->mg_dst_cset = NULL;
		list_del_init(&cset->mg_src_preload_node);
		put_css_set_locked(cset);
	}

	list_for_each_entry_safe(cset, tmp_cset, &mgctx->preloaded_dst_csets,
				 mg_dst_preload_node) {
		cset->mg_src_cgrp = NULL;
		cset->mg_dst_cgrp = NULL;
		cset->mg_dst_cset = NULL;
		list_del_init(&cset->mg_dst_preload_node);
		put_css_set_locked(cset);
	}

	spin_unlock_irq(&css_set_lock);
}

/**
 * cgroup_migrate_add_src - add a migration source css_set
 * @src_cset: the source css_set to add
 * @dst_cgrp: the destination cgroup
 * @mgctx: migration context
 *
 * Tasks belonging to @src_cset are about to be migrated to @dst_cgrp.  Pin
 * @src_cset and add it to @mgctx->src_csets, which should later be cleaned
 * up by cgroup_migrate_finish().
 *
 * This function may be called without holding cgroup_threadgroup_rwsem
 * even if the target is a process.  Threads may be created and destroyed
 * but as long as cgroup_mutex is not dropped, no new css_set can be put
 * into play and the preloaded css_sets are guaranteed to cover all
 * migrations.
 */
void cgroup_migrate_add_src(struct css_set *src_cset,
			    struct cgroup *dst_cgrp,
			    struct cgroup_mgctx *mgctx)
{
	struct cgroup *src_cgrp;

	lockdep_assert_held(&cgroup_mutex);
	lockdep_assert_held(&css_set_lock);

	/*
	 * If ->dead, @src_set is associated with one or more dead cgroups
	 * and doesn't contain any migratable tasks.  Ignore it early so
	 * that the rest of migration path doesn't get confused by it.
	 */
	if (src_cset->dead)
		return;

	src_cgrp = cset_cgroup_from_root(src_cset, dst_cgrp->root);

	if (!list_empty(&src_cset->mg_src_preload_node))
		return;

	WARN_ON(src_cset->mg_src_cgrp);
	WARN_ON(src_cset->mg_dst_cgrp);
	WARN_ON(!list_empty(&src_cset->mg_tasks));
	WARN_ON(!list_empty(&src_cset->mg_node));

	src_cset->mg_src_cgrp = src_cgrp;
	src_cset->mg_dst_cgrp = dst_cgrp;
	get_css_set(src_cset);
	list_add_tail(&src_cset->mg_src_preload_node, &mgctx->preloaded_src_csets);
}

/**
 * cgroup_migrate_prepare_dst - prepare destination css_sets for migration
 * @mgctx: migration context
 *
 * Tasks are about to be moved and all the source css_sets have been
 * preloaded to @mgctx->preloaded_src_csets.  This function looks up and
 * pins all destination css_sets, links each to its source, and append them
 * to @mgctx->preloaded_dst_csets.
 *
 * This function must be called after cgroup_migrate_add_src() has been
 * called on each migration source css_set.  After migration is performed
 * using cgroup_migrate(), cgroup_migrate_finish() must be called on
 * @mgctx.
 */
int cgroup_migrate_prepare_dst(struct cgroup_mgctx *mgctx)
{
	struct css_set *src_cset, *tmp_cset;

	lockdep_assert_held(&cgroup_mutex);

	/* look up the dst cset for each src cset and link it to src */
	list_for_each_entry_safe(src_cset, tmp_cset, &mgctx->preloaded_src_csets,
				 mg_src_preload_node) {
		struct css_set *dst_cset;
		struct cgroup_subsys *ss;
		int ssid;

		dst_cset = find_css_set(src_cset, src_cset->mg_dst_cgrp);
		if (!dst_cset)
			return -ENOMEM;

		WARN_ON_ONCE(src_cset->mg_dst_cset || dst_cset->mg_dst_cset);

		/*
		 * If src cset equals dst, it's noop.  Drop the src.
		 * cgroup_migrate() will skip the cset too.  Note that we
		 * can't handle src == dst as some nodes are used by both.
		 */
		if (src_cset == dst_cset) {
			src_cset->mg_src_cgrp = NULL;
			src_cset->mg_dst_cgrp = NULL;
			list_del_init(&src_cset->mg_src_preload_node);
			put_css_set(src_cset);
			put_css_set(dst_cset);
			continue;
		}

		src_cset->mg_dst_cset = dst_cset;

		if (list_empty(&dst_cset->mg_dst_preload_node))
			list_add_tail(&dst_cset->mg_dst_preload_node,
				      &mgctx->preloaded_dst_csets);
		else
			put_css_set(dst_cset);

		for_each_subsys(ss, ssid)
			if (src_cset->subsys[ssid] != dst_cset->subsys[ssid])
				mgctx->ss_mask |= 1 << ssid;
	}

	return 0;
}

/**
 * cgroup_migrate - migrate a process or task to a cgroup
 * @leader: the leader of the process or the task to migrate
 * @threadgroup: whether @leader points to the whole process or a single task
 * @mgctx: migration context
 *
 * Migrate a process or task denoted by @leader.  If migrating a process,
 * the caller must be holding cgroup_threadgroup_rwsem.  The caller is also
 * responsible for invoking cgroup_migrate_add_src() and
 * cgroup_migrate_prepare_dst() on the targets before invoking this
 * function and following up with cgroup_migrate_finish().
 *
 * As long as a controller's ->can_attach() doesn't fail, this function is
 * guaranteed to succeed.  This means that, excluding ->can_attach()
 * failure, when migrating multiple targets, the success or failure can be
 * decided for all targets by invoking group_migrate_prepare_dst() before
 * actually starting migrating.
 */
int cgroup_migrate(struct task_struct *leader, bool threadgroup,
		   struct cgroup_mgctx *mgctx)
{
	struct task_struct *task;

	/*
	 * Prevent freeing of tasks while we take a snapshot. Tasks that are
	 * already PF_EXITING could be freed from underneath us unless we
	 * take an rcu_read_lock.
	 */
	spin_lock_irq(&css_set_lock);
	rcu_read_lock();
	task = leader;
	do {
		cgroup_migrate_add_task(task, mgctx);
		if (!threadgroup)
			break;
	} while_each_thread(leader, task);
	rcu_read_unlock();
	spin_unlock_irq(&css_set_lock);

	return cgroup_migrate_execute(mgctx);
}

/**
 * cgroup_attach_task - attach a task or a whole threadgroup to a cgroup
 * @dst_cgrp: the cgroup to attach to
 * @leader: the task or the leader of the threadgroup to be attached
 * @threadgroup: attach the whole threadgroup?
 *
 * Call holding cgroup_mutex and cgroup_threadgroup_rwsem.
 */
int cgroup_attach_task(struct cgroup *dst_cgrp, struct task_struct *leader,
		       bool threadgroup)
{
	DEFINE_CGROUP_MGCTX(mgctx);
	struct task_struct *task;
	int ret;

	ret = cgroup_migrate_vet_dst(dst_cgrp);
	if (ret)
		return ret;

	/* look up all src csets */
	spin_lock_irq(&css_set_lock);
	rcu_read_lock();
	task = leader;
	do {
		cgroup_migrate_add_src(task_css_set(task), dst_cgrp, &mgctx);
		if (!threadgroup)
			break;
	} while_each_thread(leader, task);
	rcu_read_unlock();
	spin_unlock_irq(&css_set_lock);

	/* prepare dst csets and commit */
	ret = cgroup_migrate_prepare_dst(&mgctx);
	if (!ret)
		ret = cgroup_migrate(leader, threadgroup, &mgctx);

	cgroup_migrate_finish(&mgctx);

	if (!ret)
		TRACE_CGROUP_PATH(attach_task, dst_cgrp, leader, threadgroup);

	return ret;
}

struct task_struct *cgroup_procs_write_start(char *buf, bool threadgroup)
	__acquires(&cgroup_threadgroup_rwsem)
{
	struct task_struct *tsk;
	pid_t pid;

	if (kstrtoint(strstrip(buf), 0, &pid) || pid < 0)
		return ERR_PTR(-EINVAL);

	cgroup_attach_lock();

	rcu_read_lock();
	if (pid) {
		tsk = find_task_by_vpid(pid);
		if (!tsk) {
			tsk = ERR_PTR(-ESRCH);
			goto out_unlock_threadgroup;
		}
	} else {
		tsk = current;
	}

	if (threadgroup)
		tsk = tsk->group_leader;

	/*
	 * kthreads may acquire PF_NO_SETAFFINITY during initialization.
	 * If userland migrates such a kthread to a non-root cgroup, it can
	 * become trapped in a cpuset, or RT kthread may be born in a
	 * cgroup with no rt_runtime allocated.  Just say no.
	 */
	if (tsk->no_cgroup_migration || (tsk->flags & PF_NO_SETAFFINITY)) {
		tsk = ERR_PTR(-EINVAL);
		goto out_unlock_threadgroup;
	}

	get_task_struct(tsk);
	goto out_unlock_rcu;

out_unlock_threadgroup:
	cgroup_attach_unlock();
out_unlock_rcu:
	rcu_read_unlock();
	return tsk;
}

void cgroup_procs_write_finish(struct task_struct *task)
	__releases(&cgroup_threadgroup_rwsem)
{
	struct cgroup_subsys *ss;
	int ssid;

	/* release reference from cgroup_procs_write_start() */
	put_task_struct(task);

	cgroup_attach_unlock();
	for_each_subsys(ss, ssid)
		if (ss->post_attach)
			ss->post_attach();
}

static void cgroup_print_ss_mask(struct seq_file *seq, u16 ss_mask)
{
	struct cgroup_subsys *ss;
	bool printed = false;
	int ssid;

	do_each_subsys_mask(ss, ssid, ss_mask) {
		if (printed)
			seq_putc(seq, ' ');
		seq_printf(seq, "%s", ss->name);
		printed = true;
	} while_each_subsys_mask();
	if (printed)
		seq_putc(seq, '\n');
}

/* show controllers which are enabled from the parent */
static int cgroup_controllers_show(struct seq_file *seq, void *v)
{
	struct cgroup *cgrp = seq_css(seq)->cgroup;

	cgroup_print_ss_mask(seq, cgroup_control(cgrp));
	return 0;
}

/* show controllers which are enabled for a given cgroup's children */
static int cgroup_subtree_control_show(struct seq_file *seq, void *v)
{
	struct cgroup *cgrp = seq_css(seq)->cgroup;

	cgroup_print_ss_mask(seq, cgrp->subtree_control);
	return 0;
}

/**
 * cgroup_update_dfl_csses - update css assoc of a subtree in default hierarchy
 * @cgrp: root of the subtree to update csses for
 *
 * @cgrp's control masks have changed and its subtree's css associations
 * need to be updated accordingly.  This function looks up all css_sets
 * which are attached to the subtree, creates the matching updated css_sets
 * and migrates the tasks to the new ones.
 */
static int cgroup_update_dfl_csses(struct cgroup *cgrp)
{
	DEFINE_CGROUP_MGCTX(mgctx);
	struct cgroup_subsys_state *d_css;
	struct cgroup *dsct;
	struct css_set *src_cset;
	int ret;

	lockdep_assert_held(&cgroup_mutex);

	cgroup_attach_lock();

	/* look up all csses currently attached to @cgrp's subtree */
	spin_lock_irq(&css_set_lock);
	cgroup_for_each_live_descendant_pre(dsct, d_css, cgrp) {
		struct cgrp_cset_link *link;

		list_for_each_entry(link, &dsct->cset_links, cset_link)
			cgroup_migrate_add_src(link->cset, dsct, &mgctx);
	}
	spin_unlock_irq(&css_set_lock);

	/* NULL dst indicates self on default hierarchy */
	ret = cgroup_migrate_prepare_dst(&mgctx);
	if (ret)
		goto out_finish;

	spin_lock_irq(&css_set_lock);
	list_for_each_entry(src_cset, &mgctx.preloaded_src_csets,
			    mg_src_preload_node) {
		struct task_struct *task, *ntask;

		/* all tasks in src_csets need to be migrated */
		list_for_each_entry_safe(task, ntask, &src_cset->tasks, cg_list)
			cgroup_migrate_add_task(task, &mgctx);
	}
	spin_unlock_irq(&css_set_lock);

	ret = cgroup_migrate_execute(&mgctx);
out_finish:
	cgroup_migrate_finish(&mgctx);
	cgroup_attach_unlock();
	return ret;
}

/**
 * cgroup_lock_and_drain_offline - lock cgroup_mutex and drain offlined csses
 * @cgrp: root of the target subtree
 *
 * Because css offlining is asynchronous, userland may try to re-enable a
 * controller while the previous css is still around.  This function grabs
 * cgroup_mutex and drains the previous css instances of @cgrp's subtree.
 */
void cgroup_lock_and_drain_offline(struct cgroup *cgrp)
	__acquires(&cgroup_mutex)
{
	struct cgroup *dsct;
	struct cgroup_subsys_state *d_css;
	struct cgroup_subsys *ss;
	int ssid;

restart:
	mutex_lock(&cgroup_mutex);

	cgroup_for_each_live_descendant_post(dsct, d_css, cgrp) {
		for_each_subsys(ss, ssid) {
			struct cgroup_subsys_state *css = cgroup_css(dsct, ss);
			DEFINE_WAIT(wait);

			if (!css || !percpu_ref_is_dying(&css->refcnt))
				continue;

			cgroup_get_live(dsct);
			prepare_to_wait(&dsct->offline_waitq, &wait,
					TASK_UNINTERRUPTIBLE);

			mutex_unlock(&cgroup_mutex);
			schedule();
			finish_wait(&dsct->offline_waitq, &wait);

			cgroup_put(dsct);
			goto restart;
		}
	}
}

/**
 * cgroup_save_control - save control masks and dom_cgrp of a subtree
 * @cgrp: root of the target subtree
 *
 * Save ->subtree_control, ->subtree_ss_mask and ->dom_cgrp to the
 * respective old_ prefixed fields for @cgrp's subtree including @cgrp
 * itself.
 */
static void cgroup_save_control(struct cgroup *cgrp)
{
	struct cgroup *dsct;
	struct cgroup_subsys_state *d_css;

	cgroup_for_each_live_descendant_pre(dsct, d_css, cgrp) {
		dsct->old_subtree_control = dsct->subtree_control;
		dsct->old_subtree_ss_mask = dsct->subtree_ss_mask;
		dsct->old_dom_cgrp = dsct->dom_cgrp;
	}
}

/**
 * cgroup_propagate_control - refresh control masks of a subtree
 * @cgrp: root of the target subtree
 *
 * For @cgrp and its subtree, ensure ->subtree_ss_mask matches
 * ->subtree_control and propagate controller availability through the
 * subtree so that descendants don't have unavailable controllers enabled.
 */
static void cgroup_propagate_control(struct cgroup *cgrp)
{
	struct cgroup *dsct;
	struct cgroup_subsys_state *d_css;

	cgroup_for_each_live_descendant_pre(dsct, d_css, cgrp) {
		dsct->subtree_control &= cgroup_control(dsct);
		dsct->subtree_ss_mask =
			cgroup_calc_subtree_ss_mask(dsct->subtree_control,
						    cgroup_ss_mask(dsct));
	}
}

/**
 * cgroup_restore_control - restore control masks and dom_cgrp of a subtree
 * @cgrp: root of the target subtree
 *
 * Restore ->subtree_control, ->subtree_ss_mask and ->dom_cgrp from the
 * respective old_ prefixed fields for @cgrp's subtree including @cgrp
 * itself.
 */
static void cgroup_restore_control(struct cgroup *cgrp)
{
	struct cgroup *dsct;
	struct cgroup_subsys_state *d_css;

	cgroup_for_each_live_descendant_post(dsct, d_css, cgrp) {
		dsct->subtree_control = dsct->old_subtree_control;
		dsct->subtree_ss_mask = dsct->old_subtree_ss_mask;
		dsct->dom_cgrp = dsct->old_dom_cgrp;
	}
}

static bool css_visible(struct cgroup_subsys_state *css)
{
	struct cgroup_subsys *ss = css->ss;
	struct cgroup *cgrp = css->cgroup;

	if (cgroup_control(cgrp) & (1 << ss->id))
		return true;
	if (!(cgroup_ss_mask(cgrp) & (1 << ss->id)))
		return false;
	return cgroup_on_dfl(cgrp) && ss->implicit_on_dfl;
}

/**
 * cgroup_apply_control_enable - enable or show csses according to control
 * @cgrp: root of the target subtree
 *
 * Walk @cgrp's subtree and create new csses or make the existing ones
 * visible.  A css is created invisible if it's being implicitly enabled
 * through dependency.  An invisible css is made visible when the userland
 * explicitly enables it.
 *
 * Returns 0 on success, -errno on failure.  On failure, csses which have
 * been processed already aren't cleaned up.  The caller is responsible for
 * cleaning up with cgroup_apply_control_disable().
 */
static int cgroup_apply_control_enable(struct cgroup *cgrp)
{
	struct cgroup *dsct;
	struct cgroup_subsys_state *d_css;
	struct cgroup_subsys *ss;
	int ssid, ret;

	cgroup_for_each_live_descendant_pre(dsct, d_css, cgrp) {
		for_each_subsys(ss, ssid) {
			struct cgroup_subsys_state *css = cgroup_css(dsct, ss);

			if (!(cgroup_ss_mask(dsct) & (1 << ss->id)))
				continue;

			if (!css) {
				css = css_create(dsct, ss);
				if (IS_ERR(css))
					return PTR_ERR(css);
			}

			WARN_ON_ONCE(percpu_ref_is_dying(&css->refcnt));

			if (css_visible(css)) {
				ret = css_populate_dir(css);
				if (ret)
					return ret;
			}
		}
	}

	return 0;
}

/**
 * cgroup_apply_control_disable - kill or hide csses according to control
 * @cgrp: root of the target subtree
 *
 * Walk @cgrp's subtree and kill and hide csses so that they match
 * cgroup_ss_mask() and cgroup_visible_mask().
 *
 * A css is hidden when the userland requests it to be disabled while other
 * subsystems are still depending on it.  The css must not actively control
 * resources and be in the vanilla state if it's made visible again later.
 * Controllers which may be depended upon should provide ->css_reset() for
 * this purpose.
 */
static void cgroup_apply_control_disable(struct cgroup *cgrp)
{
	struct cgroup *dsct;
	struct cgroup_subsys_state *d_css;
	struct cgroup_subsys *ss;
	int ssid;

	cgroup_for_each_live_descendant_post(dsct, d_css, cgrp) {
		for_each_subsys(ss, ssid) {
			struct cgroup_subsys_state *css = cgroup_css(dsct, ss);

			if (!css)
				continue;

			WARN_ON_ONCE(percpu_ref_is_dying(&css->refcnt));

			if (css->parent &&
			    !(cgroup_ss_mask(dsct) & (1 << ss->id))) {
				kill_css(css);
			} else if (!css_visible(css)) {
				css_clear_dir(css);
				if (ss->css_reset)
					ss->css_reset(css);
			}
		}
	}
}

/**
 * cgroup_apply_control - apply control mask updates to the subtree
 * @cgrp: root of the target subtree
 *
 * subsystems can be enabled and disabled in a subtree using the following
 * steps.
 *
 * 1. Call cgroup_save_control() to stash the current state.
 * 2. Update ->subtree_control masks in the subtree as desired.
 * 3. Call cgroup_apply_control() to apply the changes.
 * 4. Optionally perform other related operations.
 * 5. Call cgroup_finalize_control() to finish up.
 *
 * This function implements step 3 and propagates the mask changes
 * throughout @cgrp's subtree, updates csses accordingly and perform
 * process migrations.
 */
static int cgroup_apply_control(struct cgroup *cgrp)
{
	int ret;

	cgroup_propagate_control(cgrp);

	ret = cgroup_apply_control_enable(cgrp);
	if (ret)
		return ret;

	/*
	 * At this point, cgroup_e_css() results reflect the new csses
	 * making the following cgroup_update_dfl_csses() properly update
	 * css associations of all tasks in the subtree.
	 */
	ret = cgroup_update_dfl_csses(cgrp);
	if (ret)
		return ret;

	return 0;
}

/**
 * cgroup_finalize_control - finalize control mask update
 * @cgrp: root of the target subtree
 * @ret: the result of the update
 *
 * Finalize control mask update.  See cgroup_apply_control() for more info.
 */
static void cgroup_finalize_control(struct cgroup *cgrp, int ret)
{
	if (ret) {
		cgroup_restore_control(cgrp);
		cgroup_propagate_control(cgrp);
	}

	cgroup_apply_control_disable(cgrp);
}

static int cgroup_vet_subtree_control_enable(struct cgroup *cgrp, u16 enable)
{
	u16 domain_enable = enable & ~cgrp_dfl_threaded_ss_mask;

	/* if nothing is getting enabled, nothing to worry about */
	if (!enable)
		return 0;

	/* can @cgrp host any resources? */
	if (!cgroup_is_valid_domain(cgrp->dom_cgrp))
		return -EOPNOTSUPP;

	/* mixables don't care */
	if (cgroup_is_mixable(cgrp))
		return 0;

	if (domain_enable) {
		/* can't enable domain controllers inside a thread subtree */
		if (cgroup_is_thread_root(cgrp) || cgroup_is_threaded(cgrp))
			return -EOPNOTSUPP;
	} else {
		/*
		 * Threaded controllers can handle internal competitions
		 * and are always allowed inside a (prospective) thread
		 * subtree.
		 */
		if (cgroup_can_be_thread_root(cgrp) || cgroup_is_threaded(cgrp))
			return 0;
	}

	/*
	 * Controllers can't be enabled for a cgroup with tasks to avoid
	 * child cgroups competing against tasks.
	 */
	if (cgroup_has_tasks(cgrp))
		return -EBUSY;

	return 0;
}

/* change the enabled child controllers for a cgroup in the default hierarchy */
static ssize_t cgroup_subtree_control_write(struct kernfs_open_file *of,
					    char *buf, size_t nbytes,
					    loff_t off)
{
	u16 enable = 0, disable = 0;
	struct cgroup *cgrp, *child;
	struct cgroup_subsys *ss;
	char *tok;
	int ssid, ret;

	/*
	 * Parse input - space separated list of subsystem names prefixed
	 * with either + or -.
	 */
	buf = strstrip(buf);
	while ((tok = strsep(&buf, " "))) {
		if (tok[0] == '\0')
			continue;
		do_each_subsys_mask(ss, ssid, ~cgrp_dfl_inhibit_ss_mask) {
			if (!cgroup_ssid_enabled(ssid) ||
			    strcmp(tok + 1, ss->name))
				continue;

			if (*tok == '+') {
				enable |= 1 << ssid;
				disable &= ~(1 << ssid);
			} else if (*tok == '-') {
				disable |= 1 << ssid;
				enable &= ~(1 << ssid);
			} else {
				return -EINVAL;
			}
			break;
		} while_each_subsys_mask();
		if (ssid == CGROUP_SUBSYS_COUNT)
			return -EINVAL;
	}

	cgrp = cgroup_kn_lock_live(of->kn, true);
	if (!cgrp)
		return -ENODEV;

	for_each_subsys(ss, ssid) {
		if (enable & (1 << ssid)) {
			if (cgrp->subtree_control & (1 << ssid)) {
				enable &= ~(1 << ssid);
				continue;
			}

			if (!(cgroup_control(cgrp) & (1 << ssid))) {
				ret = -ENOENT;
				goto out_unlock;
			}
		} else if (disable & (1 << ssid)) {
			if (!(cgrp->subtree_control & (1 << ssid))) {
				disable &= ~(1 << ssid);
				continue;
			}

			/* a child has it enabled? */
			cgroup_for_each_live_child(child, cgrp) {
				if (child->subtree_control & (1 << ssid)) {
					ret = -EBUSY;
					goto out_unlock;
				}
			}
		}
	}

	if (!enable && !disable) {
		ret = 0;
		goto out_unlock;
	}

	ret = cgroup_vet_subtree_control_enable(cgrp, enable);
	if (ret)
		goto out_unlock;

	/* save and update control masks and prepare csses */
	cgroup_save_control(cgrp);

	cgrp->subtree_control |= enable;
	cgrp->subtree_control &= ~disable;

	ret = cgroup_apply_control(cgrp);
	cgroup_finalize_control(cgrp, ret);
	if (ret)
		goto out_unlock;

	kernfs_activate(cgrp->kn);
out_unlock:
	cgroup_kn_unlock(of->kn);
	return ret ?: nbytes;
}

/**
 * cgroup_enable_threaded - make @cgrp threaded
 * @cgrp: the target cgroup
 *
 * Called when "threaded" is written to the cgroup.type interface file and
 * tries to make @cgrp threaded and join the parent's resource domain.
 * This function is never called on the root cgroup as cgroup.type doesn't
 * exist on it.
 */
static int cgroup_enable_threaded(struct cgroup *cgrp)
{
	struct cgroup *parent = cgroup_parent(cgrp);
	struct cgroup *dom_cgrp = parent->dom_cgrp;
	struct cgroup *dsct;
	struct cgroup_subsys_state *d_css;
	int ret;

	lockdep_assert_held(&cgroup_mutex);

	/* noop if already threaded */
	if (cgroup_is_threaded(cgrp))
		return 0;

	/*
	 * If @cgroup is populated or has domain controllers enabled, it
	 * can't be switched.  While the below cgroup_can_be_thread_root()
	 * test can catch the same conditions, that's only when @parent is
	 * not mixable, so let's check it explicitly.
	 */
	if (cgroup_is_populated(cgrp) ||
	    cgrp->subtree_control & ~cgrp_dfl_threaded_ss_mask)
		return -EOPNOTSUPP;

	/* we're joining the parent's domain, ensure its validity */
	if (!cgroup_is_valid_domain(dom_cgrp) ||
	    !cgroup_can_be_thread_root(dom_cgrp))
		return -EOPNOTSUPP;

	/*
	 * The following shouldn't cause actual migrations and should
	 * always succeed.
	 */
	cgroup_save_control(cgrp);

	cgroup_for_each_live_descendant_pre(dsct, d_css, cgrp)
		if (dsct == cgrp || cgroup_is_threaded(dsct))
			dsct->dom_cgrp = dom_cgrp;

	ret = cgroup_apply_control(cgrp);
	if (!ret)
		parent->nr_threaded_children++;

	cgroup_finalize_control(cgrp, ret);
	return ret;
}

static int cgroup_type_show(struct seq_file *seq, void *v)
{
	struct cgroup *cgrp = seq_css(seq)->cgroup;

	if (cgroup_is_threaded(cgrp))
		seq_puts(seq, "threaded\n");
	else if (!cgroup_is_valid_domain(cgrp))
		seq_puts(seq, "domain invalid\n");
	else if (cgroup_is_thread_root(cgrp))
		seq_puts(seq, "domain threaded\n");
	else
		seq_puts(seq, "domain\n");

	return 0;
}

static ssize_t cgroup_type_write(struct kernfs_open_file *of, char *buf,
				 size_t nbytes, loff_t off)
{
	struct cgroup *cgrp;
	int ret;

	/* only switching to threaded mode is supported */
	if (strcmp(strstrip(buf), "threaded"))
		return -EINVAL;

	/* drain dying csses before we re-apply (threaded) subtree control */
	cgrp = cgroup_kn_lock_live(of->kn, true);
	if (!cgrp)
		return -ENOENT;

	/* threaded can only be enabled */
	ret = cgroup_enable_threaded(cgrp);

	cgroup_kn_unlock(of->kn);
	return ret ?: nbytes;
}

static int cgroup_max_descendants_show(struct seq_file *seq, void *v)
{
	struct cgroup *cgrp = seq_css(seq)->cgroup;
	int descendants = READ_ONCE(cgrp->max_descendants);

	if (descendants == INT_MAX)
		seq_puts(seq, "max\n");
	else
		seq_printf(seq, "%d\n", descendants);

	return 0;
}

static ssize_t cgroup_max_descendants_write(struct kernfs_open_file *of,
					   char *buf, size_t nbytes, loff_t off)
{
	struct cgroup *cgrp;
	int descendants;
	ssize_t ret;

	buf = strstrip(buf);
	if (!strcmp(buf, "max")) {
		descendants = INT_MAX;
	} else {
		ret = kstrtoint(buf, 0, &descendants);
		if (ret)
			return ret;
	}

	if (descendants < 0)
		return -ERANGE;

	cgrp = cgroup_kn_lock_live(of->kn, false);
	if (!cgrp)
		return -ENOENT;

	cgrp->max_descendants = descendants;

	cgroup_kn_unlock(of->kn);

	return nbytes;
}

static int cgroup_max_depth_show(struct seq_file *seq, void *v)
{
	struct cgroup *cgrp = seq_css(seq)->cgroup;
	int depth = READ_ONCE(cgrp->max_depth);

	if (depth == INT_MAX)
		seq_puts(seq, "max\n");
	else
		seq_printf(seq, "%d\n", depth);

	return 0;
}

static ssize_t cgroup_max_depth_write(struct kernfs_open_file *of,
				      char *buf, size_t nbytes, loff_t off)
{
	struct cgroup *cgrp;
	ssize_t ret;
	int depth;

	buf = strstrip(buf);
	if (!strcmp(buf, "max")) {
		depth = INT_MAX;
	} else {
		ret = kstrtoint(buf, 0, &depth);
		if (ret)
			return ret;
	}

	if (depth < 0)
		return -ERANGE;

	cgrp = cgroup_kn_lock_live(of->kn, false);
	if (!cgrp)
		return -ENOENT;

	cgrp->max_depth = depth;

	cgroup_kn_unlock(of->kn);

	return nbytes;
}

static int cgroup_events_show(struct seq_file *seq, void *v)
{
	struct cgroup *cgrp = seq_css(seq)->cgroup;

	seq_printf(seq, "populated %d\n", cgroup_is_populated(cgrp));
	seq_printf(seq, "frozen %d\n", test_bit(CGRP_FROZEN, &cgrp->flags));

	return 0;
}

static int cgroup_stat_show(struct seq_file *seq, void *v)
{
	struct cgroup *cgroup = seq_css(seq)->cgroup;

	seq_printf(seq, "nr_descendants %d\n",
		   cgroup->nr_descendants);
	seq_printf(seq, "nr_dying_descendants %d\n",
		   cgroup->nr_dying_descendants);

	return 0;
}

static int __maybe_unused cgroup_extra_stat_show(struct seq_file *seq,
						 struct cgroup *cgrp, int ssid)
{
	struct cgroup_subsys *ss = cgroup_subsys[ssid];
	struct cgroup_subsys_state *css;
	int ret;

	if (!ss->css_extra_stat_show)
		return 0;

	css = cgroup_tryget_css(cgrp, ss);
	if (!css)
		return 0;

	ret = ss->css_extra_stat_show(seq, css);
	css_put(css);
	return ret;
}

static int cpu_stat_show(struct seq_file *seq, void *v)
{
	struct cgroup __maybe_unused *cgrp = seq_css(seq)->cgroup;
	int ret = 0;

	cgroup_base_stat_cputime_show(seq);
#ifdef CONFIG_CGROUP_SCHED
	ret = cgroup_extra_stat_show(seq, cgrp, cpu_cgrp_id);
#endif
	return ret;
}

#ifdef CONFIG_PSI
static int cgroup_io_pressure_show(struct seq_file *seq, void *v)
{
	return psi_show(seq, &seq_css(seq)->cgroup->psi, PSI_IO);
}
static int cgroup_memory_pressure_show(struct seq_file *seq, void *v)
{
	return psi_show(seq, &seq_css(seq)->cgroup->psi, PSI_MEM);
}
static int cgroup_cpu_pressure_show(struct seq_file *seq, void *v)
{
	return psi_show(seq, &seq_css(seq)->cgroup->psi, PSI_CPU);
}

static ssize_t cgroup_pressure_write(struct kernfs_open_file *of, char *buf,
					  size_t nbytes, enum psi_res res)
{
	struct cgroup_file_ctx *ctx = of->priv;
	struct psi_trigger *new;
	struct cgroup *cgrp;

	cgrp = cgroup_kn_lock_live(of->kn, false);
	if (!cgrp)
		return -ENODEV;

	cgroup_get(cgrp);
	cgroup_kn_unlock(of->kn);

	/* Allow only one trigger per file descriptor */
	if (ctx->psi.trigger) {
		cgroup_put(cgrp);
		return -EBUSY;
	}

	new = psi_trigger_create(&cgrp->psi, buf, nbytes, res);
	if (IS_ERR(new)) {
		cgroup_put(cgrp);
		return PTR_ERR(new);
	}

	smp_store_release(&ctx->psi.trigger, new);
	cgroup_put(cgrp);

	return nbytes;
}

static ssize_t cgroup_io_pressure_write(struct kernfs_open_file *of,
					  char *buf, size_t nbytes,
					  loff_t off)
{
	return cgroup_pressure_write(of, buf, nbytes, PSI_IO);
}

static ssize_t cgroup_memory_pressure_write(struct kernfs_open_file *of,
					  char *buf, size_t nbytes,
					  loff_t off)
{
	return cgroup_pressure_write(of, buf, nbytes, PSI_MEM);
}

static ssize_t cgroup_cpu_pressure_write(struct kernfs_open_file *of,
					  char *buf, size_t nbytes,
					  loff_t off)
{
	return cgroup_pressure_write(of, buf, nbytes, PSI_CPU);
}

static __poll_t cgroup_pressure_poll(struct kernfs_open_file *of,
					  poll_table *pt)
{
	struct cgroup_file_ctx *ctx = of->priv;

	return psi_trigger_poll(&ctx->psi.trigger, of->file, pt);
}

static void cgroup_pressure_release(struct kernfs_open_file *of)
{
	struct cgroup_file_ctx *ctx = of->priv;

	psi_trigger_destroy(ctx->psi.trigger);
}

bool cgroup_psi_enabled(void)
{
	return (cgroup_feature_disable_mask & (1 << OPT_FEATURE_PRESSURE)) == 0;
}

<<<<<<< HEAD
bool cgroup_psi_enabled(void)
{
	return (cgroup_feature_disable_mask & (1 << OPT_FEATURE_PRESSURE)) == 0;
}

=======
>>>>>>> b5a7a865
#else /* CONFIG_PSI */
bool cgroup_psi_enabled(void)
{
	return false;
}

#endif /* CONFIG_PSI */

static int cgroup_freeze_show(struct seq_file *seq, void *v)
{
	struct cgroup *cgrp = seq_css(seq)->cgroup;

	seq_printf(seq, "%d\n", cgrp->freezer.freeze);

	return 0;
}

static ssize_t cgroup_freeze_write(struct kernfs_open_file *of,
				   char *buf, size_t nbytes, loff_t off)
{
	struct cgroup *cgrp;
	ssize_t ret;
	int freeze;

	ret = kstrtoint(strstrip(buf), 0, &freeze);
	if (ret)
		return ret;

	if (freeze < 0 || freeze > 1)
		return -ERANGE;

	cgrp = cgroup_kn_lock_live(of->kn, false);
	if (!cgrp)
		return -ENOENT;

	cgroup_freeze(cgrp, freeze);

	cgroup_kn_unlock(of->kn);

	return nbytes;
}

static int cgroup_file_open(struct kernfs_open_file *of)
{
	struct cftype *cft = of->kn->priv;
	struct cgroup_file_ctx *ctx;
	int ret;

	ctx = kzalloc(sizeof(*ctx), GFP_KERNEL);
	if (!ctx)
		return -ENOMEM;

	ctx->ns = current->nsproxy->cgroup_ns;
	get_cgroup_ns(ctx->ns);
	of->priv = ctx;

	if (!cft->open)
		return 0;

	ret = cft->open(of);
	if (ret) {
		put_cgroup_ns(ctx->ns);
		kfree(ctx);
	}
	return ret;
}

static void cgroup_file_release(struct kernfs_open_file *of)
{
	struct cftype *cft = of->kn->priv;
	struct cgroup_file_ctx *ctx = of->priv;

	if (cft->release)
		cft->release(of);
	put_cgroup_ns(ctx->ns);
	kfree(ctx);
}

static ssize_t cgroup_file_write(struct kernfs_open_file *of, char *buf,
				 size_t nbytes, loff_t off)
{
	struct cgroup_file_ctx *ctx = of->priv;
	struct cgroup *cgrp = of->kn->parent->priv;
	struct cftype *cft = of->kn->priv;
	struct cgroup_subsys_state *css;
	int ret;

	/*
	 * If namespaces are delegation boundaries, disallow writes to
	 * files in an non-init namespace root from inside the namespace
	 * except for the files explicitly marked delegatable -
	 * cgroup.procs and cgroup.subtree_control.
	 */
	if ((cgrp->root->flags & CGRP_ROOT_NS_DELEGATE) &&
	    !(cft->flags & CFTYPE_NS_DELEGATABLE) &&
	    ctx->ns != &init_cgroup_ns && ctx->ns->root_cset->dfl_cgrp == cgrp)
		return -EPERM;

	if (cft->write)
		return cft->write(of, buf, nbytes, off);

	/*
	 * kernfs guarantees that a file isn't deleted with operations in
	 * flight, which means that the matching css is and stays alive and
	 * doesn't need to be pinned.  The RCU locking is not necessary
	 * either.  It's just for the convenience of using cgroup_css().
	 */
	rcu_read_lock();
	css = cgroup_css(cgrp, cft->ss);
	rcu_read_unlock();

	if (cft->write_u64) {
		unsigned long long v;
		ret = kstrtoull(buf, 0, &v);
		if (!ret)
			ret = cft->write_u64(css, cft, v);
	} else if (cft->write_s64) {
		long long v;
		ret = kstrtoll(buf, 0, &v);
		if (!ret)
			ret = cft->write_s64(css, cft, v);
	} else {
		ret = -EINVAL;
	}

	return ret ?: nbytes;
}

static __poll_t cgroup_file_poll(struct kernfs_open_file *of, poll_table *pt)
{
	struct cftype *cft = of->kn->priv;

	if (cft->poll)
		return cft->poll(of, pt);

	return kernfs_generic_poll(of, pt);
}

static void *cgroup_seqfile_start(struct seq_file *seq, loff_t *ppos)
{
	return seq_cft(seq)->seq_start(seq, ppos);
}

static void *cgroup_seqfile_next(struct seq_file *seq, void *v, loff_t *ppos)
{
	return seq_cft(seq)->seq_next(seq, v, ppos);
}

static void cgroup_seqfile_stop(struct seq_file *seq, void *v)
{
	if (seq_cft(seq)->seq_stop)
		seq_cft(seq)->seq_stop(seq, v);
}

static int cgroup_seqfile_show(struct seq_file *m, void *arg)
{
	struct cftype *cft = seq_cft(m);
	struct cgroup_subsys_state *css = seq_css(m);

	if (cft->seq_show)
		return cft->seq_show(m, arg);

	if (cft->read_u64)
		seq_printf(m, "%llu\n", cft->read_u64(css, cft));
	else if (cft->read_s64)
		seq_printf(m, "%lld\n", cft->read_s64(css, cft));
	else
		return -EINVAL;
	return 0;
}

static struct kernfs_ops cgroup_kf_single_ops = {
	.atomic_write_len	= PAGE_SIZE,
	.open			= cgroup_file_open,
	.release		= cgroup_file_release,
	.write			= cgroup_file_write,
	.poll			= cgroup_file_poll,
	.seq_show		= cgroup_seqfile_show,
};

static struct kernfs_ops cgroup_kf_ops = {
	.atomic_write_len	= PAGE_SIZE,
	.open			= cgroup_file_open,
	.release		= cgroup_file_release,
	.write			= cgroup_file_write,
	.poll			= cgroup_file_poll,
	.seq_start		= cgroup_seqfile_start,
	.seq_next		= cgroup_seqfile_next,
	.seq_stop		= cgroup_seqfile_stop,
	.seq_show		= cgroup_seqfile_show,
};

/* set uid and gid of cgroup dirs and files to that of the creator */
static int cgroup_kn_set_ugid(struct kernfs_node *kn)
{
	struct iattr iattr = { .ia_valid = ATTR_UID | ATTR_GID,
			       .ia_uid = current_fsuid(),
			       .ia_gid = current_fsgid(), };

	if (uid_eq(iattr.ia_uid, GLOBAL_ROOT_UID) &&
	    gid_eq(iattr.ia_gid, GLOBAL_ROOT_GID))
		return 0;

	return kernfs_setattr(kn, &iattr);
}

static void cgroup_file_notify_timer(struct timer_list *timer)
{
	cgroup_file_notify(container_of(timer, struct cgroup_file,
					notify_timer));
}

static int cgroup_add_file(struct cgroup_subsys_state *css, struct cgroup *cgrp,
			   struct cftype *cft)
{
	char name[CGROUP_FILE_NAME_MAX];
	struct kernfs_node *kn;
	struct lock_class_key *key = NULL;
	int ret;

#ifdef CONFIG_DEBUG_LOCK_ALLOC
	key = &cft->lockdep_key;
#endif
	kn = __kernfs_create_file(cgrp->kn, cgroup_file_name(cgrp, cft, name),
				  cgroup_file_mode(cft),
				  GLOBAL_ROOT_UID, GLOBAL_ROOT_GID,
				  0, cft->kf_ops, cft,
				  NULL, key);
	if (IS_ERR(kn))
		return PTR_ERR(kn);

	ret = cgroup_kn_set_ugid(kn);
	if (ret) {
		kernfs_remove(kn);
		return ret;
	}

	if (cft->file_offset) {
		struct cgroup_file *cfile = (void *)css + cft->file_offset;

		timer_setup(&cfile->notify_timer, cgroup_file_notify_timer, 0);

		spin_lock_irq(&cgroup_file_kn_lock);
		cfile->kn = kn;
		spin_unlock_irq(&cgroup_file_kn_lock);
	}

	return 0;
}

/**
 * cgroup_addrm_files - add or remove files to a cgroup directory
 * @css: the target css
 * @cgrp: the target cgroup (usually css->cgroup)
 * @cfts: array of cftypes to be added
 * @is_add: whether to add or remove
 *
 * Depending on @is_add, add or remove files defined by @cfts on @cgrp.
 * For removals, this function never fails.
 */
static int cgroup_addrm_files(struct cgroup_subsys_state *css,
			      struct cgroup *cgrp, struct cftype cfts[],
			      bool is_add)
{
	struct cftype *cft, *cft_end = NULL;
	int ret = 0;

	lockdep_assert_held(&cgroup_mutex);

restart:
	for (cft = cfts; cft != cft_end && cft->name[0] != '\0'; cft++) {
		/* does cft->flags tell us to skip this file on @cgrp? */
		if ((cft->flags & CFTYPE_PRESSURE) && !cgroup_psi_enabled())
			continue;
		if ((cft->flags & __CFTYPE_ONLY_ON_DFL) && !cgroup_on_dfl(cgrp))
			continue;
		if ((cft->flags & __CFTYPE_NOT_ON_DFL) && cgroup_on_dfl(cgrp))
			continue;
		if ((cft->flags & CFTYPE_NOT_ON_ROOT) && !cgroup_parent(cgrp))
			continue;
		if ((cft->flags & CFTYPE_ONLY_ON_ROOT) && cgroup_parent(cgrp))
			continue;

		if (is_add) {
			ret = cgroup_add_file(css, cgrp, cft);
			if (ret) {
				pr_warn("%s: failed to add %s, err=%d\n",
					__func__, cft->name, ret);
				cft_end = cft;
				is_add = false;
				goto restart;
			}
		} else {
			cgroup_rm_file(cgrp, cft);
		}
	}
	return ret;
}

static int cgroup_apply_cftypes(struct cftype *cfts, bool is_add)
{
	struct cgroup_subsys *ss = cfts[0].ss;
	struct cgroup *root = &ss->root->cgrp;
	struct cgroup_subsys_state *css;
	int ret = 0;

	lockdep_assert_held(&cgroup_mutex);

	/* add/rm files for all cgroups created before */
	css_for_each_descendant_pre(css, cgroup_css(root, ss)) {
		struct cgroup *cgrp = css->cgroup;

		if (!(css->flags & CSS_VISIBLE))
			continue;

		ret = cgroup_addrm_files(css, cgrp, cfts, is_add);
		if (ret)
			break;
	}

	if (is_add && !ret)
		kernfs_activate(root->kn);
	return ret;
}

static void cgroup_exit_cftypes(struct cftype *cfts)
{
	struct cftype *cft;

	for (cft = cfts; cft->name[0] != '\0'; cft++) {
		/* free copy for custom atomic_write_len, see init_cftypes() */
		if (cft->max_write_len && cft->max_write_len != PAGE_SIZE)
			kfree(cft->kf_ops);
		cft->kf_ops = NULL;
		cft->ss = NULL;

		/* revert flags set by cgroup core while adding @cfts */
		cft->flags &= ~(__CFTYPE_ONLY_ON_DFL | __CFTYPE_NOT_ON_DFL);
	}
}

static int cgroup_init_cftypes(struct cgroup_subsys *ss, struct cftype *cfts)
{
	struct cftype *cft;

	for (cft = cfts; cft->name[0] != '\0'; cft++) {
		struct kernfs_ops *kf_ops;

		WARN_ON(cft->ss || cft->kf_ops);

		if ((cft->flags & CFTYPE_PRESSURE) && !cgroup_psi_enabled())
			continue;

		if (cft->seq_start)
			kf_ops = &cgroup_kf_ops;
		else
			kf_ops = &cgroup_kf_single_ops;

		/*
		 * Ugh... if @cft wants a custom max_write_len, we need to
		 * make a copy of kf_ops to set its atomic_write_len.
		 */
		if (cft->max_write_len && cft->max_write_len != PAGE_SIZE) {
			kf_ops = kmemdup(kf_ops, sizeof(*kf_ops), GFP_KERNEL);
			if (!kf_ops) {
				cgroup_exit_cftypes(cfts);
				return -ENOMEM;
			}
			kf_ops->atomic_write_len = cft->max_write_len;
		}

		cft->kf_ops = kf_ops;
		cft->ss = ss;
	}

	return 0;
}

static int cgroup_rm_cftypes_locked(struct cftype *cfts)
{
	lockdep_assert_held(&cgroup_mutex);

	if (!cfts || !cfts[0].ss)
		return -ENOENT;

	list_del(&cfts->node);
	cgroup_apply_cftypes(cfts, false);
	cgroup_exit_cftypes(cfts);
	return 0;
}

/**
 * cgroup_rm_cftypes - remove an array of cftypes from a subsystem
 * @cfts: zero-length name terminated array of cftypes
 *
 * Unregister @cfts.  Files described by @cfts are removed from all
 * existing cgroups and all future cgroups won't have them either.  This
 * function can be called anytime whether @cfts' subsys is attached or not.
 *
 * Returns 0 on successful unregistration, -ENOENT if @cfts is not
 * registered.
 */
int cgroup_rm_cftypes(struct cftype *cfts)
{
	int ret;

	mutex_lock(&cgroup_mutex);
	ret = cgroup_rm_cftypes_locked(cfts);
	mutex_unlock(&cgroup_mutex);
	return ret;
}

/**
 * cgroup_add_cftypes - add an array of cftypes to a subsystem
 * @ss: target cgroup subsystem
 * @cfts: zero-length name terminated array of cftypes
 *
 * Register @cfts to @ss.  Files described by @cfts are created for all
 * existing cgroups to which @ss is attached and all future cgroups will
 * have them too.  This function can be called anytime whether @ss is
 * attached or not.
 *
 * Returns 0 on successful registration, -errno on failure.  Note that this
 * function currently returns 0 as long as @cfts registration is successful
 * even if some file creation attempts on existing cgroups fail.
 */
static int cgroup_add_cftypes(struct cgroup_subsys *ss, struct cftype *cfts)
{
	int ret;

	if (!cgroup_ssid_enabled(ss->id))
		return 0;

	if (!cfts || cfts[0].name[0] == '\0')
		return 0;

	ret = cgroup_init_cftypes(ss, cfts);
	if (ret)
		return ret;

	mutex_lock(&cgroup_mutex);

	list_add_tail(&cfts->node, &ss->cfts);
	ret = cgroup_apply_cftypes(cfts, true);
	if (ret)
		cgroup_rm_cftypes_locked(cfts);

	mutex_unlock(&cgroup_mutex);
	return ret;
}

/**
 * cgroup_add_dfl_cftypes - add an array of cftypes for default hierarchy
 * @ss: target cgroup subsystem
 * @cfts: zero-length name terminated array of cftypes
 *
 * Similar to cgroup_add_cftypes() but the added files are only used for
 * the default hierarchy.
 */
int cgroup_add_dfl_cftypes(struct cgroup_subsys *ss, struct cftype *cfts)
{
	struct cftype *cft;

	for (cft = cfts; cft && cft->name[0] != '\0'; cft++)
		cft->flags |= __CFTYPE_ONLY_ON_DFL;
	return cgroup_add_cftypes(ss, cfts);
}

/**
 * cgroup_add_legacy_cftypes - add an array of cftypes for legacy hierarchies
 * @ss: target cgroup subsystem
 * @cfts: zero-length name terminated array of cftypes
 *
 * Similar to cgroup_add_cftypes() but the added files are only used for
 * the legacy hierarchies.
 */
int cgroup_add_legacy_cftypes(struct cgroup_subsys *ss, struct cftype *cfts)
{
	struct cftype *cft;

	for (cft = cfts; cft && cft->name[0] != '\0'; cft++)
		cft->flags |= __CFTYPE_NOT_ON_DFL;
	return cgroup_add_cftypes(ss, cfts);
}

/**
 * cgroup_file_notify - generate a file modified event for a cgroup_file
 * @cfile: target cgroup_file
 *
 * @cfile must have been obtained by setting cftype->file_offset.
 */
void cgroup_file_notify(struct cgroup_file *cfile)
{
	unsigned long flags;

	spin_lock_irqsave(&cgroup_file_kn_lock, flags);
	if (cfile->kn) {
		unsigned long last = cfile->notified_at;
		unsigned long next = last + CGROUP_FILE_NOTIFY_MIN_INTV;

		if (time_in_range(jiffies, last, next)) {
			timer_reduce(&cfile->notify_timer, next);
		} else {
			kernfs_notify(cfile->kn);
			cfile->notified_at = jiffies;
		}
	}
	spin_unlock_irqrestore(&cgroup_file_kn_lock, flags);
}

/**
 * css_next_child - find the next child of a given css
 * @pos: the current position (%NULL to initiate traversal)
 * @parent: css whose children to walk
 *
 * This function returns the next child of @parent and should be called
 * under either cgroup_mutex or RCU read lock.  The only requirement is
 * that @parent and @pos are accessible.  The next sibling is guaranteed to
 * be returned regardless of their states.
 *
 * If a subsystem synchronizes ->css_online() and the start of iteration, a
 * css which finished ->css_online() is guaranteed to be visible in the
 * future iterations and will stay visible until the last reference is put.
 * A css which hasn't finished ->css_online() or already finished
 * ->css_offline() may show up during traversal.  It's each subsystem's
 * responsibility to synchronize against on/offlining.
 */
struct cgroup_subsys_state *css_next_child(struct cgroup_subsys_state *pos,
					   struct cgroup_subsys_state *parent)
{
	struct cgroup_subsys_state *next;

	cgroup_assert_mutex_or_rcu_locked();

	/*
	 * @pos could already have been unlinked from the sibling list.
	 * Once a cgroup is removed, its ->sibling.next is no longer
	 * updated when its next sibling changes.  CSS_RELEASED is set when
	 * @pos is taken off list, at which time its next pointer is valid,
	 * and, as releases are serialized, the one pointed to by the next
	 * pointer is guaranteed to not have started release yet.  This
	 * implies that if we observe !CSS_RELEASED on @pos in this RCU
	 * critical section, the one pointed to by its next pointer is
	 * guaranteed to not have finished its RCU grace period even if we
	 * have dropped rcu_read_lock() inbetween iterations.
	 *
	 * If @pos has CSS_RELEASED set, its next pointer can't be
	 * dereferenced; however, as each css is given a monotonically
	 * increasing unique serial number and always appended to the
	 * sibling list, the next one can be found by walking the parent's
	 * children until the first css with higher serial number than
	 * @pos's.  While this path can be slower, it happens iff iteration
	 * races against release and the race window is very small.
	 */
	if (!pos) {
		next = list_entry_rcu(parent->children.next, struct cgroup_subsys_state, sibling);
	} else if (likely(!(pos->flags & CSS_RELEASED))) {
		next = list_entry_rcu(pos->sibling.next, struct cgroup_subsys_state, sibling);
	} else {
		list_for_each_entry_rcu(next, &parent->children, sibling)
			if (next->serial_nr > pos->serial_nr)
				break;
	}

	/*
	 * @next, if not pointing to the head, can be dereferenced and is
	 * the next sibling.
	 */
	if (&next->sibling != &parent->children)
		return next;
	return NULL;
}

/**
 * css_next_descendant_pre - find the next descendant for pre-order walk
 * @pos: the current position (%NULL to initiate traversal)
 * @root: css whose descendants to walk
 *
 * To be used by css_for_each_descendant_pre().  Find the next descendant
 * to visit for pre-order traversal of @root's descendants.  @root is
 * included in the iteration and the first node to be visited.
 *
 * While this function requires cgroup_mutex or RCU read locking, it
 * doesn't require the whole traversal to be contained in a single critical
 * section.  This function will return the correct next descendant as long
 * as both @pos and @root are accessible and @pos is a descendant of @root.
 *
 * If a subsystem synchronizes ->css_online() and the start of iteration, a
 * css which finished ->css_online() is guaranteed to be visible in the
 * future iterations and will stay visible until the last reference is put.
 * A css which hasn't finished ->css_online() or already finished
 * ->css_offline() may show up during traversal.  It's each subsystem's
 * responsibility to synchronize against on/offlining.
 */
struct cgroup_subsys_state *
css_next_descendant_pre(struct cgroup_subsys_state *pos,
			struct cgroup_subsys_state *root)
{
	struct cgroup_subsys_state *next;

	cgroup_assert_mutex_or_rcu_locked();

	/* if first iteration, visit @root */
	if (!pos)
		return root;

	/* visit the first child if exists */
	next = css_next_child(NULL, pos);
	if (next)
		return next;

	/* no child, visit my or the closest ancestor's next sibling */
	while (pos != root) {
		next = css_next_child(pos, pos->parent);
		if (next)
			return next;
		pos = pos->parent;
	}

	return NULL;
}

/**
 * css_rightmost_descendant - return the rightmost descendant of a css
 * @pos: css of interest
 *
 * Return the rightmost descendant of @pos.  If there's no descendant, @pos
 * is returned.  This can be used during pre-order traversal to skip
 * subtree of @pos.
 *
 * While this function requires cgroup_mutex or RCU read locking, it
 * doesn't require the whole traversal to be contained in a single critical
 * section.  This function will return the correct rightmost descendant as
 * long as @pos is accessible.
 */
struct cgroup_subsys_state *
css_rightmost_descendant(struct cgroup_subsys_state *pos)
{
	struct cgroup_subsys_state *last, *tmp;

	cgroup_assert_mutex_or_rcu_locked();

	do {
		last = pos;
		/* ->prev isn't RCU safe, walk ->next till the end */
		pos = NULL;
		css_for_each_child(tmp, last)
			pos = tmp;
	} while (pos);

	return last;
}

static struct cgroup_subsys_state *
css_leftmost_descendant(struct cgroup_subsys_state *pos)
{
	struct cgroup_subsys_state *last;

	do {
		last = pos;
		pos = css_next_child(NULL, pos);
	} while (pos);

	return last;
}

/**
 * css_next_descendant_post - find the next descendant for post-order walk
 * @pos: the current position (%NULL to initiate traversal)
 * @root: css whose descendants to walk
 *
 * To be used by css_for_each_descendant_post().  Find the next descendant
 * to visit for post-order traversal of @root's descendants.  @root is
 * included in the iteration and the last node to be visited.
 *
 * While this function requires cgroup_mutex or RCU read locking, it
 * doesn't require the whole traversal to be contained in a single critical
 * section.  This function will return the correct next descendant as long
 * as both @pos and @cgroup are accessible and @pos is a descendant of
 * @cgroup.
 *
 * If a subsystem synchronizes ->css_online() and the start of iteration, a
 * css which finished ->css_online() is guaranteed to be visible in the
 * future iterations and will stay visible until the last reference is put.
 * A css which hasn't finished ->css_online() or already finished
 * ->css_offline() may show up during traversal.  It's each subsystem's
 * responsibility to synchronize against on/offlining.
 */
struct cgroup_subsys_state *
css_next_descendant_post(struct cgroup_subsys_state *pos,
			 struct cgroup_subsys_state *root)
{
	struct cgroup_subsys_state *next;

	cgroup_assert_mutex_or_rcu_locked();

	/* if first iteration, visit leftmost descendant which may be @root */
	if (!pos)
		return css_leftmost_descendant(root);

	/* if we visited @root, we're done */
	if (pos == root)
		return NULL;

	/* if there's an unvisited sibling, visit its leftmost descendant */
	next = css_next_child(pos, pos->parent);
	if (next)
		return css_leftmost_descendant(next);

	/* no sibling left, visit parent */
	return pos->parent;
}

/**
 * css_has_online_children - does a css have online children
 * @css: the target css
 *
 * Returns %true if @css has any online children; otherwise, %false.  This
 * function can be called from any context but the caller is responsible
 * for synchronizing against on/offlining as necessary.
 */
bool css_has_online_children(struct cgroup_subsys_state *css)
{
	struct cgroup_subsys_state *child;
	bool ret = false;

	rcu_read_lock();
	css_for_each_child(child, css) {
		if (child->flags & CSS_ONLINE) {
			ret = true;
			break;
		}
	}
	rcu_read_unlock();
	return ret;
}

static struct css_set *css_task_iter_next_css_set(struct css_task_iter *it)
{
	struct list_head *l;
	struct cgrp_cset_link *link;
	struct css_set *cset;

	lockdep_assert_held(&css_set_lock);

	/* find the next threaded cset */
	if (it->tcset_pos) {
		l = it->tcset_pos->next;

		if (l != it->tcset_head) {
			it->tcset_pos = l;
			return container_of(l, struct css_set,
					    threaded_csets_node);
		}

		it->tcset_pos = NULL;
	}

	/* find the next cset */
	l = it->cset_pos;
	l = l->next;
	if (l == it->cset_head) {
		it->cset_pos = NULL;
		return NULL;
	}

	if (it->ss) {
		cset = container_of(l, struct css_set, e_cset_node[it->ss->id]);
	} else {
		link = list_entry(l, struct cgrp_cset_link, cset_link);
		cset = link->cset;
	}

	it->cset_pos = l;

	/* initialize threaded css_set walking */
	if (it->flags & CSS_TASK_ITER_THREADED) {
		if (it->cur_dcset)
			put_css_set_locked(it->cur_dcset);
		it->cur_dcset = cset;
		get_css_set(cset);

		it->tcset_head = &cset->threaded_csets;
		it->tcset_pos = &cset->threaded_csets;
	}

	return cset;
}

/**
 * css_task_iter_advance_css_set - advance a task itererator to the next css_set
 * @it: the iterator to advance
 *
 * Advance @it to the next css_set to walk.
 */
static void css_task_iter_advance_css_set(struct css_task_iter *it)
{
	struct css_set *cset;

	lockdep_assert_held(&css_set_lock);

	/* Advance to the next non-empty css_set */
	do {
		cset = css_task_iter_next_css_set(it);
		if (!cset) {
			it->task_pos = NULL;
			return;
		}
	} while (!css_set_populated(cset) && list_empty(&cset->dying_tasks));

	if (!list_empty(&cset->tasks)) {
		it->task_pos = cset->tasks.next;
		it->cur_tasks_head = &cset->tasks;
	} else if (!list_empty(&cset->mg_tasks)) {
		it->task_pos = cset->mg_tasks.next;
		it->cur_tasks_head = &cset->mg_tasks;
	} else {
		it->task_pos = cset->dying_tasks.next;
		it->cur_tasks_head = &cset->dying_tasks;
	}

	it->tasks_head = &cset->tasks;
	it->mg_tasks_head = &cset->mg_tasks;
	it->dying_tasks_head = &cset->dying_tasks;

	/*
	 * We don't keep css_sets locked across iteration steps and thus
	 * need to take steps to ensure that iteration can be resumed after
	 * the lock is re-acquired.  Iteration is performed at two levels -
	 * css_sets and tasks in them.
	 *
	 * Once created, a css_set never leaves its cgroup lists, so a
	 * pinned css_set is guaranteed to stay put and we can resume
	 * iteration afterwards.
	 *
	 * Tasks may leave @cset across iteration steps.  This is resolved
	 * by registering each iterator with the css_set currently being
	 * walked and making css_set_move_task() advance iterators whose
	 * next task is leaving.
	 */
	if (it->cur_cset) {
		list_del(&it->iters_node);
		put_css_set_locked(it->cur_cset);
	}
	get_css_set(cset);
	it->cur_cset = cset;
	list_add(&it->iters_node, &cset->task_iters);
}

static void css_task_iter_skip(struct css_task_iter *it,
			       struct task_struct *task)
{
	lockdep_assert_held(&css_set_lock);

	if (it->task_pos == &task->cg_list) {
		it->task_pos = it->task_pos->next;
		it->flags |= CSS_TASK_ITER_SKIPPED;
	}
}

static void css_task_iter_advance(struct css_task_iter *it)
{
	struct task_struct *task;

	lockdep_assert_held(&css_set_lock);
repeat:
	if (it->task_pos) {
		/*
		 * Advance iterator to find next entry.  cset->tasks is
		 * consumed first and then ->mg_tasks.  After ->mg_tasks,
		 * we move onto the next cset.
		 */
		if (it->flags & CSS_TASK_ITER_SKIPPED)
			it->flags &= ~CSS_TASK_ITER_SKIPPED;
		else
			it->task_pos = it->task_pos->next;

		if (it->task_pos == it->tasks_head) {
			it->task_pos = it->mg_tasks_head->next;
			it->cur_tasks_head = it->mg_tasks_head;
		}
		if (it->task_pos == it->mg_tasks_head) {
			it->task_pos = it->dying_tasks_head->next;
			it->cur_tasks_head = it->dying_tasks_head;
		}
		if (it->task_pos == it->dying_tasks_head)
			css_task_iter_advance_css_set(it);
	} else {
		/* called from start, proceed to the first cset */
		css_task_iter_advance_css_set(it);
	}

	if (!it->task_pos)
		return;

	task = list_entry(it->task_pos, struct task_struct, cg_list);

	if (it->flags & CSS_TASK_ITER_PROCS) {
		/* if PROCS, skip over tasks which aren't group leaders */
		if (!thread_group_leader(task))
			goto repeat;

		/* and dying leaders w/o live member threads */
		if (it->cur_tasks_head == it->dying_tasks_head &&
		    !atomic_read(&task->signal->live))
			goto repeat;
	} else {
		/* skip all dying ones */
		if (it->cur_tasks_head == it->dying_tasks_head)
			goto repeat;
	}
}

/**
 * css_task_iter_start - initiate task iteration
 * @css: the css to walk tasks of
 * @flags: CSS_TASK_ITER_* flags
 * @it: the task iterator to use
 *
 * Initiate iteration through the tasks of @css.  The caller can call
 * css_task_iter_next() to walk through the tasks until the function
 * returns NULL.  On completion of iteration, css_task_iter_end() must be
 * called.
 */
void css_task_iter_start(struct cgroup_subsys_state *css, unsigned int flags,
			 struct css_task_iter *it)
{
	/* no one should try to iterate before mounting cgroups */
	WARN_ON_ONCE(!use_task_css_set_links);

	memset(it, 0, sizeof(*it));

	spin_lock_irq(&css_set_lock);

	it->ss = css->ss;
	it->flags = flags;

	if (it->ss)
		it->cset_pos = &css->cgroup->e_csets[css->ss->id];
	else
		it->cset_pos = &css->cgroup->cset_links;

	it->cset_head = it->cset_pos;

	css_task_iter_advance(it);

	spin_unlock_irq(&css_set_lock);
}

/**
 * css_task_iter_next - return the next task for the iterator
 * @it: the task iterator being iterated
 *
 * The "next" function for task iteration.  @it should have been
 * initialized via css_task_iter_start().  Returns NULL when the iteration
 * reaches the end.
 */
struct task_struct *css_task_iter_next(struct css_task_iter *it)
{
	if (it->cur_task) {
		put_task_struct(it->cur_task);
		it->cur_task = NULL;
	}

	spin_lock_irq(&css_set_lock);

	/* @it may be half-advanced by skips, finish advancing */
	if (it->flags & CSS_TASK_ITER_SKIPPED)
		css_task_iter_advance(it);

	if (it->task_pos) {
		it->cur_task = list_entry(it->task_pos, struct task_struct,
					  cg_list);
		get_task_struct(it->cur_task);
		css_task_iter_advance(it);
	}

	spin_unlock_irq(&css_set_lock);

	return it->cur_task;
}

/**
 * css_task_iter_end - finish task iteration
 * @it: the task iterator to finish
 *
 * Finish task iteration started by css_task_iter_start().
 */
void css_task_iter_end(struct css_task_iter *it)
{
	if (it->cur_cset) {
		spin_lock_irq(&css_set_lock);
		list_del(&it->iters_node);
		put_css_set_locked(it->cur_cset);
		spin_unlock_irq(&css_set_lock);
	}

	if (it->cur_dcset)
		put_css_set(it->cur_dcset);

	if (it->cur_task)
		put_task_struct(it->cur_task);
}

static void cgroup_procs_release(struct kernfs_open_file *of)
{
	struct cgroup_file_ctx *ctx = of->priv;

	if (ctx->procs.started)
		css_task_iter_end(&ctx->procs.iter);
}

static void *cgroup_procs_next(struct seq_file *s, void *v, loff_t *pos)
{
	struct kernfs_open_file *of = s->private;
	struct cgroup_file_ctx *ctx = of->priv;

	if (pos)
		(*pos)++;

	return css_task_iter_next(&ctx->procs.iter);
}

static void *__cgroup_procs_start(struct seq_file *s, loff_t *pos,
				  unsigned int iter_flags)
{
	struct kernfs_open_file *of = s->private;
	struct cgroup *cgrp = seq_css(s)->cgroup;
	struct cgroup_file_ctx *ctx = of->priv;
	struct css_task_iter *it = &ctx->procs.iter;

	/*
	 * When a seq_file is seeked, it's always traversed sequentially
	 * from position 0, so we can simply keep iterating on !0 *pos.
	 */
	if (!ctx->procs.started) {
		if (WARN_ON_ONCE((*pos)))
			return ERR_PTR(-EINVAL);
		css_task_iter_start(&cgrp->self, iter_flags, it);
		ctx->procs.started = true;
	} else if (!(*pos)) {
		css_task_iter_end(it);
		css_task_iter_start(&cgrp->self, iter_flags, it);
	} else
		return it->cur_task;

	return cgroup_procs_next(s, NULL, NULL);
}

static void *cgroup_procs_start(struct seq_file *s, loff_t *pos)
{
	struct cgroup *cgrp = seq_css(s)->cgroup;

	/*
	 * All processes of a threaded subtree belong to the domain cgroup
	 * of the subtree.  Only threads can be distributed across the
	 * subtree.  Reject reads on cgroup.procs in the subtree proper.
	 * They're always empty anyway.
	 */
	if (cgroup_is_threaded(cgrp))
		return ERR_PTR(-EOPNOTSUPP);

	return __cgroup_procs_start(s, pos, CSS_TASK_ITER_PROCS |
					    CSS_TASK_ITER_THREADED);
}

static int cgroup_procs_show(struct seq_file *s, void *v)
{
	seq_printf(s, "%d\n", task_pid_vnr(v));
	return 0;
}

static int cgroup_procs_write_permission(struct cgroup *src_cgrp,
					 struct cgroup *dst_cgrp,
					 struct super_block *sb,
					 struct cgroup_namespace *ns)
{
	struct cgroup *com_cgrp = src_cgrp;
	struct inode *inode;
	int ret;

	lockdep_assert_held(&cgroup_mutex);

	/* find the common ancestor */
	while (!cgroup_is_descendant(dst_cgrp, com_cgrp))
		com_cgrp = cgroup_parent(com_cgrp);

	/* %current should be authorized to migrate to the common ancestor */
	inode = kernfs_get_inode(sb, com_cgrp->procs_file.kn);
	if (!inode)
		return -ENOMEM;

	ret = inode_permission(inode, MAY_WRITE);
	iput(inode);
	if (ret)
		return ret;

	/*
	 * If namespaces are delegation boundaries, %current must be able
	 * to see both source and destination cgroups from its namespace.
	 */
	if ((cgrp_dfl_root.flags & CGRP_ROOT_NS_DELEGATE) &&
	    (!cgroup_is_descendant(src_cgrp, ns->root_cset->dfl_cgrp) ||
	     !cgroup_is_descendant(dst_cgrp, ns->root_cset->dfl_cgrp)))
		return -ENOENT;

	return 0;
}

static ssize_t cgroup_procs_write(struct kernfs_open_file *of,
				  char *buf, size_t nbytes, loff_t off)
{
	struct cgroup_file_ctx *ctx = of->priv;
	struct cgroup *src_cgrp, *dst_cgrp;
	struct task_struct *task;
	const struct cred *saved_cred;
	ssize_t ret;

	dst_cgrp = cgroup_kn_lock_live(of->kn, false);
	if (!dst_cgrp)
		return -ENODEV;

	task = cgroup_procs_write_start(buf, true);
	ret = PTR_ERR_OR_ZERO(task);
	if (ret)
		goto out_unlock;

	/* find the source cgroup */
	spin_lock_irq(&css_set_lock);
	src_cgrp = task_cgroup_from_root(task, &cgrp_dfl_root);
	spin_unlock_irq(&css_set_lock);

	/*
	 * Process and thread migrations follow same delegation rule. Check
	 * permissions using the credentials from file open to protect against
	 * inherited fd attacks.
	 */
	saved_cred = override_creds(of->file->f_cred);
	ret = cgroup_procs_write_permission(src_cgrp, dst_cgrp,
					    of->file->f_path.dentry->d_sb,
					    ctx->ns);
	revert_creds(saved_cred);
	if (ret)
		goto out_finish;

	ret = cgroup_attach_task(dst_cgrp, task, true);

out_finish:
	cgroup_procs_write_finish(task);
out_unlock:
	cgroup_kn_unlock(of->kn);

	return ret ?: nbytes;
}

static void *cgroup_threads_start(struct seq_file *s, loff_t *pos)
{
	return __cgroup_procs_start(s, pos, 0);
}

static ssize_t cgroup_threads_write(struct kernfs_open_file *of,
				    char *buf, size_t nbytes, loff_t off)
{
	struct cgroup_file_ctx *ctx = of->priv;
	struct cgroup *src_cgrp, *dst_cgrp;
	struct task_struct *task;
	const struct cred *saved_cred;
	ssize_t ret;

	buf = strstrip(buf);

	dst_cgrp = cgroup_kn_lock_live(of->kn, false);
	if (!dst_cgrp)
		return -ENODEV;

	task = cgroup_procs_write_start(buf, false);
	ret = PTR_ERR_OR_ZERO(task);
	if (ret)
		goto out_unlock;

	/* find the source cgroup */
	spin_lock_irq(&css_set_lock);
	src_cgrp = task_cgroup_from_root(task, &cgrp_dfl_root);
	spin_unlock_irq(&css_set_lock);

	/*
	 * Process and thread migrations follow same delegation rule. Check
	 * permissions using the credentials from file open to protect against
	 * inherited fd attacks.
	 */
	saved_cred = override_creds(of->file->f_cred);
	ret = cgroup_procs_write_permission(src_cgrp, dst_cgrp,
					    of->file->f_path.dentry->d_sb,
					    ctx->ns);
	revert_creds(saved_cred);
	if (ret)
		goto out_finish;

	/* and must be contained in the same domain */
	ret = -EOPNOTSUPP;
	if (src_cgrp->dom_cgrp != dst_cgrp->dom_cgrp)
		goto out_finish;

	ret = cgroup_attach_task(dst_cgrp, task, false);

out_finish:
	cgroup_procs_write_finish(task);
out_unlock:
	cgroup_kn_unlock(of->kn);

	return ret ?: nbytes;
}

/* cgroup core interface files for the default hierarchy */
static struct cftype cgroup_base_files[] = {
	{
		.name = "cgroup.type",
		.flags = CFTYPE_NOT_ON_ROOT,
		.seq_show = cgroup_type_show,
		.write = cgroup_type_write,
	},
	{
		.name = "cgroup.procs",
		.flags = CFTYPE_NS_DELEGATABLE,
		.file_offset = offsetof(struct cgroup, procs_file),
		.release = cgroup_procs_release,
		.seq_start = cgroup_procs_start,
		.seq_next = cgroup_procs_next,
		.seq_show = cgroup_procs_show,
		.write = cgroup_procs_write,
	},
	{
		.name = "cgroup.threads",
		.flags = CFTYPE_NS_DELEGATABLE,
		.release = cgroup_procs_release,
		.seq_start = cgroup_threads_start,
		.seq_next = cgroup_procs_next,
		.seq_show = cgroup_procs_show,
		.write = cgroup_threads_write,
	},
	{
		.name = "cgroup.controllers",
		.seq_show = cgroup_controllers_show,
	},
	{
		.name = "cgroup.subtree_control",
		.flags = CFTYPE_NS_DELEGATABLE,
		.seq_show = cgroup_subtree_control_show,
		.write = cgroup_subtree_control_write,
	},
	{
		.name = "cgroup.events",
		.flags = CFTYPE_NOT_ON_ROOT,
		.file_offset = offsetof(struct cgroup, events_file),
		.seq_show = cgroup_events_show,
	},
	{
		.name = "cgroup.max.descendants",
		.seq_show = cgroup_max_descendants_show,
		.write = cgroup_max_descendants_write,
	},
	{
		.name = "cgroup.max.depth",
		.seq_show = cgroup_max_depth_show,
		.write = cgroup_max_depth_write,
	},
	{
		.name = "cgroup.stat",
		.seq_show = cgroup_stat_show,
	},
	{
		.name = "cgroup.freeze",
		.flags = CFTYPE_NOT_ON_ROOT,
		.seq_show = cgroup_freeze_show,
		.write = cgroup_freeze_write,
	},
	{
		.name = "cpu.stat",
		.flags = CFTYPE_NOT_ON_ROOT,
		.seq_show = cpu_stat_show,
	},
#ifdef CONFIG_PSI
	{
		.name = "io.pressure",
		.flags = CFTYPE_NOT_ON_ROOT | CFTYPE_PRESSURE,
		.seq_show = cgroup_io_pressure_show,
		.write = cgroup_io_pressure_write,
		.poll = cgroup_pressure_poll,
		.release = cgroup_pressure_release,
	},
	{
		.name = "memory.pressure",
		.flags = CFTYPE_NOT_ON_ROOT | CFTYPE_PRESSURE,
		.seq_show = cgroup_memory_pressure_show,
		.write = cgroup_memory_pressure_write,
		.poll = cgroup_pressure_poll,
		.release = cgroup_pressure_release,
	},
	{
		.name = "cpu.pressure",
		.flags = CFTYPE_NOT_ON_ROOT | CFTYPE_PRESSURE,
		.seq_show = cgroup_cpu_pressure_show,
		.write = cgroup_cpu_pressure_write,
		.poll = cgroup_pressure_poll,
		.release = cgroup_pressure_release,
	},
#endif /* CONFIG_PSI */
	{ }	/* terminate */
};

/*
 * css destruction is four-stage process.
 *
 * 1. Destruction starts.  Killing of the percpu_ref is initiated.
 *    Implemented in kill_css().
 *
 * 2. When the percpu_ref is confirmed to be visible as killed on all CPUs
 *    and thus css_tryget_online() is guaranteed to fail, the css can be
 *    offlined by invoking offline_css().  After offlining, the base ref is
 *    put.  Implemented in css_killed_work_fn().
 *
 * 3. When the percpu_ref reaches zero, the only possible remaining
 *    accessors are inside RCU read sections.  css_release() schedules the
 *    RCU callback.
 *
 * 4. After the grace period, the css can be freed.  Implemented in
 *    css_free_work_fn().
 *
 * It is actually hairier because both step 2 and 4 require process context
 * and thus involve punting to css->destroy_work adding two additional
 * steps to the already complex sequence.
 */
static void css_free_rwork_fn(struct work_struct *work)
{
	struct cgroup_subsys_state *css = container_of(to_rcu_work(work),
				struct cgroup_subsys_state, destroy_rwork);
	struct cgroup_subsys *ss = css->ss;
	struct cgroup *cgrp = css->cgroup;

	percpu_ref_exit(&css->refcnt);

	if (ss) {
		/* css free path */
		struct cgroup_subsys_state *parent = css->parent;
		int id = css->id;

		ss->css_free(css);
		cgroup_idr_remove(&ss->css_idr, id);
		cgroup_put(cgrp);

		if (parent)
			css_put(parent);
	} else {
		/* cgroup free path */
		atomic_dec(&cgrp->root->nr_cgrps);
		cgroup1_pidlist_destroy_all(cgrp);
		cancel_work_sync(&cgrp->release_agent_work);

		if (cgroup_parent(cgrp)) {
			/*
			 * We get a ref to the parent, and put the ref when
			 * this cgroup is being freed, so it's guaranteed
			 * that the parent won't be destroyed before its
			 * children.
			 */
			cgroup_put(cgroup_parent(cgrp));
			kernfs_put(cgrp->kn);
			psi_cgroup_free(cgrp);
			if (cgroup_on_dfl(cgrp))
				cgroup_rstat_exit(cgrp);
			kfree(cgrp);
		} else {
			/*
			 * This is root cgroup's refcnt reaching zero,
			 * which indicates that the root should be
			 * released.
			 */
			cgroup_destroy_root(cgrp->root);
		}
	}
}

static void css_release_work_fn(struct work_struct *work)
{
	struct cgroup_subsys_state *css =
		container_of(work, struct cgroup_subsys_state, destroy_work);
	struct cgroup_subsys *ss = css->ss;
	struct cgroup *cgrp = css->cgroup;

	mutex_lock(&cgroup_mutex);

	css->flags |= CSS_RELEASED;
	list_del_rcu(&css->sibling);

	if (ss) {
		/* css release path */
		if (!list_empty(&css->rstat_css_node)) {
			cgroup_rstat_flush(cgrp);
			list_del_rcu(&css->rstat_css_node);
		}

		cgroup_idr_replace(&ss->css_idr, NULL, css->id);
		if (ss->css_released)
			ss->css_released(css);
	} else {
		struct cgroup *tcgrp;

		/* cgroup release path */
		TRACE_CGROUP_PATH(release, cgrp);

		if (cgroup_on_dfl(cgrp))
			cgroup_rstat_flush(cgrp);

		spin_lock_irq(&css_set_lock);
		for (tcgrp = cgroup_parent(cgrp); tcgrp;
		     tcgrp = cgroup_parent(tcgrp))
			tcgrp->nr_dying_descendants--;
		spin_unlock_irq(&css_set_lock);

		cgroup_idr_remove(&cgrp->root->cgroup_idr, cgrp->id);
		cgrp->id = -1;

		/*
		 * There are two control paths which try to determine
		 * cgroup from dentry without going through kernfs -
		 * cgroupstats_build() and css_tryget_online_from_dir().
		 * Those are supported by RCU protecting clearing of
		 * cgrp->kn->priv backpointer.
		 */
		if (cgrp->kn)
			RCU_INIT_POINTER(*(void __rcu __force **)&cgrp->kn->priv,
					 NULL);

		cgroup_bpf_put(cgrp);
	}

	mutex_unlock(&cgroup_mutex);

	INIT_RCU_WORK(&css->destroy_rwork, css_free_rwork_fn);
	queue_rcu_work(cgroup_destroy_wq, &css->destroy_rwork);
}

static void css_release(struct percpu_ref *ref)
{
	struct cgroup_subsys_state *css =
		container_of(ref, struct cgroup_subsys_state, refcnt);

	INIT_WORK(&css->destroy_work, css_release_work_fn);
	queue_work(cgroup_destroy_wq, &css->destroy_work);
}

static void init_and_link_css(struct cgroup_subsys_state *css,
			      struct cgroup_subsys *ss, struct cgroup *cgrp)
{
	lockdep_assert_held(&cgroup_mutex);

	cgroup_get_live(cgrp);

	memset(css, 0, sizeof(*css));
	css->cgroup = cgrp;
	css->ss = ss;
	css->id = -1;
	INIT_LIST_HEAD(&css->sibling);
	INIT_LIST_HEAD(&css->children);
	INIT_LIST_HEAD(&css->rstat_css_node);
	css->serial_nr = css_serial_nr_next++;
	atomic_set(&css->online_cnt, 0);

	if (cgroup_parent(cgrp)) {
		css->parent = cgroup_css(cgroup_parent(cgrp), ss);
		css_get(css->parent);
	}

	if (cgroup_on_dfl(cgrp) && ss->css_rstat_flush)
		list_add_rcu(&css->rstat_css_node, &cgrp->rstat_css_list);

	BUG_ON(cgroup_css(cgrp, ss));
}

/* invoke ->css_online() on a new CSS and mark it online if successful */
static int online_css(struct cgroup_subsys_state *css)
{
	struct cgroup_subsys *ss = css->ss;
	int ret = 0;

	lockdep_assert_held(&cgroup_mutex);

	if (ss->css_online)
		ret = ss->css_online(css);
	if (!ret) {
		css->flags |= CSS_ONLINE;
		rcu_assign_pointer(css->cgroup->subsys[ss->id], css);

		atomic_inc(&css->online_cnt);
		if (css->parent)
			atomic_inc(&css->parent->online_cnt);
	}
	return ret;
}

/* if the CSS is online, invoke ->css_offline() on it and mark it offline */
static void offline_css(struct cgroup_subsys_state *css)
{
	struct cgroup_subsys *ss = css->ss;

	lockdep_assert_held(&cgroup_mutex);

	if (!(css->flags & CSS_ONLINE))
		return;

	if (ss->css_offline)
		ss->css_offline(css);

	css->flags &= ~CSS_ONLINE;
	RCU_INIT_POINTER(css->cgroup->subsys[ss->id], NULL);

	wake_up_all(&css->cgroup->offline_waitq);
}

/**
 * css_create - create a cgroup_subsys_state
 * @cgrp: the cgroup new css will be associated with
 * @ss: the subsys of new css
 *
 * Create a new css associated with @cgrp - @ss pair.  On success, the new
 * css is online and installed in @cgrp.  This function doesn't create the
 * interface files.  Returns 0 on success, -errno on failure.
 */
static struct cgroup_subsys_state *css_create(struct cgroup *cgrp,
					      struct cgroup_subsys *ss)
{
	struct cgroup *parent = cgroup_parent(cgrp);
	struct cgroup_subsys_state *parent_css = cgroup_css(parent, ss);
	struct cgroup_subsys_state *css;
	int err;

	lockdep_assert_held(&cgroup_mutex);

	css = ss->css_alloc(parent_css);
	if (!css)
		css = ERR_PTR(-ENOMEM);
	if (IS_ERR(css))
		return css;

	init_and_link_css(css, ss, cgrp);

	err = percpu_ref_init(&css->refcnt, css_release, 0, GFP_KERNEL);
	if (err)
		goto err_free_css;

	err = cgroup_idr_alloc(&ss->css_idr, NULL, 2, 0, GFP_KERNEL);
	if (err < 0)
		goto err_free_css;
	css->id = err;

	/* @css is ready to be brought online now, make it visible */
	list_add_tail_rcu(&css->sibling, &parent_css->children);
	cgroup_idr_replace(&ss->css_idr, css, css->id);

	err = online_css(css);
	if (err)
		goto err_list_del;

	if (ss->broken_hierarchy && !ss->warned_broken_hierarchy &&
	    cgroup_parent(parent)) {
		pr_warn("%s (%d) created nested cgroup for controller \"%s\" which has incomplete hierarchy support. Nested cgroups may change behavior in the future.\n",
			current->comm, current->pid, ss->name);
		if (!strcmp(ss->name, "memory"))
			pr_warn("\"memory\" requires setting use_hierarchy to 1 on the root\n");
		ss->warned_broken_hierarchy = true;
	}

	return css;

err_list_del:
	list_del_rcu(&css->sibling);
err_free_css:
	list_del_rcu(&css->rstat_css_node);
	INIT_RCU_WORK(&css->destroy_rwork, css_free_rwork_fn);
	queue_rcu_work(cgroup_destroy_wq, &css->destroy_rwork);
	return ERR_PTR(err);
}

/*
 * The returned cgroup is fully initialized including its control mask, but
 * it isn't associated with its kernfs_node and doesn't have the control
 * mask applied.
 */
static struct cgroup *cgroup_create(struct cgroup *parent)
{
	struct cgroup_root *root = parent->root;
	struct cgroup *cgrp, *tcgrp;
	int level = parent->level + 1;
	int ret;

	/* allocate the cgroup and its ID, 0 is reserved for the root */
	cgrp = kzalloc(struct_size(cgrp, ancestor_ids, (level + 1)),
		       GFP_KERNEL);
	if (!cgrp)
		return ERR_PTR(-ENOMEM);

	ret = percpu_ref_init(&cgrp->self.refcnt, css_release, 0, GFP_KERNEL);
	if (ret)
		goto out_free_cgrp;

	if (cgroup_on_dfl(parent)) {
		ret = cgroup_rstat_init(cgrp);
		if (ret)
			goto out_cancel_ref;
	}

	/*
	 * Temporarily set the pointer to NULL, so idr_find() won't return
	 * a half-baked cgroup.
	 */
	cgrp->id = cgroup_idr_alloc(&root->cgroup_idr, NULL, 2, 0, GFP_KERNEL);
	if (cgrp->id < 0) {
		ret = -ENOMEM;
		goto out_stat_exit;
	}

	init_cgroup_housekeeping(cgrp);

	cgrp->self.parent = &parent->self;
	cgrp->root = root;
	cgrp->level = level;

	ret = psi_cgroup_alloc(cgrp);
	if (ret)
		goto out_idr_free;

	ret = cgroup_bpf_inherit(cgrp);
	if (ret)
		goto out_psi_free;

	/*
	 * New cgroup inherits effective freeze counter, and
	 * if the parent has to be frozen, the child has too.
	 */
	cgrp->freezer.e_freeze = parent->freezer.e_freeze;
	if (cgrp->freezer.e_freeze) {
		/*
		 * Set the CGRP_FREEZE flag, so when a process will be
		 * attached to the child cgroup, it will become frozen.
		 * At this point the new cgroup is unpopulated, so we can
		 * consider it frozen immediately.
		 */
		set_bit(CGRP_FREEZE, &cgrp->flags);
		set_bit(CGRP_FROZEN, &cgrp->flags);
	}

	spin_lock_irq(&css_set_lock);
	for (tcgrp = cgrp; tcgrp; tcgrp = cgroup_parent(tcgrp)) {
		cgrp->ancestor_ids[tcgrp->level] = tcgrp->id;

		if (tcgrp != cgrp) {
			tcgrp->nr_descendants++;

			/*
			 * If the new cgroup is frozen, all ancestor cgroups
			 * get a new frozen descendant, but their state can't
			 * change because of this.
			 */
			if (cgrp->freezer.e_freeze)
				tcgrp->freezer.nr_frozen_descendants++;
		}
	}
	spin_unlock_irq(&css_set_lock);

	if (notify_on_release(parent))
		set_bit(CGRP_NOTIFY_ON_RELEASE, &cgrp->flags);

	if (test_bit(CGRP_CPUSET_CLONE_CHILDREN, &parent->flags))
		set_bit(CGRP_CPUSET_CLONE_CHILDREN, &cgrp->flags);

	cgrp->self.serial_nr = css_serial_nr_next++;

	/* allocation complete, commit to creation */
	list_add_tail_rcu(&cgrp->self.sibling, &cgroup_parent(cgrp)->self.children);
	atomic_inc(&root->nr_cgrps);
	cgroup_get_live(parent);

	/*
	 * @cgrp is now fully operational.  If something fails after this
	 * point, it'll be released via the normal destruction path.
	 */
	cgroup_idr_replace(&root->cgroup_idr, cgrp, cgrp->id);

	/*
	 * On the default hierarchy, a child doesn't automatically inherit
	 * subtree_control from the parent.  Each is configured manually.
	 */
	if (!cgroup_on_dfl(cgrp))
		cgrp->subtree_control = cgroup_control(cgrp);

	cgroup_propagate_control(cgrp);

	return cgrp;

out_psi_free:
	psi_cgroup_free(cgrp);
out_idr_free:
	cgroup_idr_remove(&root->cgroup_idr, cgrp->id);
out_stat_exit:
	if (cgroup_on_dfl(parent))
		cgroup_rstat_exit(cgrp);
out_cancel_ref:
	percpu_ref_exit(&cgrp->self.refcnt);
out_free_cgrp:
	kfree(cgrp);
	return ERR_PTR(ret);
}

static bool cgroup_check_hierarchy_limits(struct cgroup *parent)
{
	struct cgroup *cgroup;
	int ret = false;
	int level = 1;

	lockdep_assert_held(&cgroup_mutex);

	for (cgroup = parent; cgroup; cgroup = cgroup_parent(cgroup)) {
		if (cgroup->nr_descendants >= cgroup->max_descendants)
			goto fail;

		if (level > cgroup->max_depth)
			goto fail;

		level++;
	}

	ret = true;
fail:
	return ret;
}

int cgroup_mkdir(struct kernfs_node *parent_kn, const char *name, umode_t mode)
{
	struct cgroup *parent, *cgrp;
	struct kernfs_node *kn;
	int ret;

	/* do not accept '\n' to prevent making /proc/<pid>/cgroup unparsable */
	if (strchr(name, '\n'))
		return -EINVAL;

	parent = cgroup_kn_lock_live(parent_kn, false);
	if (!parent)
		return -ENODEV;

	if (!cgroup_check_hierarchy_limits(parent)) {
		ret = -EAGAIN;
		goto out_unlock;
	}

	cgrp = cgroup_create(parent);
	if (IS_ERR(cgrp)) {
		ret = PTR_ERR(cgrp);
		goto out_unlock;
	}

	/* create the directory */
	kn = kernfs_create_dir(parent->kn, name, mode, cgrp);
	if (IS_ERR(kn)) {
		ret = PTR_ERR(kn);
		goto out_destroy;
	}
	cgrp->kn = kn;

	/*
	 * This extra ref will be put in cgroup_free_fn() and guarantees
	 * that @cgrp->kn is always accessible.
	 */
	kernfs_get(kn);

	ret = cgroup_kn_set_ugid(kn);
	if (ret)
		goto out_destroy;

	ret = css_populate_dir(&cgrp->self);
	if (ret)
		goto out_destroy;

	ret = cgroup_apply_control_enable(cgrp);
	if (ret)
		goto out_destroy;

	TRACE_CGROUP_PATH(mkdir, cgrp);

	/* let's create and online css's */
	kernfs_activate(kn);

	ret = 0;
	goto out_unlock;

out_destroy:
	cgroup_destroy_locked(cgrp);
out_unlock:
	cgroup_kn_unlock(parent_kn);
	return ret;
}

/*
 * This is called when the refcnt of a css is confirmed to be killed.
 * css_tryget_online() is now guaranteed to fail.  Tell the subsystem to
 * initate destruction and put the css ref from kill_css().
 */
static void css_killed_work_fn(struct work_struct *work)
{
	struct cgroup_subsys_state *css =
		container_of(work, struct cgroup_subsys_state, destroy_work);

	mutex_lock(&cgroup_mutex);

	do {
		offline_css(css);
		css_put(css);
		/* @css can't go away while we're holding cgroup_mutex */
		css = css->parent;
	} while (css && atomic_dec_and_test(&css->online_cnt));

	mutex_unlock(&cgroup_mutex);
}

/* css kill confirmation processing requires process context, bounce */
static void css_killed_ref_fn(struct percpu_ref *ref)
{
	struct cgroup_subsys_state *css =
		container_of(ref, struct cgroup_subsys_state, refcnt);

	if (atomic_dec_and_test(&css->online_cnt)) {
		INIT_WORK(&css->destroy_work, css_killed_work_fn);
		queue_work(cgroup_destroy_wq, &css->destroy_work);
	}
}

/**
 * kill_css - destroy a css
 * @css: css to destroy
 *
 * This function initiates destruction of @css by removing cgroup interface
 * files and putting its base reference.  ->css_offline() will be invoked
 * asynchronously once css_tryget_online() is guaranteed to fail and when
 * the reference count reaches zero, @css will be released.
 */
static void kill_css(struct cgroup_subsys_state *css)
{
	lockdep_assert_held(&cgroup_mutex);

	if (css->flags & CSS_DYING)
		return;

	css->flags |= CSS_DYING;

	/*
	 * This must happen before css is disassociated with its cgroup.
	 * See seq_css() for details.
	 */
	css_clear_dir(css);

	/*
	 * Killing would put the base ref, but we need to keep it alive
	 * until after ->css_offline().
	 */
	css_get(css);

	/*
	 * cgroup core guarantees that, by the time ->css_offline() is
	 * invoked, no new css reference will be given out via
	 * css_tryget_online().  We can't simply call percpu_ref_kill() and
	 * proceed to offlining css's because percpu_ref_kill() doesn't
	 * guarantee that the ref is seen as killed on all CPUs on return.
	 *
	 * Use percpu_ref_kill_and_confirm() to get notifications as each
	 * css is confirmed to be seen as killed on all CPUs.
	 */
	percpu_ref_kill_and_confirm(&css->refcnt, css_killed_ref_fn);
}

/**
 * cgroup_destroy_locked - the first stage of cgroup destruction
 * @cgrp: cgroup to be destroyed
 *
 * css's make use of percpu refcnts whose killing latency shouldn't be
 * exposed to userland and are RCU protected.  Also, cgroup core needs to
 * guarantee that css_tryget_online() won't succeed by the time
 * ->css_offline() is invoked.  To satisfy all the requirements,
 * destruction is implemented in the following two steps.
 *
 * s1. Verify @cgrp can be destroyed and mark it dying.  Remove all
 *     userland visible parts and start killing the percpu refcnts of
 *     css's.  Set up so that the next stage will be kicked off once all
 *     the percpu refcnts are confirmed to be killed.
 *
 * s2. Invoke ->css_offline(), mark the cgroup dead and proceed with the
 *     rest of destruction.  Once all cgroup references are gone, the
 *     cgroup is RCU-freed.
 *
 * This function implements s1.  After this step, @cgrp is gone as far as
 * the userland is concerned and a new cgroup with the same name may be
 * created.  As cgroup doesn't care about the names internally, this
 * doesn't cause any problem.
 */
static int cgroup_destroy_locked(struct cgroup *cgrp)
	__releases(&cgroup_mutex) __acquires(&cgroup_mutex)
{
	struct cgroup *tcgrp, *parent = cgroup_parent(cgrp);
	struct cgroup_subsys_state *css;
	struct cgrp_cset_link *link;
	int ssid;

	lockdep_assert_held(&cgroup_mutex);

	/*
	 * Only migration can raise populated from zero and we're already
	 * holding cgroup_mutex.
	 */
	if (cgroup_is_populated(cgrp))
		return -EBUSY;

	/*
	 * Make sure there's no live children.  We can't test emptiness of
	 * ->self.children as dead children linger on it while being
	 * drained; otherwise, "rmdir parent/child parent" may fail.
	 */
	if (css_has_online_children(&cgrp->self))
		return -EBUSY;

	/*
	 * Mark @cgrp and the associated csets dead.  The former prevents
	 * further task migration and child creation by disabling
	 * cgroup_lock_live_group().  The latter makes the csets ignored by
	 * the migration path.
	 */
	cgrp->self.flags &= ~CSS_ONLINE;

	spin_lock_irq(&css_set_lock);
	list_for_each_entry(link, &cgrp->cset_links, cset_link)
		link->cset->dead = true;
	spin_unlock_irq(&css_set_lock);

	/* initiate massacre of all css's */
	for_each_css(css, ssid, cgrp)
		kill_css(css);

	/* clear and remove @cgrp dir, @cgrp has an extra ref on its kn */
	css_clear_dir(&cgrp->self);
	kernfs_remove(cgrp->kn);

	if (parent && cgroup_is_threaded(cgrp))
		parent->nr_threaded_children--;

	spin_lock_irq(&css_set_lock);
	for (tcgrp = cgroup_parent(cgrp); tcgrp; tcgrp = cgroup_parent(tcgrp)) {
		tcgrp->nr_descendants--;
		tcgrp->nr_dying_descendants++;
		/*
		 * If the dying cgroup is frozen, decrease frozen descendants
		 * counters of ancestor cgroups.
		 */
		if (test_bit(CGRP_FROZEN, &cgrp->flags))
			tcgrp->freezer.nr_frozen_descendants--;
	}
	spin_unlock_irq(&css_set_lock);

	cgroup1_check_for_release(parent);

	/* put the base reference */
	percpu_ref_kill(&cgrp->self.refcnt);

	return 0;
};

int cgroup_rmdir(struct kernfs_node *kn)
{
	struct cgroup *cgrp;
	int ret = 0;

	cgrp = cgroup_kn_lock_live(kn, false);
	if (!cgrp)
		return 0;

	ret = cgroup_destroy_locked(cgrp);
	if (!ret)
		TRACE_CGROUP_PATH(rmdir, cgrp);

	cgroup_kn_unlock(kn);
	return ret;
}

static struct kernfs_syscall_ops cgroup_kf_syscall_ops = {
	.show_options		= cgroup_show_options,
	.remount_fs		= cgroup_remount,
	.mkdir			= cgroup_mkdir,
	.rmdir			= cgroup_rmdir,
	.show_path		= cgroup_show_path,
};

static void __init cgroup_init_subsys(struct cgroup_subsys *ss, bool early)
{
	struct cgroup_subsys_state *css;

	pr_debug("Initializing cgroup subsys %s\n", ss->name);

	mutex_lock(&cgroup_mutex);

	idr_init(&ss->css_idr);
	INIT_LIST_HEAD(&ss->cfts);

	/* Create the root cgroup state for this subsystem */
	ss->root = &cgrp_dfl_root;
	css = ss->css_alloc(cgroup_css(&cgrp_dfl_root.cgrp, ss));
	/* We don't handle early failures gracefully */
	BUG_ON(IS_ERR(css));
	init_and_link_css(css, ss, &cgrp_dfl_root.cgrp);

	/*
	 * Root csses are never destroyed and we can't initialize
	 * percpu_ref during early init.  Disable refcnting.
	 */
	css->flags |= CSS_NO_REF;

	if (early) {
		/* allocation can't be done safely during early init */
		css->id = 1;
	} else {
		css->id = cgroup_idr_alloc(&ss->css_idr, css, 1, 2, GFP_KERNEL);
		BUG_ON(css->id < 0);
	}

	/* Update the init_css_set to contain a subsys
	 * pointer to this state - since the subsystem is
	 * newly registered, all tasks and hence the
	 * init_css_set is in the subsystem's root cgroup. */
	init_css_set.subsys[ss->id] = css;

	have_fork_callback |= (bool)ss->fork << ss->id;
	have_exit_callback |= (bool)ss->exit << ss->id;
	have_release_callback |= (bool)ss->release << ss->id;
	have_canfork_callback |= (bool)ss->can_fork << ss->id;

	/* At system boot, before all subsystems have been
	 * registered, no tasks have been forked, so we don't
	 * need to invoke fork callbacks here. */
	BUG_ON(!list_empty(&init_task.tasks));

	BUG_ON(online_css(css));

	mutex_unlock(&cgroup_mutex);
}

/**
 * cgroup_init_early - cgroup initialization at system boot
 *
 * Initialize cgroups at system boot, and initialize any
 * subsystems that request early init.
 */
int __init cgroup_init_early(void)
{
	static struct cgroup_sb_opts __initdata opts;
	struct cgroup_subsys *ss;
	int i;

	init_cgroup_root(&cgrp_dfl_root, &opts);
	cgrp_dfl_root.cgrp.self.flags |= CSS_NO_REF;

	RCU_INIT_POINTER(init_task.cgroups, &init_css_set);

	for_each_subsys(ss, i) {
		WARN(!ss->css_alloc || !ss->css_free || ss->name || ss->id,
		     "invalid cgroup_subsys %d:%s css_alloc=%p css_free=%p id:name=%d:%s\n",
		     i, cgroup_subsys_name[i], ss->css_alloc, ss->css_free,
		     ss->id, ss->name);
		WARN(strlen(cgroup_subsys_name[i]) > MAX_CGROUP_TYPE_NAMELEN,
		     "cgroup_subsys_name %s too long\n", cgroup_subsys_name[i]);

		ss->id = i;
		ss->name = cgroup_subsys_name[i];
		if (!ss->legacy_name)
			ss->legacy_name = cgroup_subsys_name[i];

		if (ss->early_init)
			cgroup_init_subsys(ss, true);
	}
	return 0;
}

/**
 * cgroup_init - cgroup initialization
 *
 * Register cgroup filesystem and /proc file, and initialize
 * any subsystems that didn't request early init.
 */
int __init cgroup_init(void)
{
	struct cgroup_subsys *ss;
	int ssid;

	BUILD_BUG_ON(CGROUP_SUBSYS_COUNT > 16);
	BUG_ON(percpu_init_rwsem(&cgroup_threadgroup_rwsem));
	BUG_ON(cgroup_init_cftypes(NULL, cgroup_base_files));
	BUG_ON(cgroup_init_cftypes(NULL, cgroup1_base_files));

	cgroup_rstat_boot();

	/*
	 * The latency of the synchronize_sched() is too high for cgroups,
	 * avoid it at the cost of forcing all readers into the slow path.
	 */
	rcu_sync_enter_start(&cgroup_threadgroup_rwsem.rss);

	get_user_ns(init_cgroup_ns.user_ns);

	mutex_lock(&cgroup_mutex);

	/*
	 * Add init_css_set to the hash table so that dfl_root can link to
	 * it during init.
	 */
	hash_add(css_set_table, &init_css_set.hlist,
		 css_set_hash(init_css_set.subsys));

	BUG_ON(cgroup_setup_root(&cgrp_dfl_root, 0));

	mutex_unlock(&cgroup_mutex);

	for_each_subsys(ss, ssid) {
		if (ss->early_init) {
			struct cgroup_subsys_state *css =
				init_css_set.subsys[ss->id];

			css->id = cgroup_idr_alloc(&ss->css_idr, css, 1, 2,
						   GFP_KERNEL);
			BUG_ON(css->id < 0);
		} else {
			cgroup_init_subsys(ss, false);
		}

		list_add_tail(&init_css_set.e_cset_node[ssid],
			      &cgrp_dfl_root.cgrp.e_csets[ssid]);

		/*
		 * Setting dfl_root subsys_mask needs to consider the
		 * disabled flag and cftype registration needs kmalloc,
		 * both of which aren't available during early_init.
		 */
		if (!cgroup_ssid_enabled(ssid))
			continue;

		if (cgroup1_ssid_disabled(ssid))
			printk(KERN_INFO "Disabling %s control group subsystem in v1 mounts\n",
			       ss->name);

		cgrp_dfl_root.subsys_mask |= 1 << ss->id;

		/* implicit controllers must be threaded too */
		WARN_ON(ss->implicit_on_dfl && !ss->threaded);

		if (ss->implicit_on_dfl)
			cgrp_dfl_implicit_ss_mask |= 1 << ss->id;
		else if (!ss->dfl_cftypes)
			cgrp_dfl_inhibit_ss_mask |= 1 << ss->id;

		if (ss->threaded)
			cgrp_dfl_threaded_ss_mask |= 1 << ss->id;

		if (ss->dfl_cftypes == ss->legacy_cftypes) {
			WARN_ON(cgroup_add_cftypes(ss, ss->dfl_cftypes));
		} else {
			WARN_ON(cgroup_add_dfl_cftypes(ss, ss->dfl_cftypes));
			WARN_ON(cgroup_add_legacy_cftypes(ss, ss->legacy_cftypes));
		}

		if (ss->bind)
			ss->bind(init_css_set.subsys[ssid]);

		mutex_lock(&cgroup_mutex);
		css_populate_dir(init_css_set.subsys[ssid]);
		mutex_unlock(&cgroup_mutex);
	}

	/* init_css_set.subsys[] has been updated, re-hash */
	hash_del(&init_css_set.hlist);
	hash_add(css_set_table, &init_css_set.hlist,
		 css_set_hash(init_css_set.subsys));

	WARN_ON(sysfs_create_mount_point(fs_kobj, "cgroup"));
	WARN_ON(register_filesystem(&cgroup_fs_type));
	WARN_ON(register_filesystem(&cgroup2_fs_type));
	WARN_ON(!proc_create_single("cgroups", 0, NULL, proc_cgroupstats_show));

	return 0;
}

static int __init cgroup_wq_init(void)
{
	/*
	 * There isn't much point in executing destruction path in
	 * parallel.  Good chunk is serialized with cgroup_mutex anyway.
	 * Use 1 for @max_active.
	 *
	 * We would prefer to do this in cgroup_init() above, but that
	 * is called before init_workqueues(): so leave this until after.
	 */
	cgroup_destroy_wq = alloc_workqueue("cgroup_destroy", 0, 1);
	BUG_ON(!cgroup_destroy_wq);
	return 0;
}
core_initcall(cgroup_wq_init);

void cgroup_path_from_kernfs_id(const union kernfs_node_id *id,
					char *buf, size_t buflen)
{
	struct kernfs_node *kn;

	kn = kernfs_get_node_by_id(cgrp_dfl_root.kf_root, id);
	if (!kn)
		return;
	kernfs_path(kn, buf, buflen);
	kernfs_put(kn);
}

/*
 * proc_cgroup_show()
 *  - Print task's cgroup paths into seq_file, one line for each hierarchy
 *  - Used for /proc/<pid>/cgroup.
 */
int proc_cgroup_show(struct seq_file *m, struct pid_namespace *ns,
		     struct pid *pid, struct task_struct *tsk)
{
	char *buf;
	int retval;
	struct cgroup_root *root;

	retval = -ENOMEM;
	buf = kmalloc(PATH_MAX, GFP_KERNEL);
	if (!buf)
		goto out;

	mutex_lock(&cgroup_mutex);
	spin_lock_irq(&css_set_lock);

	for_each_root(root) {
		struct cgroup_subsys *ss;
		struct cgroup *cgrp;
		int ssid, count = 0;

		if (root == &cgrp_dfl_root && !cgrp_dfl_visible)
			continue;

		seq_printf(m, "%d:", root->hierarchy_id);
		if (root != &cgrp_dfl_root)
			for_each_subsys(ss, ssid)
				if (root->subsys_mask & (1 << ssid))
					seq_printf(m, "%s%s", count++ ? "," : "",
						   ss->legacy_name);
		if (strlen(root->name))
			seq_printf(m, "%sname=%s", count ? "," : "",
				   root->name);
		seq_putc(m, ':');

		cgrp = task_cgroup_from_root(tsk, root);

		/*
		 * On traditional hierarchies, all zombie tasks show up as
		 * belonging to the root cgroup.  On the default hierarchy,
		 * while a zombie doesn't show up in "cgroup.procs" and
		 * thus can't be migrated, its /proc/PID/cgroup keeps
		 * reporting the cgroup it belonged to before exiting.  If
		 * the cgroup is removed before the zombie is reaped,
		 * " (deleted)" is appended to the cgroup path.
		 */
		if (cgroup_on_dfl(cgrp) || !(tsk->flags & PF_EXITING)) {
			retval = cgroup_path_ns_locked(cgrp, buf, PATH_MAX,
						current->nsproxy->cgroup_ns);
			if (retval >= PATH_MAX)
				retval = -ENAMETOOLONG;
			if (retval < 0)
				goto out_unlock;

			seq_puts(m, buf);
		} else {
			seq_puts(m, "/");
		}

		if (cgroup_on_dfl(cgrp) && cgroup_is_dead(cgrp))
			seq_puts(m, " (deleted)\n");
		else
			seq_putc(m, '\n');
	}

	retval = 0;
out_unlock:
	spin_unlock_irq(&css_set_lock);
	mutex_unlock(&cgroup_mutex);
	kfree(buf);
out:
	return retval;
}

/**
 * cgroup_fork - initialize cgroup related fields during copy_process()
 * @child: pointer to task_struct of forking parent process.
 *
 * A task is associated with the init_css_set until cgroup_post_fork()
 * attaches it to the parent's css_set.  Empty cg_list indicates that
 * @child isn't holding reference to its css_set.
 */
void cgroup_fork(struct task_struct *child)
{
	RCU_INIT_POINTER(child->cgroups, &init_css_set);
	INIT_LIST_HEAD(&child->cg_list);
}

/**
 * cgroup_can_fork - called on a new task before the process is exposed
 * @child: the task in question.
 *
 * This calls the subsystem can_fork() callbacks. If the can_fork() callback
 * returns an error, the fork aborts with that error code. This allows for
 * a cgroup subsystem to conditionally allow or deny new forks.
 */
int cgroup_can_fork(struct task_struct *child)
{
	struct cgroup_subsys *ss;
	int i, j, ret;

	do_each_subsys_mask(ss, i, have_canfork_callback) {
		ret = ss->can_fork(child);
		if (ret)
			goto out_revert;
	} while_each_subsys_mask();

	return 0;

out_revert:
	for_each_subsys(ss, j) {
		if (j >= i)
			break;
		if (ss->cancel_fork)
			ss->cancel_fork(child);
	}

	return ret;
}

/**
 * cgroup_cancel_fork - called if a fork failed after cgroup_can_fork()
 * @child: the task in question
 *
 * This calls the cancel_fork() callbacks if a fork failed *after*
 * cgroup_can_fork() succeded.
 */
void cgroup_cancel_fork(struct task_struct *child)
{
	struct cgroup_subsys *ss;
	int i;

	for_each_subsys(ss, i)
		if (ss->cancel_fork)
			ss->cancel_fork(child);
}

/**
 * cgroup_post_fork - called on a new task after adding it to the task list
 * @child: the task in question
 *
 * Adds the task to the list running through its css_set if necessary and
 * call the subsystem fork() callbacks.  Has to be after the task is
 * visible on the task list in case we race with the first call to
 * cgroup_task_iter_start() - to guarantee that the new task ends up on its
 * list.
 */
void cgroup_post_fork(struct task_struct *child)
{
	struct cgroup_subsys *ss;
	int i;

	/*
	 * This may race against cgroup_enable_task_cg_lists().  As that
	 * function sets use_task_css_set_links before grabbing
	 * tasklist_lock and we just went through tasklist_lock to add
	 * @child, it's guaranteed that either we see the set
	 * use_task_css_set_links or cgroup_enable_task_cg_lists() sees
	 * @child during its iteration.
	 *
	 * If we won the race, @child is associated with %current's
	 * css_set.  Grabbing css_set_lock guarantees both that the
	 * association is stable, and, on completion of the parent's
	 * migration, @child is visible in the source of migration or
	 * already in the destination cgroup.  This guarantee is necessary
	 * when implementing operations which need to migrate all tasks of
	 * a cgroup to another.
	 *
	 * Note that if we lose to cgroup_enable_task_cg_lists(), @child
	 * will remain in init_css_set.  This is safe because all tasks are
	 * in the init_css_set before cg_links is enabled and there's no
	 * operation which transfers all tasks out of init_css_set.
	 */
	if (use_task_css_set_links) {
		struct css_set *cset;

		spin_lock_irq(&css_set_lock);
		cset = task_css_set(current);
		if (list_empty(&child->cg_list)) {
			get_css_set(cset);
			cset->nr_tasks++;
			css_set_move_task(child, NULL, cset, false);
		}

		/*
		 * If the cgroup has to be frozen, the new task has too.
		 * Let's set the JOBCTL_TRAP_FREEZE jobctl bit to get
		 * the task into the frozen state.
		 */
		if (unlikely(cgroup_task_freeze(child))) {
			spin_lock(&child->sighand->siglock);
			WARN_ON_ONCE(child->frozen);
			child->jobctl |= JOBCTL_TRAP_FREEZE;
			spin_unlock(&child->sighand->siglock);

			/*
			 * Calling cgroup_update_frozen() isn't required here,
			 * because it will be called anyway a bit later
			 * from do_freezer_trap(). So we avoid cgroup's
			 * transient switch from the frozen state and back.
			 */
		}

		spin_unlock_irq(&css_set_lock);
	}

	/*
	 * Call ss->fork().  This must happen after @child is linked on
	 * css_set; otherwise, @child might change state between ->fork()
	 * and addition to css_set.
	 */
	do_each_subsys_mask(ss, i, have_fork_callback) {
		ss->fork(child);
	} while_each_subsys_mask();
}

/**
 * cgroup_exit - detach cgroup from exiting task
 * @tsk: pointer to task_struct of exiting process
 *
 * Description: Detach cgroup from @tsk and release it.
 *
 * Note that cgroups marked notify_on_release force every task in
 * them to take the global cgroup_mutex mutex when exiting.
 * This could impact scaling on very large systems.  Be reluctant to
 * use notify_on_release cgroups where very high task exit scaling
 * is required on large systems.
 *
 * We set the exiting tasks cgroup to the root cgroup (top_cgroup).  We
 * call cgroup_exit() while the task is still competent to handle
 * notify_on_release(), then leave the task attached to the root cgroup in
 * each hierarchy for the remainder of its exit.  No need to bother with
 * init_css_set refcnting.  init_css_set never goes away and we can't race
 * with migration path - PF_EXITING is visible to migration path.
 */
void cgroup_exit(struct task_struct *tsk)
{
	struct cgroup_subsys *ss;
	struct css_set *cset;
	int i;

	/*
	 * Unlink from @tsk from its css_set.  As migration path can't race
	 * with us, we can check css_set and cg_list without synchronization.
	 */
	cset = task_css_set(tsk);

	if (!list_empty(&tsk->cg_list)) {
		spin_lock_irq(&css_set_lock);
		css_set_move_task(tsk, cset, NULL, false);
		list_add_tail(&tsk->cg_list, &cset->dying_tasks);
		cset->nr_tasks--;

		if (unlikely(cgroup_task_frozen(tsk)))
			cgroup_freezer_frozen_exit(tsk);
		else if (unlikely(cgroup_task_freeze(tsk)))
			cgroup_update_frozen(task_dfl_cgroup(tsk));

		spin_unlock_irq(&css_set_lock);
	} else {
		get_css_set(cset);
	}

	/* see cgroup_post_fork() for details */
	do_each_subsys_mask(ss, i, have_exit_callback) {
		ss->exit(tsk);
	} while_each_subsys_mask();
}

void cgroup_release(struct task_struct *task)
{
	struct cgroup_subsys *ss;
	int ssid;

	do_each_subsys_mask(ss, ssid, have_release_callback) {
		ss->release(task);
	} while_each_subsys_mask();

	if (use_task_css_set_links) {
		spin_lock_irq(&css_set_lock);
		css_set_skip_task_iters(task_css_set(task), task);
		list_del_init(&task->cg_list);
		spin_unlock_irq(&css_set_lock);
	}
}

void cgroup_free(struct task_struct *task)
{
	struct css_set *cset = task_css_set(task);
	put_css_set(cset);
}

static int __init cgroup_disable(char *str)
{
	struct cgroup_subsys *ss;
	char *token;
	int i;

	while ((token = strsep(&str, ",")) != NULL) {
		if (!*token)
			continue;

		for_each_subsys(ss, i) {
			if (strcmp(token, ss->name) &&
			    strcmp(token, ss->legacy_name))
				continue;

			static_branch_disable(cgroup_subsys_enabled_key[i]);
			pr_info("Disabling %s control group subsystem\n",
				ss->name);
		}

		for (i = 0; i < OPT_FEATURE_COUNT; i++) {
			if (strcmp(token, cgroup_opt_feature_names[i]))
				continue;
			cgroup_feature_disable_mask |= 1 << i;
			pr_info("Disabling %s control group feature\n",
				cgroup_opt_feature_names[i]);
			break;
		}

		for (i = 0; i < OPT_FEATURE_COUNT; i++) {
			if (strcmp(token, cgroup_opt_feature_names[i]))
				continue;
			cgroup_feature_disable_mask |= 1 << i;
			pr_info("Disabling %s control group feature\n",
				cgroup_opt_feature_names[i]);
			break;
		}
	}
	return 1;
}
__setup("cgroup_disable=", cgroup_disable);

/**
 * css_tryget_online_from_dir - get corresponding css from a cgroup dentry
 * @dentry: directory dentry of interest
 * @ss: subsystem of interest
 *
 * If @dentry is a directory for a cgroup which has @ss enabled on it, try
 * to get the corresponding css and return it.  If such css doesn't exist
 * or can't be pinned, an ERR_PTR value is returned.
 */
struct cgroup_subsys_state *css_tryget_online_from_dir(struct dentry *dentry,
						       struct cgroup_subsys *ss)
{
	struct kernfs_node *kn = kernfs_node_from_dentry(dentry);
	struct file_system_type *s_type = dentry->d_sb->s_type;
	struct cgroup_subsys_state *css = NULL;
	struct cgroup *cgrp;

	/* is @dentry a cgroup dir? */
	if ((s_type != &cgroup_fs_type && s_type != &cgroup2_fs_type) ||
	    !kn || kernfs_type(kn) != KERNFS_DIR)
		return ERR_PTR(-EBADF);

	rcu_read_lock();

	/*
	 * This path doesn't originate from kernfs and @kn could already
	 * have been or be removed at any point.  @kn->priv is RCU
	 * protected for this access.  See css_release_work_fn() for details.
	 */
	cgrp = rcu_dereference(*(void __rcu __force **)&kn->priv);
	if (cgrp)
		css = cgroup_css(cgrp, ss);

	if (!css || !css_tryget_online(css))
		css = ERR_PTR(-ENOENT);

	rcu_read_unlock();
	return css;
}

/**
 * css_from_id - lookup css by id
 * @id: the cgroup id
 * @ss: cgroup subsys to be looked into
 *
 * Returns the css if there's valid one with @id, otherwise returns NULL.
 * Should be called under rcu_read_lock().
 */
struct cgroup_subsys_state *css_from_id(int id, struct cgroup_subsys *ss)
{
	WARN_ON_ONCE(!rcu_read_lock_held());
	return idr_find(&ss->css_idr, id);
}

/**
 * cgroup_get_from_path - lookup and get a cgroup from its default hierarchy path
 * @path: path on the default hierarchy
 *
 * Find the cgroup at @path on the default hierarchy, increment its
 * reference count and return it.  Returns pointer to the found cgroup on
 * success, ERR_PTR(-ENOENT) if @path doens't exist and ERR_PTR(-ENOTDIR)
 * if @path points to a non-directory.
 */
struct cgroup *cgroup_get_from_path(const char *path)
{
	struct kernfs_node *kn;
	struct cgroup *cgrp;

	mutex_lock(&cgroup_mutex);

	kn = kernfs_walk_and_get(cgrp_dfl_root.cgrp.kn, path);
	if (kn) {
		if (kernfs_type(kn) == KERNFS_DIR) {
			cgrp = kn->priv;
			cgroup_get_live(cgrp);
		} else {
			cgrp = ERR_PTR(-ENOTDIR);
		}
		kernfs_put(kn);
	} else {
		cgrp = ERR_PTR(-ENOENT);
	}

	mutex_unlock(&cgroup_mutex);
	return cgrp;
}
EXPORT_SYMBOL_GPL(cgroup_get_from_path);

/**
 * cgroup_get_from_fd - get a cgroup pointer from a fd
 * @fd: fd obtained by open(cgroup2_dir)
 *
 * Find the cgroup from a fd which should be obtained
 * by opening a cgroup directory.  Returns a pointer to the
 * cgroup on success. ERR_PTR is returned if the cgroup
 * cannot be found.
 */
struct cgroup *cgroup_get_from_fd(int fd)
{
	struct cgroup_subsys_state *css;
	struct cgroup *cgrp;
	struct file *f;

	f = fget_raw(fd);
	if (!f)
		return ERR_PTR(-EBADF);

	css = css_tryget_online_from_dir(f->f_path.dentry, NULL);
	fput(f);
	if (IS_ERR(css))
		return ERR_CAST(css);

	cgrp = css->cgroup;
	if (!cgroup_on_dfl(cgrp)) {
		cgroup_put(cgrp);
		return ERR_PTR(-EBADF);
	}

	return cgrp;
}
EXPORT_SYMBOL_GPL(cgroup_get_from_fd);

static u64 power_of_ten(int power)
{
	u64 v = 1;
	while (power--)
		v *= 10;
	return v;
}

/**
 * cgroup_parse_float - parse a floating number
 * @input: input string
 * @dec_shift: number of decimal digits to shift
 * @v: output
 *
 * Parse a decimal floating point number in @input and store the result in
 * @v with decimal point right shifted @dec_shift times.  For example, if
 * @input is "12.3456" and @dec_shift is 3, *@v will be set to 12345.
 * Returns 0 on success, -errno otherwise.
 *
 * There's nothing cgroup specific about this function except that it's
 * currently the only user.
 */
int cgroup_parse_float(const char *input, unsigned dec_shift, s64 *v)
{
	s64 whole, frac = 0;
	int fstart = 0, fend = 0, flen;

	if (!sscanf(input, "%lld.%n%lld%n", &whole, &fstart, &frac, &fend))
		return -EINVAL;
	if (frac < 0)
		return -EINVAL;

	flen = fend > fstart ? fend - fstart : 0;
	if (flen < dec_shift)
		frac *= power_of_ten(dec_shift - flen);
	else
		frac = DIV_ROUND_CLOSEST_ULL(frac, power_of_ten(flen - dec_shift));

	*v = whole * power_of_ten(dec_shift) + frac;
	return 0;
}

/*
 * sock->sk_cgrp_data handling.  For more info, see sock_cgroup_data
 * definition in cgroup-defs.h.
 */
#ifdef CONFIG_SOCK_CGROUP_DATA

#if defined(CONFIG_CGROUP_NET_PRIO) || defined(CONFIG_CGROUP_NET_CLASSID)

DEFINE_SPINLOCK(cgroup_sk_update_lock);
static bool cgroup_sk_alloc_disabled __read_mostly;

void cgroup_sk_alloc_disable(void)
{
	if (cgroup_sk_alloc_disabled)
		return;
	pr_info("cgroup: disabling cgroup2 socket matching due to net_prio or net_cls activation\n");
	cgroup_sk_alloc_disabled = true;
}

#else

#define cgroup_sk_alloc_disabled	false

#endif

void cgroup_sk_alloc(struct sock_cgroup_data *skcd)
{
	if (cgroup_sk_alloc_disabled) {
		skcd->no_refcnt = 1;
		return;
	}

	/* Don't associate the sock with unrelated interrupted task's cgroup. */
	if (in_interrupt())
		return;

	rcu_read_lock();

	while (true) {
		struct css_set *cset;

		cset = task_css_set(current);
		if (likely(cgroup_tryget(cset->dfl_cgrp))) {
			skcd->val = (unsigned long)cset->dfl_cgrp;
			break;
		}
		cpu_relax();
	}

	rcu_read_unlock();
}

void cgroup_sk_clone(struct sock_cgroup_data *skcd)
{
	/* Socket clone path */
	if (skcd->val) {
		if (skcd->no_refcnt)
			return;
		/*
		 * We might be cloning a socket which is left in an empty
		 * cgroup and the cgroup might have already been rmdir'd.
		 * Don't use cgroup_get_live().
		 */
		cgroup_get(sock_cgroup_ptr(skcd));
	}
}

void cgroup_sk_free(struct sock_cgroup_data *skcd)
{
	if (skcd->no_refcnt)
		return;

	cgroup_put(sock_cgroup_ptr(skcd));
}

#endif	/* CONFIG_SOCK_CGROUP_DATA */

#ifdef CONFIG_CGROUP_BPF
int cgroup_bpf_attach(struct cgroup *cgrp, struct bpf_prog *prog,
		      enum bpf_attach_type type, u32 flags)
{
	int ret;

	mutex_lock(&cgroup_mutex);
	ret = __cgroup_bpf_attach(cgrp, prog, type, flags);
	mutex_unlock(&cgroup_mutex);
	return ret;
}
int cgroup_bpf_detach(struct cgroup *cgrp, struct bpf_prog *prog,
		      enum bpf_attach_type type, u32 flags)
{
	int ret;

	mutex_lock(&cgroup_mutex);
	ret = __cgroup_bpf_detach(cgrp, prog, type, flags);
	mutex_unlock(&cgroup_mutex);
	return ret;
}
int cgroup_bpf_query(struct cgroup *cgrp, const union bpf_attr *attr,
		     union bpf_attr __user *uattr)
{
	int ret;

	mutex_lock(&cgroup_mutex);
	ret = __cgroup_bpf_query(cgrp, attr, uattr);
	mutex_unlock(&cgroup_mutex);
	return ret;
}
#endif /* CONFIG_CGROUP_BPF */

#ifdef CONFIG_SYSFS
static ssize_t show_delegatable_files(struct cftype *files, char *buf,
				      ssize_t size, const char *prefix)
{
	struct cftype *cft;
	ssize_t ret = 0;

	for (cft = files; cft && cft->name[0] != '\0'; cft++) {
		if (!(cft->flags & CFTYPE_NS_DELEGATABLE))
			continue;

		if ((cft->flags & CFTYPE_PRESSURE) && !cgroup_psi_enabled())
			continue;

		if (prefix)
			ret += snprintf(buf + ret, size - ret, "%s.", prefix);

		ret += snprintf(buf + ret, size - ret, "%s\n", cft->name);

		if (WARN_ON(ret >= size))
			break;
	}

	return ret;
}

static ssize_t delegate_show(struct kobject *kobj, struct kobj_attribute *attr,
			      char *buf)
{
	struct cgroup_subsys *ss;
	int ssid;
	ssize_t ret = 0;

	ret = show_delegatable_files(cgroup_base_files, buf, PAGE_SIZE - ret,
				     NULL);

	for_each_subsys(ss, ssid)
		ret += show_delegatable_files(ss->dfl_cftypes, buf + ret,
					      PAGE_SIZE - ret,
					      cgroup_subsys_name[ssid]);

	return ret;
}
static struct kobj_attribute cgroup_delegate_attr = __ATTR_RO(delegate);

static ssize_t features_show(struct kobject *kobj, struct kobj_attribute *attr,
			     char *buf)
{
	return snprintf(buf, PAGE_SIZE, "nsdelegate\n");
}
static struct kobj_attribute cgroup_features_attr = __ATTR_RO(features);

static struct attribute *cgroup_sysfs_attrs[] = {
	&cgroup_delegate_attr.attr,
	&cgroup_features_attr.attr,
	NULL,
};

static const struct attribute_group cgroup_sysfs_attr_group = {
	.attrs = cgroup_sysfs_attrs,
	.name = "cgroup",
};

static int __init cgroup_sysfs_init(void)
{
	return sysfs_create_group(kernel_kobj, &cgroup_sysfs_attr_group);
}
subsys_initcall(cgroup_sysfs_init);

#endif /* CONFIG_SYSFS */<|MERGE_RESOLUTION|>--- conflicted
+++ resolved
@@ -3653,14 +3653,6 @@
 	return (cgroup_feature_disable_mask & (1 << OPT_FEATURE_PRESSURE)) == 0;
 }
 
-<<<<<<< HEAD
-bool cgroup_psi_enabled(void)
-{
-	return (cgroup_feature_disable_mask & (1 << OPT_FEATURE_PRESSURE)) == 0;
-}
-
-=======
->>>>>>> b5a7a865
 #else /* CONFIG_PSI */
 bool cgroup_psi_enabled(void)
 {
