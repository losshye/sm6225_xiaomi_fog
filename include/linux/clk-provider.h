--- conflicted
+++ resolved
@@ -41,16 +41,13 @@
 #define CLK_OPS_PARENT_ENABLE	BIT(12)
 /* duty cycle call may be forwarded to the parent clock */
 #define CLK_DUTY_CYCLE_PARENT	BIT(13)
-<<<<<<< HEAD
-#define CLK_ENABLE_HAND_OFF	BIT(14) /* enable clock when registered. */
+#define CLK_DONT_HOLD_STATE	BIT(14) /* Don't hold state */
+#define CLK_ENABLE_HAND_OFF	BIT(15) /* enable clock when registered. */
 					/*
 					 * hand-off enable_count & prepare_count
 					 * to first consumer that enables clk
 					 */
-#define CLK_IS_MEASURE          BIT(15) /* measure clock */
-=======
-#define CLK_DONT_HOLD_STATE	BIT(14) /* Don't hold state */
->>>>>>> 34f21ff3
+#define CLK_IS_MEASURE          BIT(16) /* measure clock */
 
 struct clk;
 struct clk_hw;
