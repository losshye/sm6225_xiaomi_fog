/* SPDX-License-Identifier: GPL-2.0 */
#ifndef _LINUX_MMZONE_H
#define _LINUX_MMZONE_H

#ifndef __ASSEMBLY__
#ifndef __GENERATING_BOUNDS_H

#include <linux/spinlock.h>
#include <linux/list.h>
#include <linux/wait.h>
#include <linux/bitops.h>
#include <linux/cache.h>
#include <linux/threads.h>
#include <linux/numa.h>
#include <linux/init.h>
#include <linux/seqlock.h>
#include <linux/nodemask.h>
#include <linux/pageblock-flags.h>
#include <linux/page-flags-layout.h>
#include <linux/atomic.h>
#include <asm/page.h>

/* Free memory management - zoned buddy allocator.  */
#ifndef CONFIG_FORCE_MAX_ZONEORDER
#define MAX_ORDER 11
#else
#define MAX_ORDER CONFIG_FORCE_MAX_ZONEORDER
#endif
#define MAX_ORDER_NR_PAGES (1 << (MAX_ORDER - 1))

/*
 * PAGE_ALLOC_COSTLY_ORDER is the order at which allocations are deemed
 * costly to service.  That is between allocation orders which should
 * coalesce naturally under reasonable reclaim pressure and those which
 * will not.
 */
#define PAGE_ALLOC_COSTLY_ORDER 3

enum migratetype {
	MIGRATE_UNMOVABLE,
	MIGRATE_MOVABLE,
	MIGRATE_RECLAIMABLE,
#ifdef CONFIG_CMA
	/*
	 * MIGRATE_CMA migration type is designed to mimic the way
	 * ZONE_MOVABLE works.  Only movable pages can be allocated
	 * from MIGRATE_CMA pageblocks and page allocator never
	 * implicitly change migration type of MIGRATE_CMA pageblock.
	 *
	 * The way to use it is to change migratetype of a range of
	 * pageblocks to MIGRATE_CMA which can be done by
	 * __free_pageblock_cma() function.  What is important though
	 * is that a range of pageblocks must be aligned to
	 * MAX_ORDER_NR_PAGES should biggest page be bigger then
	 * a single pageblock.
	 */
	MIGRATE_CMA,
#endif
	MIGRATE_PCPTYPES, /* the number of types on the pcp lists */
	MIGRATE_HIGHATOMIC = MIGRATE_PCPTYPES,
#ifdef CONFIG_MEMORY_ISOLATION
	MIGRATE_ISOLATE,	/* can't allocate from here */
#endif
	MIGRATE_TYPES
};

/* In mm/page_alloc.c; keep in sync also with show_migration_types() there */
extern char * const migratetype_names[MIGRATE_TYPES];

#ifdef CONFIG_CMA
#  define is_migrate_cma(migratetype) unlikely((migratetype) == MIGRATE_CMA)
#  define is_migrate_cma_page(_page) (get_pageblock_migratetype(_page) == MIGRATE_CMA)
#  define get_cma_migrate_type() MIGRATE_CMA
#else
#  define is_migrate_cma(migratetype) false
#  define is_migrate_cma_page(_page) false
#  define get_cma_migrate_type() MIGRATE_MOVABLE
#endif

static inline bool is_migrate_movable(int mt)
{
	return is_migrate_cma(mt) || mt == MIGRATE_MOVABLE;
}

#define for_each_migratetype_order(order, type) \
	for (order = 0; order < MAX_ORDER; order++) \
		for (type = 0; type < MIGRATE_TYPES; type++)

extern int page_group_by_mobility_disabled;

#define NR_MIGRATETYPE_BITS (PB_migrate_end - PB_migrate + 1)
#define MIGRATETYPE_MASK ((1UL << NR_MIGRATETYPE_BITS) - 1)

#define get_pageblock_migratetype(page)					\
	get_pfnblock_flags_mask(page, page_to_pfn(page),		\
			PB_migrate_end, MIGRATETYPE_MASK)

struct free_area {
	struct list_head	free_list[MIGRATE_TYPES];
	unsigned long		nr_free;
};

struct pglist_data;

/*
 * zone->lock and the zone lru_lock are two of the hottest locks in the kernel.
 * So add a wild amount of padding here to ensure that they fall into separate
 * cachelines.  There are very few zone structures in the machine, so space
 * consumption is not a concern here.
 */
#if defined(CONFIG_SMP)
struct zone_padding {
	char x[0];
} ____cacheline_internodealigned_in_smp;
#define ZONE_PADDING(name)	struct zone_padding name;
#else
#define ZONE_PADDING(name)
#endif

#ifdef CONFIG_NUMA
enum numa_stat_item {
	NUMA_HIT,		/* allocated in intended node */
	NUMA_MISS,		/* allocated in non intended node */
	NUMA_FOREIGN,		/* was intended here, hit elsewhere */
	NUMA_INTERLEAVE_HIT,	/* interleaver preferred this zone */
	NUMA_LOCAL,		/* allocation from local node */
	NUMA_OTHER,		/* allocation from other node */
	NR_VM_NUMA_STAT_ITEMS
};
#else
#define NR_VM_NUMA_STAT_ITEMS 0
#endif

enum zone_stat_item {
	/* First 128 byte cacheline (assuming 64 bit words) */
	NR_FREE_PAGES,
	NR_ZONE_LRU_BASE, /* Used only for compaction and reclaim retry */
	NR_ZONE_INACTIVE_ANON = NR_ZONE_LRU_BASE,
	NR_ZONE_ACTIVE_ANON,
	NR_ZONE_INACTIVE_FILE,
	NR_ZONE_ACTIVE_FILE,
	NR_ZONE_UNEVICTABLE,
	NR_ZONE_WRITE_PENDING,	/* Count of dirty, writeback and unstable pages */
	NR_MLOCK,		/* mlock()ed pages found and moved off LRU */
	NR_PAGETABLE,		/* used for pagetables */
	NR_KERNEL_STACK_KB,	/* measured in KiB */
#if IS_ENABLED(CONFIG_SHADOW_CALL_STACK)
	NR_KERNEL_SCS_BYTES,	/* measured in bytes */
#endif
	/* Second 128 byte cacheline */
	NR_BOUNCE,
#if IS_ENABLED(CONFIG_ZSMALLOC)
	NR_ZSPAGES,		/* allocated in zsmalloc */
#endif
	NR_FREE_CMA_PAGES,
	NR_VM_ZONE_STAT_ITEMS };

enum node_stat_item {
	NR_LRU_BASE,
	NR_INACTIVE_ANON = NR_LRU_BASE, /* must match order of LRU_[IN]ACTIVE */
	NR_ACTIVE_ANON,		/*  "     "     "   "       "         */
	NR_INACTIVE_FILE,	/*  "     "     "   "       "         */
	NR_ACTIVE_FILE,		/*  "     "     "   "       "         */
	NR_UNEVICTABLE,		/*  "     "     "   "       "         */
	NR_SLAB_RECLAIMABLE,
	NR_SLAB_UNRECLAIMABLE,
	NR_ISOLATED_ANON,	/* Temporary isolated pages from anon lru */
	NR_ISOLATED_FILE,	/* Temporary isolated pages from file lru */
	WORKINGSET_REFAULT,
	WORKINGSET_ACTIVATE,
	WORKINGSET_RESTORE,
	WORKINGSET_NODERECLAIM,
	NR_ANON_MAPPED,	/* Mapped anonymous pages */
	NR_FILE_MAPPED,	/* pagecache pages mapped into pagetables.
			   only modified from process context */
	NR_FILE_PAGES,
	NR_FILE_DIRTY,
	NR_WRITEBACK,
	NR_WRITEBACK_TEMP,	/* Writeback using temporary buffers */
	NR_SHMEM,		/* shmem pages (included tmpfs/GEM pages) */
	NR_SHMEM_THPS,
	NR_SHMEM_PMDMAPPED,
	NR_ANON_THPS,
	NR_UNSTABLE_NFS,	/* NFS unstable pages */
	NR_VMSCAN_WRITE,
	NR_VMSCAN_IMMEDIATE,	/* Prioritise for reclaim when writeback ends */
	NR_DIRTIED,		/* page dirtyings since bootup */
	NR_WRITTEN,		/* page writings since bootup */
<<<<<<< HEAD
	NR_INDIRECTLY_RECLAIMABLE_BYTES, /* measured in bytes */
	NR_UNRECLAIMABLE_PAGES,
=======
	NR_KERNEL_MISC_RECLAIMABLE,	/* reclaimable non-slab kernel pages */
>>>>>>> 34f21ff3
	NR_VM_NODE_STAT_ITEMS
};

/*
 * We do arithmetic on the LRU lists in various places in the code,
 * so it is important to keep the active lists LRU_ACTIVE higher in
 * the array than the corresponding inactive lists, and to keep
 * the *_FILE lists LRU_FILE higher than the corresponding _ANON lists.
 *
 * This has to be kept in sync with the statistics in zone_stat_item
 * above and the descriptions in vmstat_text in mm/vmstat.c
 */
#define LRU_BASE 0
#define LRU_ACTIVE 1
#define LRU_FILE 2

enum lru_list {
	LRU_INACTIVE_ANON = LRU_BASE,
	LRU_ACTIVE_ANON = LRU_BASE + LRU_ACTIVE,
	LRU_INACTIVE_FILE = LRU_BASE + LRU_FILE,
	LRU_ACTIVE_FILE = LRU_BASE + LRU_FILE + LRU_ACTIVE,
	LRU_UNEVICTABLE,
	NR_LRU_LISTS
};

#define for_each_lru(lru) for (lru = 0; lru < NR_LRU_LISTS; lru++)

#define for_each_evictable_lru(lru) for (lru = 0; lru <= LRU_ACTIVE_FILE; lru++)

static inline int is_file_lru(enum lru_list lru)
{
	return (lru == LRU_INACTIVE_FILE || lru == LRU_ACTIVE_FILE);
}

static inline int is_active_lru(enum lru_list lru)
{
	return (lru == LRU_ACTIVE_ANON || lru == LRU_ACTIVE_FILE);
}

struct zone_reclaim_stat {
	/*
	 * The pageout code in vmscan.c keeps track of how many of the
	 * mem/swap backed and file backed pages are referenced.
	 * The higher the rotated/scanned ratio, the more valuable
	 * that cache is.
	 *
	 * The anon LRU stats live in [0], file LRU stats in [1]
	 */
	unsigned long		recent_rotated[2];
	unsigned long		recent_scanned[2];
};

struct lruvec {
	struct list_head		lists[NR_LRU_LISTS];
	struct zone_reclaim_stat	reclaim_stat;
	/* Evictions & activations on the inactive file list */
	atomic_long_t			inactive_age;
	/* Refaults at the time of last reclaim cycle */
	unsigned long			refaults;
#ifdef CONFIG_MEMCG
	struct pglist_data *pgdat;
#endif
};

/* Mask used at gathering information at once (see memcontrol.c) */
#define LRU_ALL_FILE (BIT(LRU_INACTIVE_FILE) | BIT(LRU_ACTIVE_FILE))
#define LRU_ALL_ANON (BIT(LRU_INACTIVE_ANON) | BIT(LRU_ACTIVE_ANON))
#define LRU_ALL	     ((1 << NR_LRU_LISTS) - 1)

/* Isolate unmapped file */
#define ISOLATE_UNMAPPED	((__force isolate_mode_t)0x2)
/* Isolate for asynchronous migration */
#define ISOLATE_ASYNC_MIGRATE	((__force isolate_mode_t)0x4)
/* Isolate unevictable pages */
#define ISOLATE_UNEVICTABLE	((__force isolate_mode_t)0x8)

/* LRU Isolation modes. */
typedef unsigned __bitwise isolate_mode_t;

enum zone_watermarks {
	WMARK_MIN,
	WMARK_LOW,
	WMARK_HIGH,
	NR_WMARK
};

#define min_wmark_pages(z) (z->_watermark[WMARK_MIN] + z->watermark_boost)
#define low_wmark_pages(z) (z->_watermark[WMARK_LOW] + z->watermark_boost)
#define high_wmark_pages(z) (z->_watermark[WMARK_HIGH] + z->watermark_boost)
#define wmark_pages(z, i) (z->_watermark[i] + z->watermark_boost)

struct per_cpu_pages {
	int count;		/* number of pages in the list */
	int high;		/* high watermark, emptying needed */
	int batch;		/* chunk size for buddy add/remove */

	/* Lists of pages, one per migrate type stored on the pcp-lists */
	struct list_head lists[MIGRATE_PCPTYPES];
};

struct per_cpu_pageset {
	struct per_cpu_pages pcp;
#ifdef CONFIG_NUMA
	s8 expire;
	u16 vm_numa_stat_diff[NR_VM_NUMA_STAT_ITEMS];
#endif
#ifdef CONFIG_SMP
	s8 stat_threshold;
	s8 vm_stat_diff[NR_VM_ZONE_STAT_ITEMS];
#endif
};

struct per_cpu_nodestat {
	s8 stat_threshold;
	s8 vm_node_stat_diff[NR_VM_NODE_STAT_ITEMS];
};

#endif /* !__GENERATING_BOUNDS.H */

enum zone_type {
#ifdef CONFIG_ZONE_DMA
	/*
	 * ZONE_DMA is used when there are devices that are not able
	 * to do DMA to all of addressable memory (ZONE_NORMAL). Then we
	 * carve out the portion of memory that is needed for these devices.
	 * The range is arch specific.
	 *
	 * Some examples
	 *
	 * Architecture		Limit
	 * ---------------------------
	 * parisc, ia64, sparc	<4G
	 * s390			<2G
	 * arm			Various
	 * alpha		Unlimited or 0-16MB.
	 *
	 * i386, x86_64 and multiple other arches
	 * 			<16M.
	 */
	ZONE_DMA,
#endif
#ifdef CONFIG_ZONE_DMA32
	/*
	 * x86_64 needs two ZONE_DMAs because it supports devices that are
	 * only able to do DMA to the lower 16M but also 32 bit devices that
	 * can only do DMA areas below 4G.
	 */
	ZONE_DMA32,
#endif
	/*
	 * Normal addressable memory is in ZONE_NORMAL. DMA operations can be
	 * performed on pages in ZONE_NORMAL if the DMA devices support
	 * transfers to all addressable memory.
	 */
	ZONE_NORMAL,
#ifdef CONFIG_HIGHMEM
	/*
	 * A memory area that is only addressable by the kernel through
	 * mapping portions into its own address space. This is for example
	 * used by i386 to allow the kernel to address the memory beyond
	 * 900MB. The kernel will set up special mappings (page
	 * table entries on i386) for each page that the kernel needs to
	 * access.
	 */
	ZONE_HIGHMEM,
#endif
	ZONE_MOVABLE,
#ifdef CONFIG_ZONE_DEVICE
	ZONE_DEVICE,
#endif
	__MAX_NR_ZONES

};

#ifndef __GENERATING_BOUNDS_H

struct zone {
	/* Read-mostly fields */

	/* zone watermarks, access with *_wmark_pages(zone) macros */
	unsigned long _watermark[NR_WMARK];
	unsigned long watermark_boost;

	unsigned long nr_reserved_highatomic;

	/*
	 * We don't know if the memory that we're going to allocate will be
	 * freeable or/and it will be released eventually, so to avoid totally
	 * wasting several GB of ram we must reserve some of the lower zone
	 * memory (otherwise we risk to run OOM on the lower zones despite
	 * there being tons of freeable ram on the higher zones).  This array is
	 * recalculated at runtime if the sysctl_lowmem_reserve_ratio sysctl
	 * changes.
	 */
	long lowmem_reserve[MAX_NR_ZONES];

#ifdef CONFIG_NUMA
	int node;
#endif
	struct pglist_data	*zone_pgdat;
	struct per_cpu_pageset __percpu *pageset;

#ifdef CONFIG_CMA
	bool			cma_alloc;
#endif

#ifndef CONFIG_SPARSEMEM
	/*
	 * Flags for a pageblock_nr_pages block. See pageblock-flags.h.
	 * In SPARSEMEM, this map is stored in struct mem_section
	 */
	unsigned long		*pageblock_flags;
#endif /* CONFIG_SPARSEMEM */

	/* zone_start_pfn == zone_start_paddr >> PAGE_SHIFT */
	unsigned long		zone_start_pfn;

	/*
	 * spanned_pages is the total pages spanned by the zone, including
	 * holes, which is calculated as:
	 * 	spanned_pages = zone_end_pfn - zone_start_pfn;
	 *
	 * present_pages is physical pages existing within the zone, which
	 * is calculated as:
	 *	present_pages = spanned_pages - absent_pages(pages in holes);
	 *
	 * managed_pages is present pages managed by the buddy system, which
	 * is calculated as (reserved_pages includes pages allocated by the
	 * bootmem allocator):
	 *	managed_pages = present_pages - reserved_pages;
	 *
	 * So present_pages may be used by memory hotplug or memory power
	 * management logic to figure out unmanaged pages by checking
	 * (present_pages - managed_pages). And managed_pages should be used
	 * by page allocator and vm scanner to calculate all kinds of watermarks
	 * and thresholds.
	 *
	 * Locking rules:
	 *
	 * zone_start_pfn and spanned_pages are protected by span_seqlock.
	 * It is a seqlock because it has to be read outside of zone->lock,
	 * and it is done in the main allocator path.  But, it is written
	 * quite infrequently.
	 *
	 * The span_seq lock is declared along with zone->lock because it is
	 * frequently read in proximity to zone->lock.  It's good to
	 * give them a chance of being in the same cacheline.
	 *
	 * Write access to present_pages at runtime should be protected by
	 * mem_hotplug_begin/end(). Any reader who can't tolerant drift of
	 * present_pages should get_online_mems() to get a stable value.
	 *
	 * Read access to managed_pages should be safe because it's unsigned
	 * long. Write access to zone->managed_pages and totalram_pages are
	 * protected by managed_page_count_lock at runtime. Idealy only
	 * adjust_managed_page_count() should be used instead of directly
	 * touching zone->managed_pages and totalram_pages.
	 */
	unsigned long		managed_pages;
	unsigned long		spanned_pages;
	unsigned long		present_pages;

	const char		*name;

#ifdef CONFIG_MEMORY_ISOLATION
	/*
	 * Number of isolated pageblock. It is used to solve incorrect
	 * freepage counting problem due to racy retrieving migratetype
	 * of pageblock. Protected by zone->lock.
	 */
	unsigned long		nr_isolate_pageblock;
#endif

#ifdef CONFIG_MEMORY_HOTPLUG
	/* see spanned/present_pages for more description */
	seqlock_t		span_seqlock;
#endif

	int initialized;

	/* Write-intensive fields used from the page allocator */
	ZONE_PADDING(_pad1_)

	/* free areas of different sizes */
	struct free_area	free_area[MAX_ORDER];

	/* zone flags, see below */
	unsigned long		flags;

	/* Primarily protects free_area */
	spinlock_t		lock;

	/* Write-intensive fields used by compaction and vmstats. */
	ZONE_PADDING(_pad2_)

	/*
	 * When free pages are below this point, additional steps are taken
	 * when reading the number of free pages to avoid per-cpu counter
	 * drift allowing watermarks to be breached
	 */
	unsigned long percpu_drift_mark;

#if defined CONFIG_COMPACTION || defined CONFIG_CMA
	/* pfn where compaction free scanner should start */
	unsigned long		compact_cached_free_pfn;
	/* pfn where async and sync compaction migration scanner should start */
	unsigned long		compact_cached_migrate_pfn[2];
	unsigned long		compact_init_migrate_pfn;
	unsigned long		compact_init_free_pfn;
#endif

#ifdef CONFIG_COMPACTION
	/*
	 * On compaction failure, 1<<compact_defer_shift compactions
	 * are skipped before trying again. The number attempted since
	 * last failure is tracked with compact_considered.
	 */
	unsigned int		compact_considered;
	unsigned int		compact_defer_shift;
	int			compact_order_failed;
#endif

#if defined CONFIG_COMPACTION || defined CONFIG_CMA
	/* Set to true when the PG_migrate_skip bits should be cleared */
	bool			compact_blockskip_flush;
#endif

	bool			contiguous;

	ZONE_PADDING(_pad3_)
	/* Zone statistics */
	atomic_long_t		vm_stat[NR_VM_ZONE_STAT_ITEMS];
	atomic_long_t		vm_numa_stat[NR_VM_NUMA_STAT_ITEMS];
} ____cacheline_internodealigned_in_smp;

enum pgdat_flags {
	PGDAT_CONGESTED,		/* pgdat has many dirty pages backed by
					 * a congested BDI
					 */
	PGDAT_DIRTY,			/* reclaim scanning has recently found
					 * many dirty file pages at the tail
					 * of the LRU.
					 */
	PGDAT_WRITEBACK,		/* reclaim scanning has recently found
					 * many pages under writeback
					 */
	PGDAT_RECLAIM_LOCKED,		/* prevents concurrent reclaim */
};

enum zone_flags {
	ZONE_BOOSTED_WATERMARK,		/* zone recently boosted watermarks.
					 * Cleared when kswapd is woken.
					 */
};

static inline unsigned long zone_end_pfn(const struct zone *zone)
{
	return zone->zone_start_pfn + zone->spanned_pages;
}

static inline bool zone_spans_pfn(const struct zone *zone, unsigned long pfn)
{
	return zone->zone_start_pfn <= pfn && pfn < zone_end_pfn(zone);
}

static inline bool zone_is_initialized(struct zone *zone)
{
	return zone->initialized;
}

static inline bool zone_is_empty(struct zone *zone)
{
	return zone->spanned_pages == 0;
}

/*
 * Return true if [start_pfn, start_pfn + nr_pages) range has a non-empty
 * intersection with the given zone
 */
static inline bool zone_intersects(struct zone *zone,
		unsigned long start_pfn, unsigned long nr_pages)
{
	if (zone_is_empty(zone))
		return false;
	if (start_pfn >= zone_end_pfn(zone) ||
	    start_pfn + nr_pages <= zone->zone_start_pfn)
		return false;

	return true;
}

/*
 * The "priority" of VM scanning is how much of the queues we will scan in one
 * go. A value of 12 for DEF_PRIORITY implies that we will scan 1/4096th of the
 * queues ("queue_length >> 12") during an aging round.
 */
#define DEF_PRIORITY 12

/* Maximum number of zones on a zonelist */
#define MAX_ZONES_PER_ZONELIST (MAX_NUMNODES * MAX_NR_ZONES)

enum {
	ZONELIST_FALLBACK,	/* zonelist with fallback */
#ifdef CONFIG_NUMA
	/*
	 * The NUMA zonelists are doubled because we need zonelists that
	 * restrict the allocations to a single node for __GFP_THISNODE.
	 */
	ZONELIST_NOFALLBACK,	/* zonelist without fallback (__GFP_THISNODE) */
#endif
	MAX_ZONELISTS
};

/*
 * This struct contains information about a zone in a zonelist. It is stored
 * here to avoid dereferences into large structures and lookups of tables
 */
struct zoneref {
	struct zone *zone;	/* Pointer to actual zone */
	int zone_idx;		/* zone_idx(zoneref->zone) */
};

/*
 * One allocation request operates on a zonelist. A zonelist
 * is a list of zones, the first one is the 'goal' of the
 * allocation, the other zones are fallback zones, in decreasing
 * priority.
 *
 * To speed the reading of the zonelist, the zonerefs contain the zone index
 * of the entry being read. Helper functions to access information given
 * a struct zoneref are
 *
 * zonelist_zone()	- Return the struct zone * for an entry in _zonerefs
 * zonelist_zone_idx()	- Return the index of the zone for an entry
 * zonelist_node_idx()	- Return the index of the node for an entry
 */
struct zonelist {
	struct zoneref _zonerefs[MAX_ZONES_PER_ZONELIST + 1];
};

#ifndef CONFIG_DISCONTIGMEM
/* The array of struct pages - for discontigmem use pgdat->lmem_map */
extern struct page *mem_map;
#endif

/*
 * On NUMA machines, each NUMA node would have a pg_data_t to describe
 * it's memory layout. On UMA machines there is a single pglist_data which
 * describes the whole memory.
 *
 * Memory statistics and page replacement data structures are maintained on a
 * per-zone basis.
 */
struct bootmem_data;
typedef struct pglist_data {
	struct zone node_zones[MAX_NR_ZONES];
	struct zonelist node_zonelists[MAX_ZONELISTS];
	int nr_zones;
#ifdef CONFIG_FLAT_NODE_MEM_MAP	/* means !SPARSEMEM */
	struct page *node_mem_map;
#ifdef CONFIG_PAGE_EXTENSION
	struct page_ext *node_page_ext;
#endif
#endif
#ifndef CONFIG_NO_BOOTMEM
	struct bootmem_data *bdata;
#endif
#if defined(CONFIG_MEMORY_HOTPLUG) || defined(CONFIG_DEFERRED_STRUCT_PAGE_INIT)
	/*
	 * Must be held any time you expect node_start_pfn, node_present_pages
	 * or node_spanned_pages stay constant.  Holding this will also
	 * guarantee that any pfn_valid() stays that way.
	 *
	 * pgdat_resize_lock() and pgdat_resize_unlock() are provided to
	 * manipulate node_size_lock without checking for CONFIG_MEMORY_HOTPLUG
	 * or CONFIG_DEFERRED_STRUCT_PAGE_INIT.
	 *
	 * Nests above zone->lock and zone->span_seqlock
	 */
	spinlock_t node_size_lock;
#endif
	unsigned long node_start_pfn;
	unsigned long node_present_pages; /* total number of physical pages */
	unsigned long node_spanned_pages; /* total size of physical page
					     range, including holes */
	int node_id;
	wait_queue_head_t kswapd_wait;
	wait_queue_head_t pfmemalloc_wait;
	struct task_struct *kswapd;	/* Protected by
					   mem_hotplug_begin/end() */
	int kswapd_order;
	enum zone_type kswapd_classzone_idx;

	int kswapd_failures;		/* Number of 'reclaimed == 0' runs */

#ifdef CONFIG_COMPACTION
	int kcompactd_max_order;
	enum zone_type kcompactd_classzone_idx;
	wait_queue_head_t kcompactd_wait;
	struct task_struct *kcompactd;
#endif
	/*
	 * This is a per-node reserve of pages that are not available
	 * to userspace allocations.
	 */
	unsigned long		totalreserve_pages;

#ifdef CONFIG_NUMA
	/*
	 * zone reclaim becomes active if more unmapped pages exist.
	 */
	unsigned long		min_unmapped_pages;
	unsigned long		min_slab_pages;
#endif /* CONFIG_NUMA */

	/* Write-intensive fields used by page reclaim */
	ZONE_PADDING(_pad1_)
	spinlock_t		lru_lock;

#ifdef CONFIG_DEFERRED_STRUCT_PAGE_INIT
	/*
	 * If memory initialisation on large machines is deferred then this
	 * is the first PFN that needs to be initialised.
	 */
	unsigned long first_deferred_pfn;
	/* Number of non-deferred pages */
	unsigned long static_init_pgcnt;
#endif /* CONFIG_DEFERRED_STRUCT_PAGE_INIT */

#ifdef CONFIG_TRANSPARENT_HUGEPAGE
	spinlock_t split_queue_lock;
	struct list_head split_queue;
	unsigned long split_queue_len;
#endif

	/* Fields commonly accessed by the page reclaim scanner */
	struct lruvec		lruvec;

	unsigned long		flags;

	ZONE_PADDING(_pad2_)

	/* Per-node vmstats */
	struct per_cpu_nodestat __percpu *per_cpu_nodestats;
	atomic_long_t		vm_stat[NR_VM_NODE_STAT_ITEMS];
} pg_data_t;

#define node_present_pages(nid)	(NODE_DATA(nid)->node_present_pages)
#define node_spanned_pages(nid)	(NODE_DATA(nid)->node_spanned_pages)
#ifdef CONFIG_FLAT_NODE_MEM_MAP
#define pgdat_page_nr(pgdat, pagenr)	((pgdat)->node_mem_map + (pagenr))
#else
#define pgdat_page_nr(pgdat, pagenr)	pfn_to_page((pgdat)->node_start_pfn + (pagenr))
#endif
#define nid_page_nr(nid, pagenr) 	pgdat_page_nr(NODE_DATA(nid),(pagenr))

#define node_start_pfn(nid)	(NODE_DATA(nid)->node_start_pfn)
#define node_end_pfn(nid) pgdat_end_pfn(NODE_DATA(nid))
static inline spinlock_t *zone_lru_lock(struct zone *zone)
{
	return &zone->zone_pgdat->lru_lock;
}

static inline struct lruvec *node_lruvec(struct pglist_data *pgdat)
{
	return &pgdat->lruvec;
}

static inline unsigned long pgdat_end_pfn(pg_data_t *pgdat)
{
	return pgdat->node_start_pfn + pgdat->node_spanned_pages;
}

static inline bool pgdat_is_empty(pg_data_t *pgdat)
{
	return !pgdat->node_start_pfn && !pgdat->node_spanned_pages;
}

#include <linux/memory_hotplug.h>

void build_all_zonelists(pg_data_t *pgdat);
void wakeup_kswapd(struct zone *zone, gfp_t gfp_mask, int order,
		   enum zone_type classzone_idx);
bool __zone_watermark_ok(struct zone *z, unsigned int order, unsigned long mark,
			 int classzone_idx, unsigned int alloc_flags,
			 long free_pages);
bool zone_watermark_ok(struct zone *z, unsigned int order,
		unsigned long mark, int classzone_idx,
		unsigned int alloc_flags);
bool zone_watermark_ok_safe(struct zone *z, unsigned int order,
		unsigned long mark, int classzone_idx);
enum memmap_context {
	MEMMAP_EARLY,
	MEMMAP_HOTPLUG,
};
extern void init_currently_empty_zone(struct zone *zone, unsigned long start_pfn,
				     unsigned long size);

extern void lruvec_init(struct lruvec *lruvec);

static inline struct pglist_data *lruvec_pgdat(struct lruvec *lruvec)
{
#ifdef CONFIG_MEMCG
	return lruvec->pgdat;
#else
	return container_of(lruvec, struct pglist_data, lruvec);
#endif
}

extern unsigned long lruvec_lru_size(struct lruvec *lruvec, enum lru_list lru, int zone_idx);

#ifdef CONFIG_HAVE_MEMORY_PRESENT
void memory_present(int nid, unsigned long start, unsigned long end);
#else
static inline void memory_present(int nid, unsigned long start, unsigned long end) {}
#endif

#ifdef CONFIG_HAVE_MEMORYLESS_NODES
int local_memory_node(int node_id);
#else
static inline int local_memory_node(int node_id) { return node_id; };
#endif

/*
 * zone_idx() returns 0 for the ZONE_DMA zone, 1 for the ZONE_NORMAL zone, etc.
 */
#define zone_idx(zone)		((zone) - (zone)->zone_pgdat->node_zones)

#ifdef CONFIG_ZONE_DEVICE
static inline bool is_dev_zone(const struct zone *zone)
{
	return zone_idx(zone) == ZONE_DEVICE;
}
#else
static inline bool is_dev_zone(const struct zone *zone)
{
	return false;
}
#endif

/*
 * Returns true if a zone has pages managed by the buddy allocator.
 * All the reclaim decisions have to use this function rather than
 * populated_zone(). If the whole zone is reserved then we can easily
 * end up with populated_zone() && !managed_zone().
 */
static inline bool managed_zone(struct zone *zone)
{
	return zone->managed_pages;
}

/* Returns true if a zone has memory */
static inline bool populated_zone(struct zone *zone)
{
	return zone->present_pages;
}

#ifdef CONFIG_NUMA
static inline int zone_to_nid(struct zone *zone)
{
	return zone->node;
}

static inline void zone_set_nid(struct zone *zone, int nid)
{
	zone->node = nid;
}
#else
static inline int zone_to_nid(struct zone *zone)
{
	return 0;
}

static inline void zone_set_nid(struct zone *zone, int nid) {}
#endif

extern int movable_zone;

#ifdef CONFIG_HIGHMEM
static inline int zone_movable_is_highmem(void)
{
#ifdef CONFIG_HAVE_MEMBLOCK_NODE_MAP
	return movable_zone == ZONE_HIGHMEM;
#else
	return (ZONE_MOVABLE - 1) == ZONE_HIGHMEM;
#endif
}
#endif

static inline int is_highmem_idx(enum zone_type idx)
{
#ifdef CONFIG_HIGHMEM
	return (idx == ZONE_HIGHMEM ||
		(idx == ZONE_MOVABLE && zone_movable_is_highmem()));
#else
	return 0;
#endif
}

/**
 * is_highmem - helper function to quickly check if a struct zone is a 
 *              highmem zone or not.  This is an attempt to keep references
 *              to ZONE_{DMA/NORMAL/HIGHMEM/etc} in general code to a minimum.
 * @zone - pointer to struct zone variable
 */
static inline int is_highmem(struct zone *zone)
{
#ifdef CONFIG_HIGHMEM
	return is_highmem_idx(zone_idx(zone));
#else
	return 0;
#endif
}

/* These two functions are used to setup the per zone pages min values */
struct ctl_table;
int min_free_kbytes_sysctl_handler(struct ctl_table *, int,
					void __user *, size_t *, loff_t *);
int watermark_boost_factor_sysctl_handler(struct ctl_table *, int,
					void __user *, size_t *, loff_t *);
int watermark_scale_factor_sysctl_handler(struct ctl_table *, int,
					void __user *, size_t *, loff_t *);
extern int sysctl_lowmem_reserve_ratio[MAX_NR_ZONES];
int lowmem_reserve_ratio_sysctl_handler(struct ctl_table *, int,
					void __user *, size_t *, loff_t *);
int percpu_pagelist_fraction_sysctl_handler(struct ctl_table *, int,
					void __user *, size_t *, loff_t *);
int sysctl_min_unmapped_ratio_sysctl_handler(struct ctl_table *, int,
			void __user *, size_t *, loff_t *);
int sysctl_min_slab_ratio_sysctl_handler(struct ctl_table *, int,
			void __user *, size_t *, loff_t *);

extern int numa_zonelist_order_handler(struct ctl_table *, int,
			void __user *, size_t *, loff_t *);
extern char numa_zonelist_order[];
#define NUMA_ZONELIST_ORDER_LEN	16

#ifndef CONFIG_NEED_MULTIPLE_NODES

extern struct pglist_data contig_page_data;
#define NODE_DATA(nid)		(&contig_page_data)
#define NODE_MEM_MAP(nid)	mem_map

#else /* CONFIG_NEED_MULTIPLE_NODES */

#include <asm/mmzone.h>

#endif /* !CONFIG_NEED_MULTIPLE_NODES */

extern struct pglist_data *first_online_pgdat(void);
extern struct pglist_data *next_online_pgdat(struct pglist_data *pgdat);
extern struct zone *next_zone(struct zone *zone);

/**
 * for_each_online_pgdat - helper macro to iterate over all online nodes
 * @pgdat - pointer to a pg_data_t variable
 */
#define for_each_online_pgdat(pgdat)			\
	for (pgdat = first_online_pgdat();		\
	     pgdat;					\
	     pgdat = next_online_pgdat(pgdat))
/**
 * for_each_zone - helper macro to iterate over all memory zones
 * @zone - pointer to struct zone variable
 *
 * The user only needs to declare the zone variable, for_each_zone
 * fills it in.
 */
#define for_each_zone(zone)			        \
	for (zone = (first_online_pgdat())->node_zones; \
	     zone;					\
	     zone = next_zone(zone))

#define for_each_populated_zone(zone)		        \
	for (zone = (first_online_pgdat())->node_zones; \
	     zone;					\
	     zone = next_zone(zone))			\
		if (!populated_zone(zone))		\
			; /* do nothing */		\
		else

static inline struct zone *zonelist_zone(struct zoneref *zoneref)
{
	return zoneref->zone;
}

static inline int zonelist_zone_idx(struct zoneref *zoneref)
{
	return zoneref->zone_idx;
}

static inline int zonelist_node_idx(struct zoneref *zoneref)
{
	return zone_to_nid(zoneref->zone);
}

struct zoneref *__next_zones_zonelist(struct zoneref *z,
					enum zone_type highest_zoneidx,
					nodemask_t *nodes);

/**
 * next_zones_zonelist - Returns the next zone at or below highest_zoneidx within the allowed nodemask using a cursor within a zonelist as a starting point
 * @z - The cursor used as a starting point for the search
 * @highest_zoneidx - The zone index of the highest zone to return
 * @nodes - An optional nodemask to filter the zonelist with
 *
 * This function returns the next zone at or below a given zone index that is
 * within the allowed nodemask using a cursor as the starting point for the
 * search. The zoneref returned is a cursor that represents the current zone
 * being examined. It should be advanced by one before calling
 * next_zones_zonelist again.
 */
static __always_inline struct zoneref *next_zones_zonelist(struct zoneref *z,
					enum zone_type highest_zoneidx,
					nodemask_t *nodes)
{
	if (likely(!nodes && zonelist_zone_idx(z) <= highest_zoneidx))
		return z;
	return __next_zones_zonelist(z, highest_zoneidx, nodes);
}

/**
 * first_zones_zonelist - Returns the first zone at or below highest_zoneidx within the allowed nodemask in a zonelist
 * @zonelist - The zonelist to search for a suitable zone
 * @highest_zoneidx - The zone index of the highest zone to return
 * @nodes - An optional nodemask to filter the zonelist with
 * @return - Zoneref pointer for the first suitable zone found (see below)
 *
 * This function returns the first zone at or below a given zone index that is
 * within the allowed nodemask. The zoneref returned is a cursor that can be
 * used to iterate the zonelist with next_zones_zonelist by advancing it by
 * one before calling.
 *
 * When no eligible zone is found, zoneref->zone is NULL (zoneref itself is
 * never NULL). This may happen either genuinely, or due to concurrent nodemask
 * update due to cpuset modification.
 */
static inline struct zoneref *first_zones_zonelist(struct zonelist *zonelist,
					enum zone_type highest_zoneidx,
					nodemask_t *nodes)
{
	return next_zones_zonelist(zonelist->_zonerefs,
							highest_zoneidx, nodes);
}

/**
 * for_each_zone_zonelist_nodemask - helper macro to iterate over valid zones in a zonelist at or below a given zone index and within a nodemask
 * @zone - The current zone in the iterator
 * @z - The current pointer within zonelist->zones being iterated
 * @zlist - The zonelist being iterated
 * @highidx - The zone index of the highest zone to return
 * @nodemask - Nodemask allowed by the allocator
 *
 * This iterator iterates though all zones at or below a given zone index and
 * within a given nodemask
 */
#define for_each_zone_zonelist_nodemask(zone, z, zlist, highidx, nodemask) \
	for (z = first_zones_zonelist(zlist, highidx, nodemask), zone = zonelist_zone(z);	\
		zone;							\
		z = next_zones_zonelist(++z, highidx, nodemask),	\
			zone = zonelist_zone(z))

#define for_next_zone_zonelist_nodemask(zone, z, zlist, highidx, nodemask) \
	for (zone = z->zone;	\
		zone;							\
		z = next_zones_zonelist(++z, highidx, nodemask),	\
			zone = zonelist_zone(z))


/**
 * for_each_zone_zonelist - helper macro to iterate over valid zones in a zonelist at or below a given zone index
 * @zone - The current zone in the iterator
 * @z - The current pointer within zonelist->zones being iterated
 * @zlist - The zonelist being iterated
 * @highidx - The zone index of the highest zone to return
 *
 * This iterator iterates though all zones at or below a given zone index.
 */
#define for_each_zone_zonelist(zone, z, zlist, highidx) \
	for_each_zone_zonelist_nodemask(zone, z, zlist, highidx, NULL)

#ifdef CONFIG_SPARSEMEM
#include <asm/sparsemem.h>
#endif

#if !defined(CONFIG_HAVE_ARCH_EARLY_PFN_TO_NID) && \
	!defined(CONFIG_HAVE_MEMBLOCK_NODE_MAP)
static inline unsigned long early_pfn_to_nid(unsigned long pfn)
{
	BUILD_BUG_ON(IS_ENABLED(CONFIG_NUMA));
	return 0;
}
#endif

#ifdef CONFIG_FLATMEM
#define pfn_to_nid(pfn)		(0)
#endif

#ifdef CONFIG_SPARSEMEM

/*
 * SECTION_SHIFT    		#bits space required to store a section #
 *
 * PA_SECTION_SHIFT		physical address to/from section number
 * PFN_SECTION_SHIFT		pfn to/from section number
 */
#define PA_SECTION_SHIFT	(SECTION_SIZE_BITS)
#define PFN_SECTION_SHIFT	(SECTION_SIZE_BITS - PAGE_SHIFT)

#define NR_MEM_SECTIONS		(1UL << SECTIONS_SHIFT)

#define PAGES_PER_SECTION       (1UL << PFN_SECTION_SHIFT)
#define PAGE_SECTION_MASK	(~(PAGES_PER_SECTION-1))

#define SECTION_BLOCKFLAGS_BITS \
	((1UL << (PFN_SECTION_SHIFT - pageblock_order)) * NR_PAGEBLOCK_BITS)

#if (MAX_ORDER - 1 + PAGE_SHIFT) > SECTION_SIZE_BITS
#error Allocator MAX_ORDER exceeds SECTION_SIZE
#endif

static inline unsigned long pfn_to_section_nr(unsigned long pfn)
{
	return pfn >> PFN_SECTION_SHIFT;
}
static inline unsigned long section_nr_to_pfn(unsigned long sec)
{
	return sec << PFN_SECTION_SHIFT;
}

#define SECTION_ALIGN_UP(pfn)	(((pfn) + PAGES_PER_SECTION - 1) & PAGE_SECTION_MASK)
#define SECTION_ALIGN_DOWN(pfn)	((pfn) & PAGE_SECTION_MASK)

struct page;
struct page_ext;
struct mem_section {
	/*
	 * This is, logically, a pointer to an array of struct
	 * pages.  However, it is stored with some other magic.
	 * (see sparse.c::sparse_init_one_section())
	 *
	 * Additionally during early boot we encode node id of
	 * the location of the section here to guide allocation.
	 * (see sparse.c::memory_present())
	 *
	 * Making it a UL at least makes someone do a cast
	 * before using it wrong.
	 */
	unsigned long section_mem_map;

	/* See declaration of similar field in struct zone */
	unsigned long *pageblock_flags;
#ifdef CONFIG_PAGE_EXTENSION
	/*
	 * If SPARSEMEM, pgdat doesn't have page_ext pointer. We use
	 * section. (see page_ext.h about this.)
	 */
	struct page_ext *page_ext;
	unsigned long pad;
#endif
	/*
	 * WARNING: mem_section must be a power-of-2 in size for the
	 * calculation and use of SECTION_ROOT_MASK to make sense.
	 */
};

#ifdef CONFIG_SPARSEMEM_EXTREME
#define SECTIONS_PER_ROOT       (PAGE_SIZE / sizeof (struct mem_section))
#else
#define SECTIONS_PER_ROOT	1
#endif

#define SECTION_NR_TO_ROOT(sec)	((sec) / SECTIONS_PER_ROOT)
#define NR_SECTION_ROOTS	DIV_ROUND_UP(NR_MEM_SECTIONS, SECTIONS_PER_ROOT)
#define SECTION_ROOT_MASK	(SECTIONS_PER_ROOT - 1)

#ifdef CONFIG_SPARSEMEM_EXTREME
extern struct mem_section **mem_section;
#else
extern struct mem_section mem_section[NR_SECTION_ROOTS][SECTIONS_PER_ROOT];
#endif

static inline struct mem_section *__nr_to_section(unsigned long nr)
{
#ifdef CONFIG_SPARSEMEM_EXTREME
	if (!mem_section)
		return NULL;
#endif
	if (!mem_section[SECTION_NR_TO_ROOT(nr)])
		return NULL;
	return &mem_section[SECTION_NR_TO_ROOT(nr)][nr & SECTION_ROOT_MASK];
}
extern int __section_nr(struct mem_section* ms);
extern unsigned long usemap_size(void);

/*
 * We use the lower bits of the mem_map pointer to store
 * a little bit of information.  The pointer is calculated
 * as mem_map - section_nr_to_pfn(pnum).  The result is
 * aligned to the minimum alignment of the two values:
 *   1. All mem_map arrays are page-aligned.
 *   2. section_nr_to_pfn() always clears PFN_SECTION_SHIFT
 *      lowest bits.  PFN_SECTION_SHIFT is arch-specific
 *      (equal SECTION_SIZE_BITS - PAGE_SHIFT), and the
 *      worst combination is powerpc with 256k pages,
 *      which results in PFN_SECTION_SHIFT equal 6.
 * To sum it up, at least 6 bits are available.
 */
#define	SECTION_MARKED_PRESENT	(1UL<<0)
#define SECTION_HAS_MEM_MAP	(1UL<<1)
#define SECTION_IS_ONLINE	(1UL<<2)
#define SECTION_MAP_LAST_BIT	(1UL<<3)
#define SECTION_MAP_MASK	(~(SECTION_MAP_LAST_BIT-1))
#define SECTION_NID_SHIFT	3

static inline struct page *__section_mem_map_addr(struct mem_section *section)
{
	unsigned long map = section->section_mem_map;
	map &= SECTION_MAP_MASK;
	return (struct page *)map;
}

static inline int present_section(struct mem_section *section)
{
	return (section && (section->section_mem_map & SECTION_MARKED_PRESENT));
}

static inline int present_section_nr(unsigned long nr)
{
	return present_section(__nr_to_section(nr));
}

static inline int valid_section(struct mem_section *section)
{
	return (section && (section->section_mem_map & SECTION_HAS_MEM_MAP));
}

static inline int valid_section_nr(unsigned long nr)
{
	return valid_section(__nr_to_section(nr));
}

static inline int online_section(struct mem_section *section)
{
	return (section && (section->section_mem_map & SECTION_IS_ONLINE));
}

static inline int online_section_nr(unsigned long nr)
{
	return online_section(__nr_to_section(nr));
}

#ifdef CONFIG_MEMORY_HOTPLUG
void online_mem_sections(unsigned long start_pfn, unsigned long end_pfn);
#ifdef CONFIG_MEMORY_HOTREMOVE
void offline_mem_sections(unsigned long start_pfn, unsigned long end_pfn);
#endif
#endif

static inline struct mem_section *__pfn_to_section(unsigned long pfn)
{
	return __nr_to_section(pfn_to_section_nr(pfn));
}

extern int __highest_present_section_nr;

#ifndef CONFIG_HAVE_ARCH_PFN_VALID
static inline int pfn_valid(unsigned long pfn)
{
	if (pfn_to_section_nr(pfn) >= NR_MEM_SECTIONS)
		return 0;
	return valid_section(__nr_to_section(pfn_to_section_nr(pfn)));
}
#endif

static inline int pfn_present(unsigned long pfn)
{
	if (pfn_to_section_nr(pfn) >= NR_MEM_SECTIONS)
		return 0;
	return present_section(__nr_to_section(pfn_to_section_nr(pfn)));
}

/*
 * These are _only_ used during initialisation, therefore they
 * can use __initdata ...  They could have names to indicate
 * this restriction.
 */
#ifdef CONFIG_NUMA
#define pfn_to_nid(pfn)							\
({									\
	unsigned long __pfn_to_nid_pfn = (pfn);				\
	page_to_nid(pfn_to_page(__pfn_to_nid_pfn));			\
})
#else
#define pfn_to_nid(pfn)		(0)
#endif

#define early_pfn_valid(pfn)	pfn_valid(pfn)
void sparse_init(void);
#else
#define sparse_init()	do {} while (0)
#define sparse_index_init(_sec, _nid)  do {} while (0)
#endif /* CONFIG_SPARSEMEM */

/*
 * During memory init memblocks map pfns to nids. The search is expensive and
 * this caches recent lookups. The implementation of __early_pfn_to_nid
 * may treat start/end as pfns or sections.
 */
struct mminit_pfnnid_cache {
	unsigned long last_start;
	unsigned long last_end;
	int last_nid;
};

#ifndef early_pfn_valid
#define early_pfn_valid(pfn)	(1)
#endif

void memory_present(int nid, unsigned long start, unsigned long end);

/*
 * If it is possible to have holes within a MAX_ORDER_NR_PAGES, then we
 * need to check pfn validility within that MAX_ORDER_NR_PAGES block.
 * pfn_valid_within() should be used in this case; we optimise this away
 * when we have no holes within a MAX_ORDER_NR_PAGES block.
 */
#ifdef CONFIG_HOLES_IN_ZONE
#define pfn_valid_within(pfn) pfn_valid(pfn)
#else
#define pfn_valid_within(pfn) (1)
#endif

#ifdef CONFIG_ARCH_HAS_HOLES_MEMORYMODEL
/*
 * pfn_valid() is meant to be able to tell if a given PFN has valid memmap
 * associated with it or not. This means that a struct page exists for this
 * pfn. The caller cannot assume the page is fully initialized in general.
 * Hotplugable pages might not have been onlined yet. pfn_to_online_page()
 * will ensure the struct page is fully online and initialized. Special pages
 * (e.g. ZONE_DEVICE) are never onlined and should be treated accordingly.
 *
 * In FLATMEM, it is expected that holes always have valid memmap as long as
 * there is valid PFNs either side of the hole. In SPARSEMEM, it is assumed
 * that a valid section has a memmap for the entire section.
 *
 * However, an ARM, and maybe other embedded architectures in the future
 * free memmap backing holes to save memory on the assumption the memmap is
 * never used. The page_zone linkages are then broken even though pfn_valid()
 * returns true. A walker of the full memmap must then do this additional
 * check to ensure the memmap they are looking at is sane by making sure
 * the zone and PFN linkages are still valid. This is expensive, but walkers
 * of the full memmap are extremely rare.
 */
bool memmap_valid_within(unsigned long pfn,
					struct page *page, struct zone *zone);
#else
static inline bool memmap_valid_within(unsigned long pfn,
					struct page *page, struct zone *zone)
{
	return true;
}
#endif /* CONFIG_ARCH_HAS_HOLES_MEMORYMODEL */

#endif /* !__GENERATING_BOUNDS.H */
#endif /* !__ASSEMBLY__ */
#endif /* _LINUX_MMZONE_H */<|MERGE_RESOLUTION|>--- conflicted
+++ resolved
@@ -186,12 +186,8 @@
 	NR_VMSCAN_IMMEDIATE,	/* Prioritise for reclaim when writeback ends */
 	NR_DIRTIED,		/* page dirtyings since bootup */
 	NR_WRITTEN,		/* page writings since bootup */
-<<<<<<< HEAD
-	NR_INDIRECTLY_RECLAIMABLE_BYTES, /* measured in bytes */
+	NR_KERNEL_MISC_RECLAIMABLE,	/* reclaimable non-slab kernel pages */
 	NR_UNRECLAIMABLE_PAGES,
-=======
-	NR_KERNEL_MISC_RECLAIMABLE,	/* reclaimable non-slab kernel pages */
->>>>>>> 34f21ff3
 	NR_VM_NODE_STAT_ITEMS
 };
 
