--- conflicted
+++ resolved
@@ -216,7 +216,6 @@
 	pr_cont("%lu Mb, residual: %dMb\n", tlbcam_sz(tlbcam_index - 1) >> 20,
 	        (unsigned int)((total_lowmem - __max_low_memory) >> 20));
 
-<<<<<<< HEAD
 	memblock_set_current_limit(memstart_addr + __max_low_memory);
 }
 
@@ -228,8 +227,4 @@
 	/* 64M mapped initially according to head_fsl_booke.S */
 	memblock_set_current_limit(min_t(u64, limit, 0x04000000));
 }
-=======
-	__initial_memory_limit_addr = memstart_addr + __max_low_memory;
-}
-#endif
->>>>>>> 6a1c9dfe
+#endif