/*
 * Based on arch/arm/mm/proc.S
 *
 * Copyright (C) 2001 Deep Blue Solutions Ltd.
 * Copyright (C) 2012 ARM Ltd.
 * Author: Catalin Marinas <catalin.marinas@arm.com>
 *
 * This program is free software; you can redistribute it and/or modify
 * it under the terms of the GNU General Public License version 2 as
 * published by the Free Software Foundation.
 *
 * This program is distributed in the hope that it will be useful,
 * but WITHOUT ANY WARRANTY; without even the implied warranty of
 * MERCHANTABILITY or FITNESS FOR A PARTICULAR PURPOSE.  See the
 * GNU General Public License for more details.
 *
 * You should have received a copy of the GNU General Public License
 * along with this program.  If not, see <http://www.gnu.org/licenses/>.
 */

#include <linux/init.h>
#include <linux/linkage.h>
#include <asm/assembler.h>
#include <asm/asm-offsets.h>
#include <asm/hwcap.h>
#include <asm/pgtable.h>
#include <asm/pgtable-hwdef.h>
#include <asm/cpufeature.h>
#include <asm/alternative.h>

#ifdef CONFIG_ARM64_64K_PAGES
#define TCR_TG_FLAGS	TCR_TG0_64K | TCR_TG1_64K
#elif defined(CONFIG_ARM64_16K_PAGES)
#define TCR_TG_FLAGS	TCR_TG0_16K | TCR_TG1_16K
#else /* CONFIG_ARM64_4K_PAGES */
#define TCR_TG_FLAGS	TCR_TG0_4K | TCR_TG1_4K
#endif

#define TCR_SMP_FLAGS	TCR_SHARED

/* PTWs cacheable, inner/outer WBWA */
#define TCR_CACHE_FLAGS	TCR_IRGN_WBWA | TCR_ORGN_WBWA

#define MAIR(attr, mt)	((attr) << ((mt) * 8))

/*
 *	cpu_do_idle()
 *
 *	Idle the processor (wait for interrupt).
 */
ENTRY(cpu_do_idle)
	dsb	sy				// WFI may enter a low-power mode
	wfi
	ret
ENDPROC(cpu_do_idle)

#ifdef CONFIG_CPU_PM
/**
 * cpu_do_suspend - save CPU registers context
 *
 * x0: virtual address of context pointer
 */
ENTRY(cpu_do_suspend)
	mrs	x2, tpidr_el0
	mrs	x3, tpidrro_el0
	mrs	x4, contextidr_el1
	mrs	x5, cpacr_el1
	mrs	x6, tcr_el1
	mrs	x7, vbar_el1
	mrs	x8, mdscr_el1
	mrs	x9, oslsr_el1
	mrs	x10, sctlr_el1
	mrs	x11, tpidr_el1
	mrs	x12, sp_el0
	stp	x2, x3, [x0]
	stp	x4, xzr, [x0, #16]
	stp	x5, x6, [x0, #32]
	stp	x7, x8, [x0, #48]
	stp	x9, x10, [x0, #64]
	stp	x11, x12, [x0, #80]
	ret
ENDPROC(cpu_do_suspend)

/**
 * cpu_do_resume - restore CPU register context
 *
 * x0: Address of context pointer
 */
	.pushsection ".idmap.text", "ax"
ENTRY(cpu_do_resume)
	ldp	x2, x3, [x0]
	ldp	x4, x5, [x0, #16]
	ldp	x6, x8, [x0, #32]
	ldp	x9, x10, [x0, #48]
	ldp	x11, x12, [x0, #64]
	ldp	x13, x14, [x0, #80]
	msr	tpidr_el0, x2
	msr	tpidrro_el0, x3
	msr	contextidr_el1, x4
	msr	cpacr_el1, x6

	/* Don't change t0sz here, mask those bits when restoring */
	mrs	x5, tcr_el1
	bfi	x8, x5, TCR_T0SZ_OFFSET, TCR_TxSZ_WIDTH

	msr	tcr_el1, x8
	msr	vbar_el1, x9

	/*
	 * __cpu_setup() cleared MDSCR_EL1.MDE and friends, before unmasking
	 * debug exceptions. By restoring MDSCR_EL1 here, we may take a debug
	 * exception. Mask them until local_daif_restore() in cpu_suspend()
	 * resets them.
	 */
	disable_daif
	msr	mdscr_el1, x10

	msr	sctlr_el1, x12
	msr	tpidr_el1, x13
	msr	sp_el0, x14
	/*
	 * Restore oslsr_el1 by writing oslar_el1
	 */
	ubfx	x11, x11, #1, #1
	msr	oslar_el1, x11
	reset_pmuserenr_el0 x0			// Disable PMU access from EL0
	isb
	ret
ENDPROC(cpu_do_resume)
	.popsection
#endif

/*
 *	cpu_do_switch_mm(pgd_phys, tsk)
 *
 *	Set the translation table base pointer to be pgd_phys.
 *
 *	- pgd_phys - physical address of new TTB
 */
ENTRY(cpu_do_switch_mm)
<<<<<<< HEAD
	mrs	x2, ttbr1_el1
	mmid	x1, x1				// get mm->context.id
	bfi	x2, x1, #48, #16		// set the ASID
	msr	ttbr1_el1, x2			// in TTBR1 (since TCR.A1 is set)
=======
	phys_to_ttbr x0, x2
	pre_ttbr0_update_workaround x2, x3, x4
	mmid	x1, x1				// get mm->context.id
	bfi	x2, x1, #48, #16		// set the ASID
	msr	ttbr0_el1, x2			// set TTBR0
>>>>>>> f77d2817
	isb
	msr	ttbr0_el1, x0			// now update TTBR0
	isb
	post_ttbr_update_workaround
	ret
ENDPROC(cpu_do_switch_mm)

	.pushsection ".idmap.text", "ax"
/*
 * void idmap_cpu_replace_ttbr1(phys_addr_t new_pgd)
 *
 * This is the low-level counterpart to cpu_replace_ttbr1, and should not be
 * called by anything else. It can only be executed from a TTBR0 mapping.
 */
ENTRY(idmap_cpu_replace_ttbr1)
	save_and_disable_daif flags=x2

	adrp	x1, empty_zero_page
	phys_to_ttbr x1, x3
	msr	ttbr1_el1, x3
	isb

	tlbi	vmalle1
	dsb	nsh
	isb

	phys_to_ttbr x0, x3
	msr	ttbr1_el1, x3
	isb

	restore_daif x2

	ret
ENDPROC(idmap_cpu_replace_ttbr1)
	.popsection

/*
 *	__cpu_setup
 *
 *	Initialise the processor for turning the MMU on.  Return in x0 the
 *	value of the SCTLR_EL1 register.
 */
	.pushsection ".idmap.text", "ax"
ENTRY(__cpu_setup)
	tlbi	vmalle1				// Invalidate local TLB
	dsb	nsh

	mov	x0, #3 << 20
	msr	cpacr_el1, x0			// Enable FP/ASIMD
	mov	x0, #1 << 12			// Reset mdscr_el1 and disable
	msr	mdscr_el1, x0			// access to the DCC from EL0
	isb					// Unmask debug exceptions now,
	enable_dbg				// since this is per-cpu
	reset_pmuserenr_el0 x0			// Disable PMU access from EL0
	/*
	 * Memory region attributes for LPAE:
	 *
	 *   n = AttrIndx[2:0]
	 *			n	MAIR
	 *   DEVICE_nGnRnE	000	00000000
	 *   DEVICE_nGnRE	001	00000100
	 *   DEVICE_GRE		010	00001100
	 *   NORMAL_NC		011	01000100
	 *   NORMAL		100	11111111
	 *   NORMAL_WT		101	10111011
	 */
	ldr	x5, =MAIR(0x00, MT_DEVICE_nGnRnE) | \
		     MAIR(0x04, MT_DEVICE_nGnRE) | \
		     MAIR(0x0c, MT_DEVICE_GRE) | \
		     MAIR(0x44, MT_NORMAL_NC) | \
		     MAIR(0xff, MT_NORMAL) | \
		     MAIR(0xbb, MT_NORMAL_WT)
	msr	mair_el1, x5
	/*
	 * Prepare SCTLR
	 */
	adr	x5, crval
	ldp	w5, w6, [x5]
	mrs	x0, sctlr_el1
	bic	x0, x0, x5			// clear bits
	orr	x0, x0, x6			// set bits
	/*
	 * Set/prepare TCR and TTBR. We use 512GB (39-bit) address range for
	 * both user and kernel.
	 */
	ldr	x10, =TCR_TxSZ(VA_BITS) | TCR_CACHE_FLAGS | TCR_SMP_FLAGS | \
			TCR_TG_FLAGS | TCR_ASID16 | TCR_TBI0 | TCR_A1
	tcr_set_idmap_t0sz	x10, x9

	/*
	 * Set the IPS bits in TCR_EL1.
	 */
	tcr_compute_pa_size x10, #TCR_IPS_SHIFT, x5, x6
#ifdef CONFIG_ARM64_HW_AFDBM
	/*
	 * Hardware update of the Access and Dirty bits.
	 */
	mrs	x9, ID_AA64MMFR1_EL1
	and	x9, x9, #0xf
	cbz	x9, 2f
	cmp	x9, #2
	b.lt	1f
	orr	x10, x10, #TCR_HD		// hardware Dirty flag update
1:	orr	x10, x10, #TCR_HA		// hardware Access flag update
2:
#endif	/* CONFIG_ARM64_HW_AFDBM */
	msr	tcr_el1, x10
	ret					// return to head.S
ENDPROC(__cpu_setup)

	/*
	 * We set the desired value explicitly, including those of the
	 * reserved bits. The values of bits EE & E0E were set early in
	 * el2_setup, which are left untouched below.
	 *
	 *                 n n            T
	 *       U E      WT T UD     US IHBS
	 *       CE0      XWHW CZ     ME TEEA S
	 * .... .IEE .... NEAI TE.I ..AD DEN0 ACAM
	 * 0011 0... 1101 ..0. ..0. 10.. .0.. .... < hardware reserved
	 * .... .1.. .... 01.1 11.1 ..01 0.01 1101 < software settings
	 */
	.type	crval, #object
crval:
	.word	0xfcffffff			// clear
	.word	0x34d5d91d			// set
	.popsection<|MERGE_RESOLUTION|>--- conflicted
+++ resolved
@@ -138,20 +138,13 @@
  *	- pgd_phys - physical address of new TTB
  */
 ENTRY(cpu_do_switch_mm)
-<<<<<<< HEAD
 	mrs	x2, ttbr1_el1
 	mmid	x1, x1				// get mm->context.id
 	bfi	x2, x1, #48, #16		// set the ASID
 	msr	ttbr1_el1, x2			// in TTBR1 (since TCR.A1 is set)
-=======
+	isb
 	phys_to_ttbr x0, x2
-	pre_ttbr0_update_workaround x2, x3, x4
-	mmid	x1, x1				// get mm->context.id
-	bfi	x2, x1, #48, #16		// set the ASID
-	msr	ttbr0_el1, x2			// set TTBR0
->>>>>>> f77d2817
-	isb
-	msr	ttbr0_el1, x0			// now update TTBR0
+	msr	ttbr0_el1, x2			// now update TTBR0
 	isb
 	post_ttbr_update_workaround
 	ret
