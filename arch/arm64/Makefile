--- conflicted
+++ resolved
@@ -202,12 +202,8 @@
 PHONY += vdso_install
 vdso_install:
 	$(Q)$(MAKE) $(build)=arch/arm64/kernel/vdso $@
-<<<<<<< HEAD
-	$(Q)$(MAKE) $(build)=arch/arm64/kernel/vdso32 $@
-=======
 	$(if $(CONFIG_COMPAT_VDSO), \
 		$(Q)$(MAKE) $(build)=arch/arm64/kernel/vdso32 $@)
->>>>>>> b5a7a865
 
 # We use MRPROPER_FILES and CLEAN_FILES now
 archclean:
