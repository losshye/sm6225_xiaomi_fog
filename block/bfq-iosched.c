/*
 * Budget Fair Queueing (BFQ) I/O scheduler.
 *
 * Based on ideas and code from CFQ:
 * Copyright (C) 2003 Jens Axboe <axboe@kernel.dk>
 *
 * Copyright (C) 2008 Fabio Checconi <fabio@gandalf.sssup.it>
 *		      Paolo Valente <paolo.valente@unimore.it>
 *
 * Copyright (C) 2010 Paolo Valente <paolo.valente@unimore.it>
 *                    Arianna Avanzini <avanzini@google.com>
 *
 * Copyright (C) 2017 Paolo Valente <paolo.valente@linaro.org>
 *
 *  This program is free software; you can redistribute it and/or
 *  modify it under the terms of the GNU General Public License as
 *  published by the Free Software Foundation; either version 2 of the
 *  License, or (at your option) any later version.
 *
 *  This program is distributed in the hope that it will be useful,
 *  but WITHOUT ANY WARRANTY; without even the implied warranty of
 *  MERCHANTABILITY or FITNESS FOR A PARTICULAR PURPOSE.  See the GNU
 *  General Public License for more details.
 *
 * BFQ is a proportional-share I/O scheduler, with some extra
 * low-latency capabilities. BFQ also supports full hierarchical
 * scheduling through cgroups. Next paragraphs provide an introduction
 * on BFQ inner workings. Details on BFQ benefits, usage and
 * limitations can be found in Documentation/block/bfq-iosched.txt.
 *
 * BFQ is a proportional-share storage-I/O scheduling algorithm based
 * on the slice-by-slice service scheme of CFQ. But BFQ assigns
 * budgets, measured in number of sectors, to processes instead of
 * time slices. The device is not granted to the in-service process
 * for a given time slice, but until it has exhausted its assigned
 * budget. This change from the time to the service domain enables BFQ
 * to distribute the device throughput among processes as desired,
 * without any distortion due to throughput fluctuations, or to device
 * internal queueing. BFQ uses an ad hoc internal scheduler, called
 * B-WF2Q+, to schedule processes according to their budgets. More
 * precisely, BFQ schedules queues associated with processes. Each
 * process/queue is assigned a user-configurable weight, and B-WF2Q+
 * guarantees that each queue receives a fraction of the throughput
 * proportional to its weight. Thanks to the accurate policy of
 * B-WF2Q+, BFQ can afford to assign high budgets to I/O-bound
 * processes issuing sequential requests (to boost the throughput),
 * and yet guarantee a low latency to interactive and soft real-time
 * applications.
 *
 * In particular, to provide these low-latency guarantees, BFQ
 * explicitly privileges the I/O of two classes of time-sensitive
 * applications: interactive and soft real-time. In more detail, BFQ
 * behaves this way if the low_latency parameter is set (default
 * configuration). This feature enables BFQ to provide applications in
 * these classes with a very low latency.
 *
 * To implement this feature, BFQ constantly tries to detect whether
 * the I/O requests in a bfq_queue come from an interactive or a soft
 * real-time application. For brevity, in these cases, the queue is
 * said to be interactive or soft real-time. In both cases, BFQ
 * privileges the service of the queue, over that of non-interactive
 * and non-soft-real-time queues. This privileging is performed,
 * mainly, by raising the weight of the queue. So, for brevity, we
 * call just weight-raising periods the time periods during which a
 * queue is privileged, because deemed interactive or soft real-time.
 *
 * The detection of soft real-time queues/applications is described in
 * detail in the comments on the function
 * bfq_bfqq_softrt_next_start. On the other hand, the detection of an
 * interactive queue works as follows: a queue is deemed interactive
 * if it is constantly non empty only for a limited time interval,
 * after which it does become empty. The queue may be deemed
 * interactive again (for a limited time), if it restarts being
 * constantly non empty, provided that this happens only after the
 * queue has remained empty for a given minimum idle time.
 *
 * By default, BFQ computes automatically the above maximum time
 * interval, i.e., the time interval after which a constantly
 * non-empty queue stops being deemed interactive. Since a queue is
 * weight-raised while it is deemed interactive, this maximum time
 * interval happens to coincide with the (maximum) duration of the
 * weight-raising for interactive queues.
 *
 * Finally, BFQ also features additional heuristics for
 * preserving both a low latency and a high throughput on NCQ-capable,
 * rotational or flash-based devices, and to get the job done quickly
 * for applications consisting in many I/O-bound processes.
 *
 * NOTE: if the main or only goal, with a given device, is to achieve
 * the maximum-possible throughput at all times, then do switch off
 * all low-latency heuristics for that device, by setting low_latency
 * to 0.
 *
 * BFQ is described in [1], where also a reference to the initial,
 * more theoretical paper on BFQ can be found. The interested reader
 * can find in the latter paper full details on the main algorithm, as
 * well as formulas of the guarantees and formal proofs of all the
 * properties.  With respect to the version of BFQ presented in these
 * papers, this implementation adds a few more heuristics, such as the
 * ones that guarantee a low latency to interactive and soft real-time
 * applications, and a hierarchical extension based on H-WF2Q+.
 *
 * B-WF2Q+ is based on WF2Q+, which is described in [2], together with
 * H-WF2Q+, while the augmented tree used here to implement B-WF2Q+
 * with O(log N) complexity derives from the one introduced with EEVDF
 * in [3].
 *
 * [1] P. Valente, A. Avanzini, "Evolution of the BFQ Storage I/O
 *     Scheduler", Proceedings of the First Workshop on Mobile System
 *     Technologies (MST-2015), May 2015.
 *     http://algogroup.unimore.it/people/paolo/disk_sched/mst-2015.pdf
 *
 * [2] Jon C.R. Bennett and H. Zhang, "Hierarchical Packet Fair Queueing
 *     Algorithms", IEEE/ACM Transactions on Networking, 5(5):675-689,
 *     Oct 1997.
 *
 * http://www.cs.cmu.edu/~hzhang/papers/TON-97-Oct.ps.gz
 *
 * [3] I. Stoica and H. Abdel-Wahab, "Earliest Eligible Virtual Deadline
 *     First: A Flexible and Accurate Mechanism for Proportional Share
 *     Resource Allocation", technical report.
 *
 * http://www.cs.berkeley.edu/~istoica/papers/eevdf-tr-95.pdf
 */
#include <linux/module.h>
#include <linux/slab.h>
#include <linux/blkdev.h>
#include <linux/cgroup.h>
#include <linux/elevator.h>
#include <linux/ktime.h>
#include <linux/rbtree.h>
#include <linux/ioprio.h>
#include <linux/sbitmap.h>
#include <linux/delay.h>
#include <linux/backing-dev.h>

#include "blk.h"
#include "blk-mq.h"
#include "blk-mq-tag.h"
#include "blk-mq-sched.h"
#include "bfq-iosched.h"
#include "blk-wbt.h"

#define BFQ_BFQQ_FNS(name)						\
void bfq_mark_bfqq_##name(struct bfq_queue *bfqq)			\
{									\
	__set_bit(BFQQF_##name, &(bfqq)->flags);			\
}									\
void bfq_clear_bfqq_##name(struct bfq_queue *bfqq)			\
{									\
	__clear_bit(BFQQF_##name, &(bfqq)->flags);		\
}									\
int bfq_bfqq_##name(const struct bfq_queue *bfqq)			\
{									\
	return test_bit(BFQQF_##name, &(bfqq)->flags);		\
}

BFQ_BFQQ_FNS(just_created);
BFQ_BFQQ_FNS(busy);
BFQ_BFQQ_FNS(wait_request);
BFQ_BFQQ_FNS(non_blocking_wait_rq);
BFQ_BFQQ_FNS(fifo_expire);
BFQ_BFQQ_FNS(has_short_ttime);
BFQ_BFQQ_FNS(sync);
BFQ_BFQQ_FNS(IO_bound);
BFQ_BFQQ_FNS(in_large_burst);
BFQ_BFQQ_FNS(coop);
BFQ_BFQQ_FNS(split_coop);
BFQ_BFQQ_FNS(softrt_update);
#undef BFQ_BFQQ_FNS						\

/* Expiration time of sync (0) and async (1) requests, in ns. */
static const u64 bfq_fifo_expire[2] = { NSEC_PER_SEC / 4, NSEC_PER_SEC / 8 };

/* Maximum backwards seek (magic number lifted from CFQ), in KiB. */
static const int bfq_back_max = 16 * 1024;

/* Penalty of a backwards seek, in number of sectors. */
static const int bfq_back_penalty = 2;

/* Idling period duration, in ns. */
static u64 bfq_slice_idle = NSEC_PER_SEC / 125;

/* Minimum number of assigned budgets for which stats are safe to compute. */
static const int bfq_stats_min_budgets = 194;

/* Default maximum budget values, in sectors and number of requests. */
static const int bfq_default_max_budget = 16 * 1024;

/*
 * When a sync request is dispatched, the queue that contains that
 * request, and all the ancestor entities of that queue, are charged
 * with the number of sectors of the request. In constrast, if the
 * request is async, then the queue and its ancestor entities are
 * charged with the number of sectors of the request, multiplied by
 * the factor below. This throttles the bandwidth for async I/O,
 * w.r.t. to sync I/O, and it is done to counter the tendency of async
 * writes to steal I/O throughput to reads.
 *
 * The current value of this parameter is the result of a tuning with
 * several hardware and software configurations. We tried to find the
 * lowest value for which writes do not cause noticeable problems to
 * reads. In fact, the lower this parameter, the stabler I/O control,
 * in the following respect.  The lower this parameter is, the less
 * the bandwidth enjoyed by a group decreases
 * - when the group does writes, w.r.t. to when it does reads;
 * - when other groups do reads, w.r.t. to when they do writes.
 */
static const int bfq_async_charge_factor = 3;

/* Default timeout values, in jiffies, approximating CFQ defaults. */
const int bfq_timeout = HZ / 8;

/*
 * Time limit for merging (see comments in bfq_setup_cooperator). Set
 * to the slowest value that, in our tests, proved to be effective in
 * removing false positives, while not causing true positives to miss
 * queue merging.
 *
 * As can be deduced from the low time limit below, queue merging, if
 * successful, happens at the very beggining of the I/O of the involved
 * cooperating processes, as a consequence of the arrival of the very
 * first requests from each cooperator.  After that, there is very
 * little chance to find cooperators.
 */
static const unsigned long bfq_merge_time_limit = HZ/10;

static struct kmem_cache *bfq_pool;

/* Below this threshold (in ns), we consider thinktime immediate. */
#define BFQ_MIN_TT		(2 * NSEC_PER_MSEC)

/* hw_tag detection: parallel requests threshold and min samples needed. */
#define BFQ_HW_QUEUE_THRESHOLD	4
#define BFQ_HW_QUEUE_SAMPLES	32

#define BFQQ_SEEK_THR		(sector_t)(8 * 100)
#define BFQQ_SECT_THR_NONROT	(sector_t)(2 * 32)
#define BFQQ_CLOSE_THR		(sector_t)(8 * 1024)
#define BFQQ_SEEKY(bfqq)	(hweight32(bfqq->seek_history) > 19)

/* Min number of samples required to perform peak-rate update */
#define BFQ_RATE_MIN_SAMPLES	32
/* Min observation time interval required to perform a peak-rate update (ns) */
#define BFQ_RATE_MIN_INTERVAL	(300*NSEC_PER_MSEC)
/* Target observation time interval for a peak-rate update (ns) */
#define BFQ_RATE_REF_INTERVAL	NSEC_PER_SEC

/*
 * Shift used for peak-rate fixed precision calculations.
 * With
 * - the current shift: 16 positions
 * - the current type used to store rate: u32
 * - the current unit of measure for rate: [sectors/usec], or, more precisely,
 *   [(sectors/usec) / 2^BFQ_RATE_SHIFT] to take into account the shift,
 * the range of rates that can be stored is
 * [1 / 2^BFQ_RATE_SHIFT, 2^(32 - BFQ_RATE_SHIFT)] sectors/usec =
 * [1 / 2^16, 2^16] sectors/usec = [15e-6, 65536] sectors/usec =
 * [15, 65G] sectors/sec
 * Which, assuming a sector size of 512B, corresponds to a range of
 * [7.5K, 33T] B/sec
 */
#define BFQ_RATE_SHIFT		16

/*
 * When configured for computing the duration of the weight-raising
 * for interactive queues automatically (see the comments at the
 * beginning of this file), BFQ does it using the following formula:
 * duration = (ref_rate / r) * ref_wr_duration,
 * where r is the peak rate of the device, and ref_rate and
 * ref_wr_duration are two reference parameters.  In particular,
 * ref_rate is the peak rate of the reference storage device (see
 * below), and ref_wr_duration is about the maximum time needed, with
 * BFQ and while reading two files in parallel, to load typical large
 * applications on the reference device (see the comments on
 * max_service_from_wr below, for more details on how ref_wr_duration
 * is obtained).  In practice, the slower/faster the device at hand
 * is, the more/less it takes to load applications with respect to the
 * reference device.  Accordingly, the longer/shorter BFQ grants
 * weight raising to interactive applications.
 *
 * BFQ uses two different reference pairs (ref_rate, ref_wr_duration),
 * depending on whether the device is rotational or non-rotational.
 *
 * In the following definitions, ref_rate[0] and ref_wr_duration[0]
 * are the reference values for a rotational device, whereas
 * ref_rate[1] and ref_wr_duration[1] are the reference values for a
 * non-rotational device. The reference rates are not the actual peak
 * rates of the devices used as a reference, but slightly lower
 * values. The reason for using slightly lower values is that the
 * peak-rate estimator tends to yield slightly lower values than the
 * actual peak rate (it can yield the actual peak rate only if there
 * is only one process doing I/O, and the process does sequential
 * I/O).
 *
 * The reference peak rates are measured in sectors/usec, left-shifted
 * by BFQ_RATE_SHIFT.
 */
static int ref_rate[2] = {14000, 33000};
/*
 * To improve readability, a conversion function is used to initialize
 * the following array, which entails that the array can be
 * initialized only in a function.
 */
static int ref_wr_duration[2];

/*
 * BFQ uses the above-detailed, time-based weight-raising mechanism to
 * privilege interactive tasks. This mechanism is vulnerable to the
 * following false positives: I/O-bound applications that will go on
 * doing I/O for much longer than the duration of weight
 * raising. These applications have basically no benefit from being
 * weight-raised at the beginning of their I/O. On the opposite end,
 * while being weight-raised, these applications
 * a) unjustly steal throughput to applications that may actually need
 * low latency;
 * b) make BFQ uselessly perform device idling; device idling results
 * in loss of device throughput with most flash-based storage, and may
 * increase latencies when used purposelessly.
 *
 * BFQ tries to reduce these problems, by adopting the following
 * countermeasure. To introduce this countermeasure, we need first to
 * finish explaining how the duration of weight-raising for
 * interactive tasks is computed.
 *
 * For a bfq_queue deemed as interactive, the duration of weight
 * raising is dynamically adjusted, as a function of the estimated
 * peak rate of the device, so as to be equal to the time needed to
 * execute the 'largest' interactive task we benchmarked so far. By
 * largest task, we mean the task for which each involved process has
 * to do more I/O than for any of the other tasks we benchmarked. This
 * reference interactive task is the start-up of LibreOffice Writer,
 * and in this task each process/bfq_queue needs to have at most ~110K
 * sectors transferred.
 *
 * This last piece of information enables BFQ to reduce the actual
 * duration of weight-raising for at least one class of I/O-bound
 * applications: those doing sequential or quasi-sequential I/O. An
 * example is file copy. In fact, once started, the main I/O-bound
 * processes of these applications usually consume the above 110K
 * sectors in much less time than the processes of an application that
 * is starting, because these I/O-bound processes will greedily devote
 * almost all their CPU cycles only to their target,
 * throughput-friendly I/O operations. This is even more true if BFQ
 * happens to be underestimating the device peak rate, and thus
 * overestimating the duration of weight raising. But, according to
 * our measurements, once transferred 110K sectors, these processes
 * have no right to be weight-raised any longer.
 *
 * Basing on the last consideration, BFQ ends weight-raising for a
 * bfq_queue if the latter happens to have received an amount of
 * service at least equal to the following constant. The constant is
 * set to slightly more than 110K, to have a minimum safety margin.
 *
 * This early ending of weight-raising reduces the amount of time
 * during which interactive false positives cause the two problems
 * described at the beginning of these comments.
 */
static const unsigned long max_service_from_wr = 120000;

#define RQ_BIC(rq)		icq_to_bic((rq)->elv.priv[0])
#define RQ_BFQQ(rq)		((rq)->elv.priv[1])

struct bfq_queue *bic_to_bfqq(struct bfq_io_cq *bic, bool is_sync)
{
	return bic->bfqq[is_sync];
}

void bic_set_bfqq(struct bfq_io_cq *bic, struct bfq_queue *bfqq, bool is_sync)
{
	bic->bfqq[is_sync] = bfqq;
}

struct bfq_data *bic_to_bfqd(struct bfq_io_cq *bic)
{
	return bic->icq.q->elevator->elevator_data;
}

/**
 * icq_to_bic - convert iocontext queue structure to bfq_io_cq.
 * @icq: the iocontext queue.
 */
static struct bfq_io_cq *icq_to_bic(struct io_cq *icq)
{
	/* bic->icq is the first member, %NULL will convert to %NULL */
	return container_of(icq, struct bfq_io_cq, icq);
}

/**
 * bfq_bic_lookup - search into @ioc a bic associated to @bfqd.
 * @bfqd: the lookup key.
 * @ioc: the io_context of the process doing I/O.
 * @q: the request queue.
 */
static struct bfq_io_cq *bfq_bic_lookup(struct bfq_data *bfqd,
					struct io_context *ioc,
					struct request_queue *q)
{
	if (ioc) {
		unsigned long flags;
		struct bfq_io_cq *icq;

		spin_lock_irqsave(q->queue_lock, flags);
		icq = icq_to_bic(ioc_lookup_icq(ioc, q));
		spin_unlock_irqrestore(q->queue_lock, flags);

		return icq;
	}

	return NULL;
}

/*
 * Scheduler run of queue, if there are requests pending and no one in the
 * driver that will restart queueing.
 */
void bfq_schedule_dispatch(struct bfq_data *bfqd)
{
	lockdep_assert_held(&bfqd->lock);

	if (bfqd->queued != 0) {
		bfq_log(bfqd, "schedule dispatch");
		blk_mq_run_hw_queues(bfqd->queue, true);
	}
}

#define bfq_class_idle(bfqq)	((bfqq)->ioprio_class == IOPRIO_CLASS_IDLE)
#define bfq_class_rt(bfqq)	((bfqq)->ioprio_class == IOPRIO_CLASS_RT)

#define bfq_sample_valid(samples)	((samples) > 80)

/*
 * Lifted from AS - choose which of rq1 and rq2 that is best served now.
 * We choose the request that is closesr to the head right now.  Distance
 * behind the head is penalized and only allowed to a certain extent.
 */
static struct request *bfq_choose_req(struct bfq_data *bfqd,
				      struct request *rq1,
				      struct request *rq2,
				      sector_t last)
{
	sector_t s1, s2, d1 = 0, d2 = 0;
	unsigned long back_max;
#define BFQ_RQ1_WRAP	0x01 /* request 1 wraps */
#define BFQ_RQ2_WRAP	0x02 /* request 2 wraps */
	unsigned int wrap = 0; /* bit mask: requests behind the disk head? */

	if (!rq1 || rq1 == rq2)
		return rq2;
	if (!rq2)
		return rq1;

	if (rq_is_sync(rq1) && !rq_is_sync(rq2))
		return rq1;
	else if (rq_is_sync(rq2) && !rq_is_sync(rq1))
		return rq2;
	if ((rq1->cmd_flags & REQ_META) && !(rq2->cmd_flags & REQ_META))
		return rq1;
	else if ((rq2->cmd_flags & REQ_META) && !(rq1->cmd_flags & REQ_META))
		return rq2;

	s1 = blk_rq_pos(rq1);
	s2 = blk_rq_pos(rq2);

	/*
	 * By definition, 1KiB is 2 sectors.
	 */
	back_max = bfqd->bfq_back_max * 2;

	/*
	 * Strict one way elevator _except_ in the case where we allow
	 * short backward seeks which are biased as twice the cost of a
	 * similar forward seek.
	 */
	if (s1 >= last)
		d1 = s1 - last;
	else if (s1 + back_max >= last)
		d1 = (last - s1) * bfqd->bfq_back_penalty;
	else
		wrap |= BFQ_RQ1_WRAP;

	if (s2 >= last)
		d2 = s2 - last;
	else if (s2 + back_max >= last)
		d2 = (last - s2) * bfqd->bfq_back_penalty;
	else
		wrap |= BFQ_RQ2_WRAP;

	/* Found required data */

	/*
	 * By doing switch() on the bit mask "wrap" we avoid having to
	 * check two variables for all permutations: --> faster!
	 */
	switch (wrap) {
	case 0: /* common case for CFQ: rq1 and rq2 not wrapped */
		if (d1 < d2)
			return rq1;
		else if (d2 < d1)
			return rq2;

		if (s1 >= s2)
			return rq1;
		else
			return rq2;

	case BFQ_RQ2_WRAP:
		return rq1;
	case BFQ_RQ1_WRAP:
		return rq2;
	case BFQ_RQ1_WRAP|BFQ_RQ2_WRAP: /* both rqs wrapped */
	default:
		/*
		 * Since both rqs are wrapped,
		 * start with the one that's further behind head
		 * (--> only *one* back seek required),
		 * since back seek takes more time than forward.
		 */
		if (s1 <= s2)
			return rq1;
		else
			return rq2;
	}
}

/*
 * Async I/O can easily starve sync I/O (both sync reads and sync
 * writes), by consuming all tags. Similarly, storms of sync writes,
 * such as those that sync(2) may trigger, can starve sync reads.
 * Limit depths of async I/O and sync writes so as to counter both
 * problems.
 */
static void bfq_limit_depth(unsigned int op, struct blk_mq_alloc_data *data)
{
	struct bfq_data *bfqd = data->q->elevator->elevator_data;

	if (op_is_sync(op) && !op_is_write(op))
		return;

	data->shallow_depth =
		bfqd->word_depths[!!bfqd->wr_busy_queues][op_is_sync(op)];

	bfq_log(bfqd, "[%s] wr_busy %d sync %d depth %u",
			__func__, bfqd->wr_busy_queues, op_is_sync(op),
			data->shallow_depth);
}

static struct bfq_queue *
bfq_rq_pos_tree_lookup(struct bfq_data *bfqd, struct rb_root *root,
		     sector_t sector, struct rb_node **ret_parent,
		     struct rb_node ***rb_link)
{
	struct rb_node **p, *parent;
	struct bfq_queue *bfqq = NULL;

	parent = NULL;
	p = &root->rb_node;
	while (*p) {
		struct rb_node **n;

		parent = *p;
		bfqq = rb_entry(parent, struct bfq_queue, pos_node);

		/*
		 * Sort strictly based on sector. Smallest to the left,
		 * largest to the right.
		 */
		if (sector > blk_rq_pos(bfqq->next_rq))
			n = &(*p)->rb_right;
		else if (sector < blk_rq_pos(bfqq->next_rq))
			n = &(*p)->rb_left;
		else
			break;
		p = n;
		bfqq = NULL;
	}

	*ret_parent = parent;
	if (rb_link)
		*rb_link = p;

	bfq_log(bfqd, "rq_pos_tree_lookup %llu: returning %d",
		(unsigned long long)sector,
		bfqq ? bfqq->pid : 0);

	return bfqq;
}

static bool bfq_too_late_for_merging(struct bfq_queue *bfqq)
{
	return bfqq->service_from_backlogged > 0 &&
		time_is_before_jiffies(bfqq->first_IO_time +
				       bfq_merge_time_limit);
}

void bfq_pos_tree_add_move(struct bfq_data *bfqd, struct bfq_queue *bfqq)
{
	struct rb_node **p, *parent;
	struct bfq_queue *__bfqq;

	if (bfqq->pos_root) {
		rb_erase(&bfqq->pos_node, bfqq->pos_root);
		bfqq->pos_root = NULL;
	}

	/*
	 * bfqq cannot be merged any longer (see comments in
	 * bfq_setup_cooperator): no point in adding bfqq into the
	 * position tree.
	 */
	if (bfq_too_late_for_merging(bfqq))
		return;

	if (bfq_class_idle(bfqq))
		return;
	if (!bfqq->next_rq)
		return;

	bfqq->pos_root = &bfq_bfqq_to_bfqg(bfqq)->rq_pos_tree;
	__bfqq = bfq_rq_pos_tree_lookup(bfqd, bfqq->pos_root,
			blk_rq_pos(bfqq->next_rq), &parent, &p);
	if (!__bfqq) {
		rb_link_node(&bfqq->pos_node, parent, p);
		rb_insert_color(&bfqq->pos_node, bfqq->pos_root);
	} else
		bfqq->pos_root = NULL;
}

/*
 * Tell whether there are active queues with different weights or
 * active groups.
 */
static bool bfq_varied_queue_weights_or_active_groups(struct bfq_data *bfqd)
{
	/*
	 * For queue weights to differ, queue_weights_tree must contain
	 * at least two nodes.
	 */
	return (!RB_EMPTY_ROOT(&bfqd->queue_weights_tree) &&
		(bfqd->queue_weights_tree.rb_node->rb_left ||
		 bfqd->queue_weights_tree.rb_node->rb_right)
#ifdef CONFIG_BFQ_GROUP_IOSCHED
	       ) ||
		(bfqd->num_groups_with_pending_reqs > 0
#endif
	       );
}

/*
 * The following function returns true if every queue must receive the
 * same share of the throughput (this condition is used when deciding
 * whether idling may be disabled, see the comments in the function
 * bfq_better_to_idle()).
 *
 * Such a scenario occurs when:
 * 1) all active queues have the same weight,
 * 2) all active groups at the same level in the groups tree have the same
 *    weight,
 * 3) all active groups at the same level in the groups tree have the same
 *    number of children.
 *
 * Unfortunately, keeping the necessary state for evaluating exactly
 * the last two symmetry sub-conditions above would be quite complex
 * and time consuming.  Therefore this function evaluates, instead,
 * only the following stronger two sub-conditions, for which it is
 * much easier to maintain the needed state:
 * 1) all active queues have the same weight,
 * 2) there are no active groups.
 * In particular, the last condition is always true if hierarchical
 * support or the cgroups interface are not enabled, thus no state
 * needs to be maintained in this case.
 */
static bool bfq_symmetric_scenario(struct bfq_data *bfqd)
{
	return !bfq_varied_queue_weights_or_active_groups(bfqd);
}

/*
 * If the weight-counter tree passed as input contains no counter for
 * the weight of the input queue, then add that counter; otherwise just
 * increment the existing counter.
 *
 * Note that weight-counter trees contain few nodes in mostly symmetric
 * scenarios. For example, if all queues have the same weight, then the
 * weight-counter tree for the queues may contain at most one node.
 * This holds even if low_latency is on, because weight-raised queues
 * are not inserted in the tree.
 * In most scenarios, the rate at which nodes are created/destroyed
 * should be low too.
 */
void bfq_weights_tree_add(struct bfq_data *bfqd, struct bfq_queue *bfqq,
			  struct rb_root *root)
{
	struct bfq_entity *entity = &bfqq->entity;
	struct rb_node **new = &(root->rb_node), *parent = NULL;

	/*
	 * Do not insert if the queue is already associated with a
	 * counter, which happens if:
	 *   1) a request arrival has caused the queue to become both
	 *      non-weight-raised, and hence change its weight, and
	 *      backlogged; in this respect, each of the two events
	 *      causes an invocation of this function,
	 *   2) this is the invocation of this function caused by the
	 *      second event. This second invocation is actually useless,
	 *      and we handle this fact by exiting immediately. More
	 *      efficient or clearer solutions might possibly be adopted.
	 */
	if (bfqq->weight_counter)
		return;

	while (*new) {
		struct bfq_weight_counter *__counter = container_of(*new,
						struct bfq_weight_counter,
						weights_node);
		parent = *new;

		if (entity->weight == __counter->weight) {
			bfqq->weight_counter = __counter;
			goto inc_counter;
		}
		if (entity->weight < __counter->weight)
			new = &((*new)->rb_left);
		else
			new = &((*new)->rb_right);
	}

	bfqq->weight_counter = kzalloc(sizeof(struct bfq_weight_counter),
				       GFP_ATOMIC);

	/*
	 * In the unlucky event of an allocation failure, we just
	 * exit. This will cause the weight of queue to not be
	 * considered in bfq_varied_queue_weights_or_active_groups,
	 * which, in its turn, causes the scenario to be deemed
	 * wrongly symmetric in case bfqq's weight would have been
	 * the only weight making the scenario asymmetric.  On the
	 * bright side, no unbalance will however occur when bfqq
	 * becomes inactive again (the invocation of this function
	 * is triggered by an activation of queue).  In fact,
	 * bfq_weights_tree_remove does nothing if
	 * !bfqq->weight_counter.
	 */
	if (unlikely(!bfqq->weight_counter))
		return;

	bfqq->weight_counter->weight = entity->weight;
	rb_link_node(&bfqq->weight_counter->weights_node, parent, new);
	rb_insert_color(&bfqq->weight_counter->weights_node, root);

inc_counter:
	bfqq->weight_counter->num_active++;
	bfqq->ref++;
}

/*
 * Decrement the weight counter associated with the queue, and, if the
 * counter reaches 0, remove the counter from the tree.
 * See the comments to the function bfq_weights_tree_add() for considerations
 * about overhead.
 */
void __bfq_weights_tree_remove(struct bfq_data *bfqd,
			       struct bfq_queue *bfqq,
			       struct rb_root *root)
{
	if (!bfqq->weight_counter)
		return;

	bfqq->weight_counter->num_active--;
	if (bfqq->weight_counter->num_active > 0)
		goto reset_entity_pointer;

	rb_erase(&bfqq->weight_counter->weights_node, root);
	kfree(bfqq->weight_counter);

reset_entity_pointer:
	bfqq->weight_counter = NULL;
	bfq_put_queue(bfqq);
}

/*
 * Invoke __bfq_weights_tree_remove on bfqq and decrement the number
 * of active groups for each queue's inactive parent entity.
 */
void bfq_weights_tree_remove(struct bfq_data *bfqd,
			     struct bfq_queue *bfqq)
{
	struct bfq_entity *entity = bfqq->entity.parent;

	for_each_entity(entity) {
		struct bfq_sched_data *sd = entity->my_sched_data;

		if (sd->next_in_service || sd->in_service_entity) {
			/*
			 * entity is still active, because either
			 * next_in_service or in_service_entity is not
			 * NULL (see the comments on the definition of
			 * next_in_service for details on why
			 * in_service_entity must be checked too).
			 *
			 * As a consequence, its parent entities are
			 * active as well, and thus this loop must
			 * stop here.
			 */
			break;
		}

		/*
		 * The decrement of num_groups_with_pending_reqs is
		 * not performed immediately upon the deactivation of
		 * entity, but it is delayed to when it also happens
		 * that the first leaf descendant bfqq of entity gets
		 * all its pending requests completed. The following
		 * instructions perform this delayed decrement, if
		 * needed. See the comments on
		 * num_groups_with_pending_reqs for details.
		 */
		if (entity->in_groups_with_pending_reqs) {
			entity->in_groups_with_pending_reqs = false;
			bfqd->num_groups_with_pending_reqs--;
		}
	}

	/*
	 * Next function is invoked last, because it causes bfqq to be
	 * freed if the following holds: bfqq is not in service and
	 * has no dispatched request. DO NOT use bfqq after the next
	 * function invocation.
	 */
	__bfq_weights_tree_remove(bfqd, bfqq,
				  &bfqd->queue_weights_tree);
}

/*
 * Return expired entry, or NULL to just start from scratch in rbtree.
 */
static struct request *bfq_check_fifo(struct bfq_queue *bfqq,
				      struct request *last)
{
	struct request *rq;

	if (bfq_bfqq_fifo_expire(bfqq))
		return NULL;

	bfq_mark_bfqq_fifo_expire(bfqq);

	rq = rq_entry_fifo(bfqq->fifo.next);

	if (rq == last || ktime_get_ns() < rq->fifo_time)
		return NULL;

	bfq_log_bfqq(bfqq->bfqd, bfqq, "check_fifo: returned %p", rq);
	return rq;
}

static struct request *bfq_find_next_rq(struct bfq_data *bfqd,
					struct bfq_queue *bfqq,
					struct request *last)
{
	struct rb_node *rbnext = rb_next(&last->rb_node);
	struct rb_node *rbprev = rb_prev(&last->rb_node);
	struct request *next, *prev = NULL;

	/* Follow expired path, else get first next available. */
	next = bfq_check_fifo(bfqq, last);
	if (next)
		return next;

	if (rbprev)
		prev = rb_entry_rq(rbprev);

	if (rbnext)
		next = rb_entry_rq(rbnext);
	else {
		rbnext = rb_first(&bfqq->sort_list);
		if (rbnext && rbnext != &last->rb_node)
			next = rb_entry_rq(rbnext);
	}

	return bfq_choose_req(bfqd, next, prev, blk_rq_pos(last));
}

/* see the definition of bfq_async_charge_factor for details */
static unsigned long bfq_serv_to_charge(struct request *rq,
					struct bfq_queue *bfqq)
{
	if (bfq_bfqq_sync(bfqq) || bfqq->wr_coeff > 1)
		return blk_rq_sectors(rq);

	return blk_rq_sectors(rq) * bfq_async_charge_factor;
}

/**
 * bfq_updated_next_req - update the queue after a new next_rq selection.
 * @bfqd: the device data the queue belongs to.
 * @bfqq: the queue to update.
 *
 * If the first request of a queue changes we make sure that the queue
 * has enough budget to serve at least its first request (if the
 * request has grown).  We do this because if the queue has not enough
 * budget for its first request, it has to go through two dispatch
 * rounds to actually get it dispatched.
 */
static void bfq_updated_next_req(struct bfq_data *bfqd,
				 struct bfq_queue *bfqq)
{
	struct bfq_entity *entity = &bfqq->entity;
	struct request *next_rq = bfqq->next_rq;
	unsigned long new_budget;

	if (!next_rq)
		return;

	if (bfqq == bfqd->in_service_queue)
		/*
		 * In order not to break guarantees, budgets cannot be
		 * changed after an entity has been selected.
		 */
		return;

	new_budget = max_t(unsigned long, bfqq->max_budget,
			   bfq_serv_to_charge(next_rq, bfqq));
	if (entity->budget != new_budget) {
		entity->budget = new_budget;
		bfq_log_bfqq(bfqd, bfqq, "updated next rq: new budget %lu",
					 new_budget);
		bfq_requeue_bfqq(bfqd, bfqq, false);
	}
}

static unsigned int bfq_wr_duration(struct bfq_data *bfqd)
{
	u64 dur;

	if (bfqd->bfq_wr_max_time > 0)
		return bfqd->bfq_wr_max_time;

	dur = bfqd->rate_dur_prod;
	do_div(dur, bfqd->peak_rate);

	/*
	 * Limit duration between 3 and 25 seconds. The upper limit
	 * has been conservatively set after the following worst case:
	 * on a QEMU/KVM virtual machine
	 * - running in a slow PC
	 * - with a virtual disk stacked on a slow low-end 5400rpm HDD
	 * - serving a heavy I/O workload, such as the sequential reading
	 *   of several files
	 * mplayer took 23 seconds to start, if constantly weight-raised.
	 *
	 * As for higher values than that accomodating the above bad
	 * scenario, tests show that higher values would often yield
	 * the opposite of the desired result, i.e., would worsen
	 * responsiveness by allowing non-interactive applications to
	 * preserve weight raising for too long.
	 *
	 * On the other end, lower values than 3 seconds make it
	 * difficult for most interactive tasks to complete their jobs
	 * before weight-raising finishes.
	 */
	return clamp_val(dur, msecs_to_jiffies(3000), msecs_to_jiffies(25000));
}

/* switch back from soft real-time to interactive weight raising */
static void switch_back_to_interactive_wr(struct bfq_queue *bfqq,
					  struct bfq_data *bfqd)
{
	bfqq->wr_coeff = bfqd->bfq_wr_coeff;
	bfqq->wr_cur_max_time = bfq_wr_duration(bfqd);
	bfqq->last_wr_start_finish = bfqq->wr_start_at_switch_to_srt;
}

static void
bfq_bfqq_resume_state(struct bfq_queue *bfqq, struct bfq_data *bfqd,
		      struct bfq_io_cq *bic, bool bfq_already_existing)
{
	unsigned int old_wr_coeff = bfqq->wr_coeff;
	bool busy = bfq_already_existing && bfq_bfqq_busy(bfqq);

	if (bic->saved_has_short_ttime)
		bfq_mark_bfqq_has_short_ttime(bfqq);
	else
		bfq_clear_bfqq_has_short_ttime(bfqq);

	if (bic->saved_IO_bound)
		bfq_mark_bfqq_IO_bound(bfqq);
	else
		bfq_clear_bfqq_IO_bound(bfqq);

	bfqq->ttime = bic->saved_ttime;
	bfqq->wr_coeff = bic->saved_wr_coeff;
	bfqq->wr_start_at_switch_to_srt = bic->saved_wr_start_at_switch_to_srt;
	bfqq->last_wr_start_finish = bic->saved_last_wr_start_finish;
	bfqq->wr_cur_max_time = bic->saved_wr_cur_max_time;

	if (bfqq->wr_coeff > 1 && (bfq_bfqq_in_large_burst(bfqq) ||
	    time_is_before_jiffies(bfqq->last_wr_start_finish +
				   bfqq->wr_cur_max_time))) {
		if (bfqq->wr_cur_max_time == bfqd->bfq_wr_rt_max_time &&
		    !bfq_bfqq_in_large_burst(bfqq) &&
		    time_is_after_eq_jiffies(bfqq->wr_start_at_switch_to_srt +
					     bfq_wr_duration(bfqd))) {
			switch_back_to_interactive_wr(bfqq, bfqd);
		} else {
			bfqq->wr_coeff = 1;
			bfq_log_bfqq(bfqq->bfqd, bfqq,
				     "resume state: switching off wr");
		}
	}

	/* make sure weight will be updated, however we got here */
	bfqq->entity.prio_changed = 1;

	if (likely(!busy))
		return;

	if (old_wr_coeff == 1 && bfqq->wr_coeff > 1)
		bfqd->wr_busy_queues++;
	else if (old_wr_coeff > 1 && bfqq->wr_coeff == 1)
		bfqd->wr_busy_queues--;
}

static int bfqq_process_refs(struct bfq_queue *bfqq)
{
	return bfqq->ref - bfqq->allocated - bfqq->entity.on_st -
		(bfqq->weight_counter != NULL);
}

/* Empty burst list and add just bfqq (see comments on bfq_handle_burst) */
static void bfq_reset_burst_list(struct bfq_data *bfqd, struct bfq_queue *bfqq)
{
	struct bfq_queue *item;
	struct hlist_node *n;

	hlist_for_each_entry_safe(item, n, &bfqd->burst_list, burst_list_node)
		hlist_del_init(&item->burst_list_node);
	hlist_add_head(&bfqq->burst_list_node, &bfqd->burst_list);
	bfqd->burst_size = 1;
	bfqd->burst_parent_entity = bfqq->entity.parent;
}

/* Add bfqq to the list of queues in current burst (see bfq_handle_burst) */
static void bfq_add_to_burst(struct bfq_data *bfqd, struct bfq_queue *bfqq)
{
	/* Increment burst size to take into account also bfqq */
	bfqd->burst_size++;

	if (bfqd->burst_size == bfqd->bfq_large_burst_thresh) {
		struct bfq_queue *pos, *bfqq_item;
		struct hlist_node *n;

		/*
		 * Enough queues have been activated shortly after each
		 * other to consider this burst as large.
		 */
		bfqd->large_burst = true;

		/*
		 * We can now mark all queues in the burst list as
		 * belonging to a large burst.
		 */
		hlist_for_each_entry(bfqq_item, &bfqd->burst_list,
				     burst_list_node)
			bfq_mark_bfqq_in_large_burst(bfqq_item);
		bfq_mark_bfqq_in_large_burst(bfqq);

		/*
		 * From now on, and until the current burst finishes, any
		 * new queue being activated shortly after the last queue
		 * was inserted in the burst can be immediately marked as
		 * belonging to a large burst. So the burst list is not
		 * needed any more. Remove it.
		 */
		hlist_for_each_entry_safe(pos, n, &bfqd->burst_list,
					  burst_list_node)
			hlist_del_init(&pos->burst_list_node);
	} else /*
		* Burst not yet large: add bfqq to the burst list. Do
		* not increment the ref counter for bfqq, because bfqq
		* is removed from the burst list before freeing bfqq
		* in put_queue.
		*/
		hlist_add_head(&bfqq->burst_list_node, &bfqd->burst_list);
}

/*
 * If many queues belonging to the same group happen to be created
 * shortly after each other, then the processes associated with these
 * queues have typically a common goal. In particular, bursts of queue
 * creations are usually caused by services or applications that spawn
 * many parallel threads/processes. Examples are systemd during boot,
 * or git grep. To help these processes get their job done as soon as
 * possible, it is usually better to not grant either weight-raising
 * or device idling to their queues.
 *
 * In this comment we describe, firstly, the reasons why this fact
 * holds, and, secondly, the next function, which implements the main
 * steps needed to properly mark these queues so that they can then be
 * treated in a different way.
 *
 * The above services or applications benefit mostly from a high
 * throughput: the quicker the requests of the activated queues are
 * cumulatively served, the sooner the target job of these queues gets
 * completed. As a consequence, weight-raising any of these queues,
 * which also implies idling the device for it, is almost always
 * counterproductive. In most cases it just lowers throughput.
 *
 * On the other hand, a burst of queue creations may be caused also by
 * the start of an application that does not consist of a lot of
 * parallel I/O-bound threads. In fact, with a complex application,
 * several short processes may need to be executed to start-up the
 * application. In this respect, to start an application as quickly as
 * possible, the best thing to do is in any case to privilege the I/O
 * related to the application with respect to all other
 * I/O. Therefore, the best strategy to start as quickly as possible
 * an application that causes a burst of queue creations is to
 * weight-raise all the queues created during the burst. This is the
 * exact opposite of the best strategy for the other type of bursts.
 *
 * In the end, to take the best action for each of the two cases, the
 * two types of bursts need to be distinguished. Fortunately, this
 * seems relatively easy, by looking at the sizes of the bursts. In
 * particular, we found a threshold such that only bursts with a
 * larger size than that threshold are apparently caused by
 * services or commands such as systemd or git grep. For brevity,
 * hereafter we call just 'large' these bursts. BFQ *does not*
 * weight-raise queues whose creation occurs in a large burst. In
 * addition, for each of these queues BFQ performs or does not perform
 * idling depending on which choice boosts the throughput more. The
 * exact choice depends on the device and request pattern at
 * hand.
 *
 * Unfortunately, false positives may occur while an interactive task
 * is starting (e.g., an application is being started). The
 * consequence is that the queues associated with the task do not
 * enjoy weight raising as expected. Fortunately these false positives
 * are very rare. They typically occur if some service happens to
 * start doing I/O exactly when the interactive task starts.
 *
 * Turning back to the next function, it implements all the steps
 * needed to detect the occurrence of a large burst and to properly
 * mark all the queues belonging to it (so that they can then be
 * treated in a different way). This goal is achieved by maintaining a
 * "burst list" that holds, temporarily, the queues that belong to the
 * burst in progress. The list is then used to mark these queues as
 * belonging to a large burst if the burst does become large. The main
 * steps are the following.
 *
 * . when the very first queue is created, the queue is inserted into the
 *   list (as it could be the first queue in a possible burst)
 *
 * . if the current burst has not yet become large, and a queue Q that does
 *   not yet belong to the burst is activated shortly after the last time
 *   at which a new queue entered the burst list, then the function appends
 *   Q to the burst list
 *
 * . if, as a consequence of the previous step, the burst size reaches
 *   the large-burst threshold, then
 *
 *     . all the queues in the burst list are marked as belonging to a
 *       large burst
 *
 *     . the burst list is deleted; in fact, the burst list already served
 *       its purpose (keeping temporarily track of the queues in a burst,
 *       so as to be able to mark them as belonging to a large burst in the
 *       previous sub-step), and now is not needed any more
 *
 *     . the device enters a large-burst mode
 *
 * . if a queue Q that does not belong to the burst is created while
 *   the device is in large-burst mode and shortly after the last time
 *   at which a queue either entered the burst list or was marked as
 *   belonging to the current large burst, then Q is immediately marked
 *   as belonging to a large burst.
 *
 * . if a queue Q that does not belong to the burst is created a while
 *   later, i.e., not shortly after, than the last time at which a queue
 *   either entered the burst list or was marked as belonging to the
 *   current large burst, then the current burst is deemed as finished and:
 *
 *        . the large-burst mode is reset if set
 *
 *        . the burst list is emptied
 *
 *        . Q is inserted in the burst list, as Q may be the first queue
 *          in a possible new burst (then the burst list contains just Q
 *          after this step).
 */
static void bfq_handle_burst(struct bfq_data *bfqd, struct bfq_queue *bfqq)
{
	/*
	 * If bfqq is already in the burst list or is part of a large
	 * burst, or finally has just been split, then there is
	 * nothing else to do.
	 */
	if (!hlist_unhashed(&bfqq->burst_list_node) ||
	    bfq_bfqq_in_large_burst(bfqq) ||
	    time_is_after_eq_jiffies(bfqq->split_time +
				     msecs_to_jiffies(10)))
		return;

	/*
	 * If bfqq's creation happens late enough, or bfqq belongs to
	 * a different group than the burst group, then the current
	 * burst is finished, and related data structures must be
	 * reset.
	 *
	 * In this respect, consider the special case where bfqq is
	 * the very first queue created after BFQ is selected for this
	 * device. In this case, last_ins_in_burst and
	 * burst_parent_entity are not yet significant when we get
	 * here. But it is easy to verify that, whether or not the
	 * following condition is true, bfqq will end up being
	 * inserted into the burst list. In particular the list will
	 * happen to contain only bfqq. And this is exactly what has
	 * to happen, as bfqq may be the first queue of the first
	 * burst.
	 */
	if (time_is_before_jiffies(bfqd->last_ins_in_burst +
	    bfqd->bfq_burst_interval) ||
	    bfqq->entity.parent != bfqd->burst_parent_entity) {
		bfqd->large_burst = false;
		bfq_reset_burst_list(bfqd, bfqq);
		goto end;
	}

	/*
	 * If we get here, then bfqq is being activated shortly after the
	 * last queue. So, if the current burst is also large, we can mark
	 * bfqq as belonging to this large burst immediately.
	 */
	if (bfqd->large_burst) {
		bfq_mark_bfqq_in_large_burst(bfqq);
		goto end;
	}

	/*
	 * If we get here, then a large-burst state has not yet been
	 * reached, but bfqq is being activated shortly after the last
	 * queue. Then we add bfqq to the burst.
	 */
	bfq_add_to_burst(bfqd, bfqq);
end:
	/*
	 * At this point, bfqq either has been added to the current
	 * burst or has caused the current burst to terminate and a
	 * possible new burst to start. In particular, in the second
	 * case, bfqq has become the first queue in the possible new
	 * burst.  In both cases last_ins_in_burst needs to be moved
	 * forward.
	 */
	bfqd->last_ins_in_burst = jiffies;
}

static int bfq_bfqq_budget_left(struct bfq_queue *bfqq)
{
	struct bfq_entity *entity = &bfqq->entity;

	return entity->budget - entity->service;
}

/*
 * If enough samples have been computed, return the current max budget
 * stored in bfqd, which is dynamically updated according to the
 * estimated disk peak rate; otherwise return the default max budget
 */
static int bfq_max_budget(struct bfq_data *bfqd)
{
	if (bfqd->budgets_assigned < bfq_stats_min_budgets)
		return bfq_default_max_budget;
	else
		return bfqd->bfq_max_budget;
}

/*
 * Return min budget, which is a fraction of the current or default
 * max budget (trying with 1/32)
 */
static int bfq_min_budget(struct bfq_data *bfqd)
{
	if (bfqd->budgets_assigned < bfq_stats_min_budgets)
		return bfq_default_max_budget / 32;
	else
		return bfqd->bfq_max_budget / 32;
}

/*
 * The next function, invoked after the input queue bfqq switches from
 * idle to busy, updates the budget of bfqq. The function also tells
 * whether the in-service queue should be expired, by returning
 * true. The purpose of expiring the in-service queue is to give bfqq
 * the chance to possibly preempt the in-service queue, and the reason
 * for preempting the in-service queue is to achieve one of the two
 * goals below.
 *
 * 1. Guarantee to bfqq its reserved bandwidth even if bfqq has
 * expired because it has remained idle. In particular, bfqq may have
 * expired for one of the following two reasons:
 *
 * - BFQQE_NO_MORE_REQUESTS bfqq did not enjoy any device idling
 *   and did not make it to issue a new request before its last
 *   request was served;
 *
 * - BFQQE_TOO_IDLE bfqq did enjoy device idling, but did not issue
 *   a new request before the expiration of the idling-time.
 *
 * Even if bfqq has expired for one of the above reasons, the process
 * associated with the queue may be however issuing requests greedily,
 * and thus be sensitive to the bandwidth it receives (bfqq may have
 * remained idle for other reasons: CPU high load, bfqq not enjoying
 * idling, I/O throttling somewhere in the path from the process to
 * the I/O scheduler, ...). But if, after every expiration for one of
 * the above two reasons, bfqq has to wait for the service of at least
 * one full budget of another queue before being served again, then
 * bfqq is likely to get a much lower bandwidth or resource time than
 * its reserved ones. To address this issue, two countermeasures need
 * to be taken.
 *
 * First, the budget and the timestamps of bfqq need to be updated in
 * a special way on bfqq reactivation: they need to be updated as if
 * bfqq did not remain idle and did not expire. In fact, if they are
 * computed as if bfqq expired and remained idle until reactivation,
 * then the process associated with bfqq is treated as if, instead of
 * being greedy, it stopped issuing requests when bfqq remained idle,
 * and restarts issuing requests only on this reactivation. In other
 * words, the scheduler does not help the process recover the "service
 * hole" between bfqq expiration and reactivation. As a consequence,
 * the process receives a lower bandwidth than its reserved one. In
 * contrast, to recover this hole, the budget must be updated as if
 * bfqq was not expired at all before this reactivation, i.e., it must
 * be set to the value of the remaining budget when bfqq was
 * expired. Along the same line, timestamps need to be assigned the
 * value they had the last time bfqq was selected for service, i.e.,
 * before last expiration. Thus timestamps need to be back-shifted
 * with respect to their normal computation (see [1] for more details
 * on this tricky aspect).
 *
 * Secondly, to allow the process to recover the hole, the in-service
 * queue must be expired too, to give bfqq the chance to preempt it
 * immediately. In fact, if bfqq has to wait for a full budget of the
 * in-service queue to be completed, then it may become impossible to
 * let the process recover the hole, even if the back-shifted
 * timestamps of bfqq are lower than those of the in-service queue. If
 * this happens for most or all of the holes, then the process may not
 * receive its reserved bandwidth. In this respect, it is worth noting
 * that, being the service of outstanding requests unpreemptible, a
 * little fraction of the holes may however be unrecoverable, thereby
 * causing a little loss of bandwidth.
 *
 * The last important point is detecting whether bfqq does need this
 * bandwidth recovery. In this respect, the next function deems the
 * process associated with bfqq greedy, and thus allows it to recover
 * the hole, if: 1) the process is waiting for the arrival of a new
 * request (which implies that bfqq expired for one of the above two
 * reasons), and 2) such a request has arrived soon. The first
 * condition is controlled through the flag non_blocking_wait_rq,
 * while the second through the flag arrived_in_time. If both
 * conditions hold, then the function computes the budget in the
 * above-described special way, and signals that the in-service queue
 * should be expired. Timestamp back-shifting is done later in
 * __bfq_activate_entity.
 *
 * 2. Reduce latency. Even if timestamps are not backshifted to let
 * the process associated with bfqq recover a service hole, bfqq may
 * however happen to have, after being (re)activated, a lower finish
 * timestamp than the in-service queue.	 That is, the next budget of
 * bfqq may have to be completed before the one of the in-service
 * queue. If this is the case, then preempting the in-service queue
 * allows this goal to be achieved, apart from the unpreemptible,
 * outstanding requests mentioned above.
 *
 * Unfortunately, regardless of which of the above two goals one wants
 * to achieve, service trees need first to be updated to know whether
 * the in-service queue must be preempted. To have service trees
 * correctly updated, the in-service queue must be expired and
 * rescheduled, and bfqq must be scheduled too. This is one of the
 * most costly operations (in future versions, the scheduling
 * mechanism may be re-designed in such a way to make it possible to
 * know whether preemption is needed without needing to update service
 * trees). In addition, queue preemptions almost always cause random
 * I/O, and thus loss of throughput. Because of these facts, the next
 * function adopts the following simple scheme to avoid both costly
 * operations and too frequent preemptions: it requests the expiration
 * of the in-service queue (unconditionally) only for queues that need
 * to recover a hole, or that either are weight-raised or deserve to
 * be weight-raised.
 */
static bool bfq_bfqq_update_budg_for_activation(struct bfq_data *bfqd,
						struct bfq_queue *bfqq,
						bool arrived_in_time,
						bool wr_or_deserves_wr)
{
	struct bfq_entity *entity = &bfqq->entity;

	if (bfq_bfqq_non_blocking_wait_rq(bfqq) && arrived_in_time) {
		/*
		 * We do not clear the flag non_blocking_wait_rq here, as
		 * the latter is used in bfq_activate_bfqq to signal
		 * that timestamps need to be back-shifted (and is
		 * cleared right after).
		 */

		/*
		 * In next assignment we rely on that either
		 * entity->service or entity->budget are not updated
		 * on expiration if bfqq is empty (see
		 * __bfq_bfqq_recalc_budget). Thus both quantities
		 * remain unchanged after such an expiration, and the
		 * following statement therefore assigns to
		 * entity->budget the remaining budget on such an
		 * expiration.
		 */
		entity->budget = min_t(unsigned long,
				       bfq_bfqq_budget_left(bfqq),
				       bfqq->max_budget);

		/*
		 * At this point, we have used entity->service to get
		 * the budget left (needed for updating
		 * entity->budget). Thus we finally can, and have to,
		 * reset entity->service. The latter must be reset
		 * because bfqq would otherwise be charged again for
		 * the service it has received during its previous
		 * service slot(s).
		 */
		entity->service = 0;

		return true;
	}

	/*
	 * We can finally complete expiration, by setting service to 0.
	 */
	entity->service = 0;
	entity->budget = max_t(unsigned long, bfqq->max_budget,
			       bfq_serv_to_charge(bfqq->next_rq, bfqq));
	bfq_clear_bfqq_non_blocking_wait_rq(bfqq);
	return wr_or_deserves_wr;
}

/*
 * Return the farthest past time instant according to jiffies
 * macros.
 */
static unsigned long bfq_smallest_from_now(void)
{
	return jiffies - MAX_JIFFY_OFFSET;
}

static void bfq_update_bfqq_wr_on_rq_arrival(struct bfq_data *bfqd,
					     struct bfq_queue *bfqq,
					     unsigned int old_wr_coeff,
					     bool wr_or_deserves_wr,
					     bool interactive,
					     bool in_burst,
					     bool soft_rt)
{
	if (old_wr_coeff == 1 && wr_or_deserves_wr) {
		/* start a weight-raising period */
		if (interactive) {
			bfqq->service_from_wr = 0;
			bfqq->wr_coeff = bfqd->bfq_wr_coeff;
			bfqq->wr_cur_max_time = bfq_wr_duration(bfqd);
		} else {
			/*
			 * No interactive weight raising in progress
			 * here: assign minus infinity to
			 * wr_start_at_switch_to_srt, to make sure
			 * that, at the end of the soft-real-time
			 * weight raising periods that is starting
			 * now, no interactive weight-raising period
			 * may be wrongly considered as still in
			 * progress (and thus actually started by
			 * mistake).
			 */
			bfqq->wr_start_at_switch_to_srt =
				bfq_smallest_from_now();
			bfqq->wr_coeff = bfqd->bfq_wr_coeff *
				BFQ_SOFTRT_WEIGHT_FACTOR;
			bfqq->wr_cur_max_time =
				bfqd->bfq_wr_rt_max_time;
		}

		/*
		 * If needed, further reduce budget to make sure it is
		 * close to bfqq's backlog, so as to reduce the
		 * scheduling-error component due to a too large
		 * budget. Do not care about throughput consequences,
		 * but only about latency. Finally, do not assign a
		 * too small budget either, to avoid increasing
		 * latency by causing too frequent expirations.
		 */
		bfqq->entity.budget = min_t(unsigned long,
					    bfqq->entity.budget,
					    2 * bfq_min_budget(bfqd));
	} else if (old_wr_coeff > 1) {
		if (interactive) { /* update wr coeff and duration */
			bfqq->wr_coeff = bfqd->bfq_wr_coeff;
			bfqq->wr_cur_max_time = bfq_wr_duration(bfqd);
		} else if (in_burst)
			bfqq->wr_coeff = 1;
		else if (soft_rt) {
			/*
			 * The application is now or still meeting the
			 * requirements for being deemed soft rt.  We
			 * can then correctly and safely (re)charge
			 * the weight-raising duration for the
			 * application with the weight-raising
			 * duration for soft rt applications.
			 *
			 * In particular, doing this recharge now, i.e.,
			 * before the weight-raising period for the
			 * application finishes, reduces the probability
			 * of the following negative scenario:
			 * 1) the weight of a soft rt application is
			 *    raised at startup (as for any newly
			 *    created application),
			 * 2) since the application is not interactive,
			 *    at a certain time weight-raising is
			 *    stopped for the application,
			 * 3) at that time the application happens to
			 *    still have pending requests, and hence
			 *    is destined to not have a chance to be
			 *    deemed soft rt before these requests are
			 *    completed (see the comments to the
			 *    function bfq_bfqq_softrt_next_start()
			 *    for details on soft rt detection),
			 * 4) these pending requests experience a high
			 *    latency because the application is not
			 *    weight-raised while they are pending.
			 */
			if (bfqq->wr_cur_max_time !=
				bfqd->bfq_wr_rt_max_time) {
				bfqq->wr_start_at_switch_to_srt =
					bfqq->last_wr_start_finish;

				bfqq->wr_cur_max_time =
					bfqd->bfq_wr_rt_max_time;
				bfqq->wr_coeff = bfqd->bfq_wr_coeff *
					BFQ_SOFTRT_WEIGHT_FACTOR;
			}
			bfqq->last_wr_start_finish = jiffies;
		}
	}
}

static bool bfq_bfqq_idle_for_long_time(struct bfq_data *bfqd,
					struct bfq_queue *bfqq)
{
	return bfqq->dispatched == 0 &&
		time_is_before_jiffies(
			bfqq->budget_timeout +
			bfqd->bfq_wr_min_idle_time);
}

static void bfq_bfqq_handle_idle_busy_switch(struct bfq_data *bfqd,
					     struct bfq_queue *bfqq,
					     int old_wr_coeff,
					     struct request *rq,
					     bool *interactive)
{
	bool soft_rt, in_burst,	wr_or_deserves_wr,
		bfqq_wants_to_preempt,
		idle_for_long_time = bfq_bfqq_idle_for_long_time(bfqd, bfqq),
		/*
		 * See the comments on
		 * bfq_bfqq_update_budg_for_activation for
		 * details on the usage of the next variable.
		 */
		arrived_in_time =  ktime_get_ns() <=
			bfqq->ttime.last_end_request +
			bfqd->bfq_slice_idle * 3;


	/*
	 * bfqq deserves to be weight-raised if:
	 * - it is sync,
	 * - it does not belong to a large burst,
	 * - it has been idle for enough time or is soft real-time,
	 * - is linked to a bfq_io_cq (it is not shared in any sense).
	 */
	in_burst = bfq_bfqq_in_large_burst(bfqq);
	soft_rt = bfqd->bfq_wr_max_softrt_rate > 0 &&
		!in_burst &&
		time_is_before_jiffies(bfqq->soft_rt_next_start) &&
		bfqq->dispatched == 0;
	*interactive = !in_burst && idle_for_long_time;
	wr_or_deserves_wr = bfqd->low_latency &&
		(bfqq->wr_coeff > 1 ||
		 (bfq_bfqq_sync(bfqq) &&
		  bfqq->bic && (*interactive || soft_rt)));

	/*
	 * Using the last flag, update budget and check whether bfqq
	 * may want to preempt the in-service queue.
	 */
	bfqq_wants_to_preempt =
		bfq_bfqq_update_budg_for_activation(bfqd, bfqq,
						    arrived_in_time,
						    wr_or_deserves_wr);

	/*
	 * If bfqq happened to be activated in a burst, but has been
	 * idle for much more than an interactive queue, then we
	 * assume that, in the overall I/O initiated in the burst, the
	 * I/O associated with bfqq is finished. So bfqq does not need
	 * to be treated as a queue belonging to a burst
	 * anymore. Accordingly, we reset bfqq's in_large_burst flag
	 * if set, and remove bfqq from the burst list if it's
	 * there. We do not decrement burst_size, because the fact
	 * that bfqq does not need to belong to the burst list any
	 * more does not invalidate the fact that bfqq was created in
	 * a burst.
	 */
	if (likely(!bfq_bfqq_just_created(bfqq)) &&
	    idle_for_long_time &&
	    time_is_before_jiffies(
		    bfqq->budget_timeout +
		    msecs_to_jiffies(10000))) {
		hlist_del_init(&bfqq->burst_list_node);
		bfq_clear_bfqq_in_large_burst(bfqq);
	}

	bfq_clear_bfqq_just_created(bfqq);


	if (!bfq_bfqq_IO_bound(bfqq)) {
		if (arrived_in_time) {
			bfqq->requests_within_timer++;
			if (bfqq->requests_within_timer >=
			    bfqd->bfq_requests_within_timer)
				bfq_mark_bfqq_IO_bound(bfqq);
		} else
			bfqq->requests_within_timer = 0;
	}

	if (bfqd->low_latency) {
		if (unlikely(time_is_after_jiffies(bfqq->split_time)))
			/* wraparound */
			bfqq->split_time =
				jiffies - bfqd->bfq_wr_min_idle_time - 1;

		if (time_is_before_jiffies(bfqq->split_time +
					   bfqd->bfq_wr_min_idle_time)) {
			bfq_update_bfqq_wr_on_rq_arrival(bfqd, bfqq,
							 old_wr_coeff,
							 wr_or_deserves_wr,
							 *interactive,
							 in_burst,
							 soft_rt);

			if (old_wr_coeff != bfqq->wr_coeff)
				bfqq->entity.prio_changed = 1;
		}
	}

	bfqq->last_idle_bklogged = jiffies;
	bfqq->service_from_backlogged = 0;
	bfq_clear_bfqq_softrt_update(bfqq);

	bfq_add_bfqq_busy(bfqd, bfqq);

	/*
	 * Expire in-service queue only if preemption may be needed
	 * for guarantees. In this respect, the function
	 * next_queue_may_preempt just checks a simple, necessary
	 * condition, and not a sufficient condition based on
	 * timestamps. In fact, for the latter condition to be
	 * evaluated, timestamps would need first to be updated, and
	 * this operation is quite costly (see the comments on the
	 * function bfq_bfqq_update_budg_for_activation).
	 */
	if (bfqd->in_service_queue && bfqq_wants_to_preempt &&
	    bfqd->in_service_queue->wr_coeff < bfqq->wr_coeff &&
	    next_queue_may_preempt(bfqd))
		bfq_bfqq_expire(bfqd, bfqd->in_service_queue,
				false, BFQQE_PREEMPTED);
}

static void bfq_add_request(struct request *rq)
{
	struct bfq_queue *bfqq = RQ_BFQQ(rq);
	struct bfq_data *bfqd = bfqq->bfqd;
	struct request *next_rq, *prev;
	unsigned int old_wr_coeff = bfqq->wr_coeff;
	bool interactive = false;

	bfq_log_bfqq(bfqd, bfqq, "add_request %d", rq_is_sync(rq));
	bfqq->queued[rq_is_sync(rq)]++;
	bfqd->queued++;

	elv_rb_add(&bfqq->sort_list, rq);

	/*
	 * Check if this request is a better next-serve candidate.
	 */
	prev = bfqq->next_rq;
	next_rq = bfq_choose_req(bfqd, bfqq->next_rq, rq, bfqd->last_position);
	bfqq->next_rq = next_rq;

	/*
	 * Adjust priority tree position, if next_rq changes.
	 */
	if (prev != bfqq->next_rq)
		bfq_pos_tree_add_move(bfqd, bfqq);

	if (!bfq_bfqq_busy(bfqq)) /* switching to busy ... */
		bfq_bfqq_handle_idle_busy_switch(bfqd, bfqq, old_wr_coeff,
						 rq, &interactive);
	else {
		if (bfqd->low_latency && old_wr_coeff == 1 && !rq_is_sync(rq) &&
		    time_is_before_jiffies(
				bfqq->last_wr_start_finish +
				bfqd->bfq_wr_min_inter_arr_async)) {
			bfqq->wr_coeff = bfqd->bfq_wr_coeff;
			bfqq->wr_cur_max_time = bfq_wr_duration(bfqd);

			bfqd->wr_busy_queues++;
			bfqq->entity.prio_changed = 1;
		}
		if (prev != bfqq->next_rq)
			bfq_updated_next_req(bfqd, bfqq);
	}

	/*
	 * Assign jiffies to last_wr_start_finish in the following
	 * cases:
	 *
	 * . if bfqq is not going to be weight-raised, because, for
	 *   non weight-raised queues, last_wr_start_finish stores the
	 *   arrival time of the last request; as of now, this piece
	 *   of information is used only for deciding whether to
	 *   weight-raise async queues
	 *
	 * . if bfqq is not weight-raised, because, if bfqq is now
	 *   switching to weight-raised, then last_wr_start_finish
	 *   stores the time when weight-raising starts
	 *
	 * . if bfqq is interactive, because, regardless of whether
	 *   bfqq is currently weight-raised, the weight-raising
	 *   period must start or restart (this case is considered
	 *   separately because it is not detected by the above
	 *   conditions, if bfqq is already weight-raised)
	 *
	 * last_wr_start_finish has to be updated also if bfqq is soft
	 * real-time, because the weight-raising period is constantly
	 * restarted on idle-to-busy transitions for these queues, but
	 * this is already done in bfq_bfqq_handle_idle_busy_switch if
	 * needed.
	 */
	if (bfqd->low_latency &&
		(old_wr_coeff == 1 || bfqq->wr_coeff == 1 || interactive))
		bfqq->last_wr_start_finish = jiffies;
}

static struct request *bfq_find_rq_fmerge(struct bfq_data *bfqd,
					  struct bio *bio,
					  struct request_queue *q)
{
	struct bfq_queue *bfqq = bfqd->bio_bfqq;


	if (bfqq)
		return elv_rb_find(&bfqq->sort_list, bio_end_sector(bio));

	return NULL;
}

static sector_t get_sdist(sector_t last_pos, struct request *rq)
{
	if (last_pos)
		return abs(blk_rq_pos(rq) - last_pos);

	return 0;
}

#if 0 /* Still not clear if we can do without next two functions */
static void bfq_activate_request(struct request_queue *q, struct request *rq)
{
	struct bfq_data *bfqd = q->elevator->elevator_data;

	bfqd->rq_in_driver++;
}

static void bfq_deactivate_request(struct request_queue *q, struct request *rq)
{
	struct bfq_data *bfqd = q->elevator->elevator_data;

	bfqd->rq_in_driver--;
}
#endif

static void bfq_remove_request(struct request_queue *q,
			       struct request *rq)
{
	struct bfq_queue *bfqq = RQ_BFQQ(rq);
	struct bfq_data *bfqd = bfqq->bfqd;
	const int sync = rq_is_sync(rq);

	if (bfqq->next_rq == rq) {
		bfqq->next_rq = bfq_find_next_rq(bfqd, bfqq, rq);
		bfq_updated_next_req(bfqd, bfqq);
	}

	if (rq->queuelist.prev != &rq->queuelist)
		list_del_init(&rq->queuelist);
	bfqq->queued[sync]--;
	bfqd->queued--;
	elv_rb_del(&bfqq->sort_list, rq);

	elv_rqhash_del(q, rq);
	if (q->last_merge == rq)
		q->last_merge = NULL;

	if (RB_EMPTY_ROOT(&bfqq->sort_list)) {
		bfqq->next_rq = NULL;

		if (bfq_bfqq_busy(bfqq) && bfqq != bfqd->in_service_queue) {
			bfq_del_bfqq_busy(bfqd, bfqq, false);
			/*
			 * bfqq emptied. In normal operation, when
			 * bfqq is empty, bfqq->entity.service and
			 * bfqq->entity.budget must contain,
			 * respectively, the service received and the
			 * budget used last time bfqq emptied. These
			 * facts do not hold in this case, as at least
			 * this last removal occurred while bfqq is
			 * not in service. To avoid inconsistencies,
			 * reset both bfqq->entity.service and
			 * bfqq->entity.budget, if bfqq has still a
			 * process that may issue I/O requests to it.
			 */
			bfqq->entity.budget = bfqq->entity.service = 0;
		}

		/*
		 * Remove queue from request-position tree as it is empty.
		 */
		if (bfqq->pos_root) {
			rb_erase(&bfqq->pos_node, bfqq->pos_root);
			bfqq->pos_root = NULL;
		}
	} else {
		bfq_pos_tree_add_move(bfqd, bfqq);
	}

	if (rq->cmd_flags & REQ_META)
		bfqq->meta_pending--;

}

static bool bfq_bio_merge(struct blk_mq_hw_ctx *hctx, struct bio *bio)
{
	struct request_queue *q = hctx->queue;
	struct bfq_data *bfqd = q->elevator->elevator_data;
	struct request *free = NULL;
	/*
	 * bfq_bic_lookup grabs the queue_lock: invoke it now and
	 * store its return value for later use, to avoid nesting
	 * queue_lock inside the bfqd->lock. We assume that the bic
	 * returned by bfq_bic_lookup does not go away before
	 * bfqd->lock is taken.
	 */
	struct bfq_io_cq *bic = bfq_bic_lookup(bfqd, current->io_context, q);
	bool ret;

	spin_lock_irq(&bfqd->lock);

	if (bic)
		bfqd->bio_bfqq = bic_to_bfqq(bic, op_is_sync(bio->bi_opf));
	else
		bfqd->bio_bfqq = NULL;
	bfqd->bio_bic = bic;

	ret = blk_mq_sched_try_merge(q, bio, &free);

	if (free)
		blk_mq_free_request(free);
	spin_unlock_irq(&bfqd->lock);

	return ret;
}

static int bfq_request_merge(struct request_queue *q, struct request **req,
			     struct bio *bio)
{
	struct bfq_data *bfqd = q->elevator->elevator_data;
	struct request *__rq;

	__rq = bfq_find_rq_fmerge(bfqd, bio, q);
	if (__rq && elv_bio_merge_ok(__rq, bio)) {
		*req = __rq;
		return ELEVATOR_FRONT_MERGE;
	}

	return ELEVATOR_NO_MERGE;
}

static struct bfq_queue *bfq_init_rq(struct request *rq);

static void bfq_request_merged(struct request_queue *q, struct request *req,
			       enum elv_merge type)
{
	if (type == ELEVATOR_FRONT_MERGE &&
	    rb_prev(&req->rb_node) &&
	    blk_rq_pos(req) <
	    blk_rq_pos(container_of(rb_prev(&req->rb_node),
				    struct request, rb_node))) {
		struct bfq_queue *bfqq = bfq_init_rq(req);
		struct bfq_data *bfqd;
		struct request *prev, *next_rq;

		if (!bfqq)
			return;

		bfqd = bfqq->bfqd;

		/* Reposition request in its sort_list */
		elv_rb_del(&bfqq->sort_list, req);
		elv_rb_add(&bfqq->sort_list, req);

		/* Choose next request to be served for bfqq */
		prev = bfqq->next_rq;
		next_rq = bfq_choose_req(bfqd, bfqq->next_rq, req,
					 bfqd->last_position);
		bfqq->next_rq = next_rq;
		/*
		 * If next_rq changes, update both the queue's budget to
		 * fit the new request and the queue's position in its
		 * rq_pos_tree.
		 */
		if (prev != bfqq->next_rq) {
			bfq_updated_next_req(bfqd, bfqq);
			bfq_pos_tree_add_move(bfqd, bfqq);
		}
	}
}

/*
 * This function is called to notify the scheduler that the requests
 * rq and 'next' have been merged, with 'next' going away.  BFQ
 * exploits this hook to address the following issue: if 'next' has a
 * fifo_time lower that rq, then the fifo_time of rq must be set to
 * the value of 'next', to not forget the greater age of 'next'.
 *
 * NOTE: in this function we assume that rq is in a bfq_queue, basing
 * on that rq is picked from the hash table q->elevator->hash, which,
 * in its turn, is filled only with I/O requests present in
 * bfq_queues, while BFQ is in use for the request queue q. In fact,
 * the function that fills this hash table (elv_rqhash_add) is called
 * only by bfq_insert_request.
 */
static void bfq_requests_merged(struct request_queue *q, struct request *rq,
				struct request *next)
{
	struct bfq_queue *bfqq = bfq_init_rq(rq),
		*next_bfqq = bfq_init_rq(next);

	if (!bfqq)
		return;

	/*
	 * If next and rq belong to the same bfq_queue and next is older
	 * than rq, then reposition rq in the fifo (by substituting next
	 * with rq). Otherwise, if next and rq belong to different
	 * bfq_queues, never reposition rq: in fact, we would have to
	 * reposition it with respect to next's position in its own fifo,
	 * which would most certainly be too expensive with respect to
	 * the benefits.
	 */
	if (bfqq == next_bfqq &&
	    !list_empty(&rq->queuelist) && !list_empty(&next->queuelist) &&
	    next->fifo_time < rq->fifo_time) {
		list_del_init(&rq->queuelist);
		list_replace_init(&next->queuelist, &rq->queuelist);
		rq->fifo_time = next->fifo_time;
	}

	if (bfqq->next_rq == next)
		bfqq->next_rq = rq;

	bfqg_stats_update_io_merged(bfqq_group(bfqq), next->cmd_flags);
}

/* Must be called with bfqq != NULL */
static void bfq_bfqq_end_wr(struct bfq_queue *bfqq)
{
	if (bfq_bfqq_busy(bfqq))
		bfqq->bfqd->wr_busy_queues--;
	bfqq->wr_coeff = 1;
	bfqq->wr_cur_max_time = 0;
	bfqq->last_wr_start_finish = jiffies;
	/*
	 * Trigger a weight change on the next invocation of
	 * __bfq_entity_update_weight_prio.
	 */
	bfqq->entity.prio_changed = 1;
}

void bfq_end_wr_async_queues(struct bfq_data *bfqd,
			     struct bfq_group *bfqg)
{
	int i, j;

	for (i = 0; i < 2; i++)
		for (j = 0; j < IOPRIO_BE_NR; j++)
			if (bfqg->async_bfqq[i][j])
				bfq_bfqq_end_wr(bfqg->async_bfqq[i][j]);
	if (bfqg->async_idle_bfqq)
		bfq_bfqq_end_wr(bfqg->async_idle_bfqq);
}

static void bfq_end_wr(struct bfq_data *bfqd)
{
	struct bfq_queue *bfqq;

	spin_lock_irq(&bfqd->lock);

	list_for_each_entry(bfqq, &bfqd->active_list, bfqq_list)
		bfq_bfqq_end_wr(bfqq);
	list_for_each_entry(bfqq, &bfqd->idle_list, bfqq_list)
		bfq_bfqq_end_wr(bfqq);
	bfq_end_wr_async(bfqd);

	spin_unlock_irq(&bfqd->lock);
}

static sector_t bfq_io_struct_pos(void *io_struct, bool request)
{
	if (request)
		return blk_rq_pos(io_struct);
	else
		return ((struct bio *)io_struct)->bi_iter.bi_sector;
}

static int bfq_rq_close_to_sector(void *io_struct, bool request,
				  sector_t sector)
{
	return abs(bfq_io_struct_pos(io_struct, request) - sector) <=
	       BFQQ_CLOSE_THR;
}

static struct bfq_queue *bfqq_find_close(struct bfq_data *bfqd,
					 struct bfq_queue *bfqq,
					 sector_t sector)
{
	struct rb_root *root = &bfq_bfqq_to_bfqg(bfqq)->rq_pos_tree;
	struct rb_node *parent, *node;
	struct bfq_queue *__bfqq;

	if (RB_EMPTY_ROOT(root))
		return NULL;

	/*
	 * First, if we find a request starting at the end of the last
	 * request, choose it.
	 */
	__bfqq = bfq_rq_pos_tree_lookup(bfqd, root, sector, &parent, NULL);
	if (__bfqq)
		return __bfqq;

	/*
	 * If the exact sector wasn't found, the parent of the NULL leaf
	 * will contain the closest sector (rq_pos_tree sorted by
	 * next_request position).
	 */
	__bfqq = rb_entry(parent, struct bfq_queue, pos_node);
	if (bfq_rq_close_to_sector(__bfqq->next_rq, true, sector))
		return __bfqq;

	if (blk_rq_pos(__bfqq->next_rq) < sector)
		node = rb_next(&__bfqq->pos_node);
	else
		node = rb_prev(&__bfqq->pos_node);
	if (!node)
		return NULL;

	__bfqq = rb_entry(node, struct bfq_queue, pos_node);
	if (bfq_rq_close_to_sector(__bfqq->next_rq, true, sector))
		return __bfqq;

	return NULL;
}

static struct bfq_queue *bfq_find_close_cooperator(struct bfq_data *bfqd,
						   struct bfq_queue *cur_bfqq,
						   sector_t sector)
{
	struct bfq_queue *bfqq;

	/*
	 * We shall notice if some of the queues are cooperating,
	 * e.g., working closely on the same area of the device. In
	 * that case, we can group them together and: 1) don't waste
	 * time idling, and 2) serve the union of their requests in
	 * the best possible order for throughput.
	 */
	bfqq = bfqq_find_close(bfqd, cur_bfqq, sector);
	if (!bfqq || bfqq == cur_bfqq)
		return NULL;

	return bfqq;
}

static struct bfq_queue *
bfq_setup_merge(struct bfq_queue *bfqq, struct bfq_queue *new_bfqq)
{
	int process_refs, new_process_refs;
	struct bfq_queue *__bfqq;

	/*
	 * If there are no process references on the new_bfqq, then it is
	 * unsafe to follow the ->new_bfqq chain as other bfqq's in the chain
	 * may have dropped their last reference (not just their last process
	 * reference).
	 */
	if (!bfqq_process_refs(new_bfqq))
		return NULL;

	/* Avoid a circular list and skip interim queue merges. */
	while ((__bfqq = new_bfqq->new_bfqq)) {
		if (__bfqq == bfqq)
			return NULL;
		new_bfqq = __bfqq;
	}

	process_refs = bfqq_process_refs(bfqq);
	new_process_refs = bfqq_process_refs(new_bfqq);
	/*
	 * If the process for the bfqq has gone away, there is no
	 * sense in merging the queues.
	 */
	if (process_refs == 0 || new_process_refs == 0)
		return NULL;

	bfq_log_bfqq(bfqq->bfqd, bfqq, "scheduling merge with queue %d",
		new_bfqq->pid);

	/*
	 * Merging is just a redirection: the requests of the process
	 * owning one of the two queues are redirected to the other queue.
	 * The latter queue, in its turn, is set as shared if this is the
	 * first time that the requests of some process are redirected to
	 * it.
	 *
	 * We redirect bfqq to new_bfqq and not the opposite, because
	 * we are in the context of the process owning bfqq, thus we
	 * have the io_cq of this process. So we can immediately
	 * configure this io_cq to redirect the requests of the
	 * process to new_bfqq. In contrast, the io_cq of new_bfqq is
	 * not available any more (new_bfqq->bic == NULL).
	 *
	 * Anyway, even in case new_bfqq coincides with the in-service
	 * queue, redirecting requests the in-service queue is the
	 * best option, as we feed the in-service queue with new
	 * requests close to the last request served and, by doing so,
	 * are likely to increase the throughput.
	 */
	bfqq->new_bfqq = new_bfqq;
	/*
	 * The above assignment schedules the following redirections:
	 * each time some I/O for bfqq arrives, the process that
	 * generated that I/O is disassociated from bfqq and
	 * associated with new_bfqq. Here we increases new_bfqq->ref
	 * in advance, adding the number of processes that are
	 * expected to be associated with new_bfqq as they happen to
	 * issue I/O.
	 */
	new_bfqq->ref += process_refs;
	return new_bfqq;
}

static bool bfq_may_be_close_cooperator(struct bfq_queue *bfqq,
					struct bfq_queue *new_bfqq)
{
	if (bfq_too_late_for_merging(new_bfqq))
		return false;

	if (bfq_class_idle(bfqq) || bfq_class_idle(new_bfqq) ||
	    (bfqq->ioprio_class != new_bfqq->ioprio_class))
		return false;

	/*
	 * If either of the queues has already been detected as seeky,
	 * then merging it with the other queue is unlikely to lead to
	 * sequential I/O.
	 */
	if (BFQQ_SEEKY(bfqq) || BFQQ_SEEKY(new_bfqq))
		return false;

	/*
	 * Interleaved I/O is known to be done by (some) applications
	 * only for reads, so it does not make sense to merge async
	 * queues.
	 */
	if (!bfq_bfqq_sync(bfqq) || !bfq_bfqq_sync(new_bfqq))
		return false;

	return true;
}

/*
 * Attempt to schedule a merge of bfqq with the currently in-service
 * queue or with a close queue among the scheduled queues.  Return
 * NULL if no merge was scheduled, a pointer to the shared bfq_queue
 * structure otherwise.
 *
 * The OOM queue is not allowed to participate to cooperation: in fact, since
 * the requests temporarily redirected to the OOM queue could be redirected
 * again to dedicated queues at any time, the state needed to correctly
 * handle merging with the OOM queue would be quite complex and expensive
 * to maintain. Besides, in such a critical condition as an out of memory,
 * the benefits of queue merging may be little relevant, or even negligible.
 *
 * WARNING: queue merging may impair fairness among non-weight raised
 * queues, for at least two reasons: 1) the original weight of a
 * merged queue may change during the merged state, 2) even being the
 * weight the same, a merged queue may be bloated with many more
 * requests than the ones produced by its originally-associated
 * process.
 */
static struct bfq_queue *
bfq_setup_cooperator(struct bfq_data *bfqd, struct bfq_queue *bfqq,
		     void *io_struct, bool request)
{
	struct bfq_queue *in_service_bfqq, *new_bfqq;

	/* if a merge has already been setup, then proceed with that first */
	if (bfqq->new_bfqq)
		return bfqq->new_bfqq;

	/*
	 * Prevent bfqq from being merged if it has been created too
	 * long ago. The idea is that true cooperating processes, and
	 * thus their associated bfq_queues, are supposed to be
	 * created shortly after each other. This is the case, e.g.,
	 * for KVM/QEMU and dump I/O threads. Basing on this
	 * assumption, the following filtering greatly reduces the
	 * probability that two non-cooperating processes, which just
	 * happen to do close I/O for some short time interval, have
	 * their queues merged by mistake.
	 */
	if (bfq_too_late_for_merging(bfqq))
		return NULL;

	if (!io_struct || unlikely(bfqq == &bfqd->oom_bfqq))
		return NULL;

	/* If there is only one backlogged queue, don't search. */
	if (bfqd->busy_queues == 1)
		return NULL;

	in_service_bfqq = bfqd->in_service_queue;

	if (in_service_bfqq && in_service_bfqq != bfqq &&
	    likely(in_service_bfqq != &bfqd->oom_bfqq) &&
	    bfq_rq_close_to_sector(io_struct, request,
				   bfqd->in_serv_last_pos) &&
	    bfqq->entity.parent == in_service_bfqq->entity.parent &&
	    bfq_may_be_close_cooperator(bfqq, in_service_bfqq)) {
		new_bfqq = bfq_setup_merge(bfqq, in_service_bfqq);
		if (new_bfqq)
			return new_bfqq;
	}
	/*
	 * Check whether there is a cooperator among currently scheduled
	 * queues. The only thing we need is that the bio/request is not
	 * NULL, as we need it to establish whether a cooperator exists.
	 */
	new_bfqq = bfq_find_close_cooperator(bfqd, bfqq,
			bfq_io_struct_pos(io_struct, request));

	if (new_bfqq && likely(new_bfqq != &bfqd->oom_bfqq) &&
	    bfq_may_be_close_cooperator(bfqq, new_bfqq))
		return bfq_setup_merge(bfqq, new_bfqq);

	return NULL;
}

static void bfq_bfqq_save_state(struct bfq_queue *bfqq)
{
	struct bfq_io_cq *bic = bfqq->bic;

	/*
	 * If !bfqq->bic, the queue is already shared or its requests
	 * have already been redirected to a shared queue; both idle window
	 * and weight raising state have already been saved. Do nothing.
	 */
	if (!bic)
		return;

	bic->saved_ttime = bfqq->ttime;
	bic->saved_has_short_ttime = bfq_bfqq_has_short_ttime(bfqq);
	bic->saved_IO_bound = bfq_bfqq_IO_bound(bfqq);
	bic->saved_in_large_burst = bfq_bfqq_in_large_burst(bfqq);
	bic->was_in_burst_list = !hlist_unhashed(&bfqq->burst_list_node);
	if (unlikely(bfq_bfqq_just_created(bfqq) &&
		     !bfq_bfqq_in_large_burst(bfqq) &&
		     bfqq->bfqd->low_latency)) {
		/*
		 * bfqq being merged right after being created: bfqq
		 * would have deserved interactive weight raising, but
		 * did not make it to be set in a weight-raised state,
		 * because of this early merge.	Store directly the
		 * weight-raising state that would have been assigned
		 * to bfqq, so that to avoid that bfqq unjustly fails
		 * to enjoy weight raising if split soon.
		 */
		bic->saved_wr_coeff = bfqq->bfqd->bfq_wr_coeff;
		bic->saved_wr_cur_max_time = bfq_wr_duration(bfqq->bfqd);
		bic->saved_last_wr_start_finish = jiffies;
	} else {
		bic->saved_wr_coeff = bfqq->wr_coeff;
		bic->saved_wr_start_at_switch_to_srt =
			bfqq->wr_start_at_switch_to_srt;
		bic->saved_last_wr_start_finish = bfqq->last_wr_start_finish;
		bic->saved_wr_cur_max_time = bfqq->wr_cur_max_time;
	}
}

static void
bfq_merge_bfqqs(struct bfq_data *bfqd, struct bfq_io_cq *bic,
		struct bfq_queue *bfqq, struct bfq_queue *new_bfqq)
{
	bfq_log_bfqq(bfqd, bfqq, "merging with queue %lu",
		(unsigned long)new_bfqq->pid);
	/* Save weight raising and idle window of the merged queues */
	bfq_bfqq_save_state(bfqq);
	bfq_bfqq_save_state(new_bfqq);
	if (bfq_bfqq_IO_bound(bfqq))
		bfq_mark_bfqq_IO_bound(new_bfqq);
	bfq_clear_bfqq_IO_bound(bfqq);

	/*
	 * If bfqq is weight-raised, then let new_bfqq inherit
	 * weight-raising. To reduce false positives, neglect the case
	 * where bfqq has just been created, but has not yet made it
	 * to be weight-raised (which may happen because EQM may merge
	 * bfqq even before bfq_add_request is executed for the first
	 * time for bfqq). Handling this case would however be very
	 * easy, thanks to the flag just_created.
	 */
	if (new_bfqq->wr_coeff == 1 && bfqq->wr_coeff > 1) {
		new_bfqq->wr_coeff = bfqq->wr_coeff;
		new_bfqq->wr_cur_max_time = bfqq->wr_cur_max_time;
		new_bfqq->last_wr_start_finish = bfqq->last_wr_start_finish;
		new_bfqq->wr_start_at_switch_to_srt =
			bfqq->wr_start_at_switch_to_srt;
		if (bfq_bfqq_busy(new_bfqq))
			bfqd->wr_busy_queues++;
		new_bfqq->entity.prio_changed = 1;
	}

	if (bfqq->wr_coeff > 1) { /* bfqq has given its wr to new_bfqq */
		bfqq->wr_coeff = 1;
		bfqq->entity.prio_changed = 1;
		if (bfq_bfqq_busy(bfqq))
			bfqd->wr_busy_queues--;
	}

	bfq_log_bfqq(bfqd, new_bfqq, "merge_bfqqs: wr_busy %d",
		     bfqd->wr_busy_queues);

	/*
	 * Merge queues (that is, let bic redirect its requests to new_bfqq)
	 */
	bic_set_bfqq(bic, new_bfqq, 1);
	bfq_mark_bfqq_coop(new_bfqq);
	/*
	 * new_bfqq now belongs to at least two bics (it is a shared queue):
	 * set new_bfqq->bic to NULL. bfqq either:
	 * - does not belong to any bic any more, and hence bfqq->bic must
	 *   be set to NULL, or
	 * - is a queue whose owning bics have already been redirected to a
	 *   different queue, hence the queue is destined to not belong to
	 *   any bic soon and bfqq->bic is already NULL (therefore the next
	 *   assignment causes no harm).
	 */
	new_bfqq->bic = NULL;
	bfqq->bic = NULL;
	/* release process reference to bfqq */
	bfq_put_queue(bfqq);
}

static bool bfq_allow_bio_merge(struct request_queue *q, struct request *rq,
				struct bio *bio)
{
	struct bfq_data *bfqd = q->elevator->elevator_data;
	bool is_sync = op_is_sync(bio->bi_opf);
	struct bfq_queue *bfqq = bfqd->bio_bfqq, *new_bfqq;

	/*
	 * Disallow merge of a sync bio into an async request.
	 */
	if (is_sync && !rq_is_sync(rq))
		return false;

	/*
	 * Lookup the bfqq that this bio will be queued with. Allow
	 * merge only if rq is queued there.
	 */
	if (!bfqq)
		return false;

	/*
	 * We take advantage of this function to perform an early merge
	 * of the queues of possible cooperating processes.
	 */
	new_bfqq = bfq_setup_cooperator(bfqd, bfqq, bio, false);
	if (new_bfqq) {
		/*
		 * bic still points to bfqq, then it has not yet been
		 * redirected to some other bfq_queue, and a queue
		 * merge beween bfqq and new_bfqq can be safely
		 * fulfillled, i.e., bic can be redirected to new_bfqq
		 * and bfqq can be put.
		 */
		bfq_merge_bfqqs(bfqd, bfqd->bio_bic, bfqq,
				new_bfqq);
		/*
		 * If we get here, bio will be queued into new_queue,
		 * so use new_bfqq to decide whether bio and rq can be
		 * merged.
		 */
		bfqq = new_bfqq;

		/*
		 * Change also bqfd->bio_bfqq, as
		 * bfqd->bio_bic now points to new_bfqq, and
		 * this function may be invoked again (and then may
		 * use again bqfd->bio_bfqq).
		 */
		bfqd->bio_bfqq = bfqq;
	}

	return bfqq == RQ_BFQQ(rq);
}

/*
 * Set the maximum time for the in-service queue to consume its
 * budget. This prevents seeky processes from lowering the throughput.
 * In practice, a time-slice service scheme is used with seeky
 * processes.
 */
static void bfq_set_budget_timeout(struct bfq_data *bfqd,
				   struct bfq_queue *bfqq)
{
	unsigned int timeout_coeff;

	if (bfqq->wr_cur_max_time == bfqd->bfq_wr_rt_max_time)
		timeout_coeff = 1;
	else
		timeout_coeff = bfqq->entity.weight / bfqq->entity.orig_weight;

	bfqd->last_budget_start = ktime_get();

	bfqq->budget_timeout = jiffies +
		bfqd->bfq_timeout * timeout_coeff;
}

static void __bfq_set_in_service_queue(struct bfq_data *bfqd,
				       struct bfq_queue *bfqq)
{
	if (bfqq) {
		bfq_clear_bfqq_fifo_expire(bfqq);

		bfqd->budgets_assigned = (bfqd->budgets_assigned * 7 + 256) / 8;

		if (time_is_before_jiffies(bfqq->last_wr_start_finish) &&
		    bfqq->wr_coeff > 1 &&
		    bfqq->wr_cur_max_time == bfqd->bfq_wr_rt_max_time &&
		    time_is_before_jiffies(bfqq->budget_timeout)) {
			/*
			 * For soft real-time queues, move the start
			 * of the weight-raising period forward by the
			 * time the queue has not received any
			 * service. Otherwise, a relatively long
			 * service delay is likely to cause the
			 * weight-raising period of the queue to end,
			 * because of the short duration of the
			 * weight-raising period of a soft real-time
			 * queue.  It is worth noting that this move
			 * is not so dangerous for the other queues,
			 * because soft real-time queues are not
			 * greedy.
			 *
			 * To not add a further variable, we use the
			 * overloaded field budget_timeout to
			 * determine for how long the queue has not
			 * received service, i.e., how much time has
			 * elapsed since the queue expired. However,
			 * this is a little imprecise, because
			 * budget_timeout is set to jiffies if bfqq
			 * not only expires, but also remains with no
			 * request.
			 */
			if (time_after(bfqq->budget_timeout,
				       bfqq->last_wr_start_finish))
				bfqq->last_wr_start_finish +=
					jiffies - bfqq->budget_timeout;
			else
				bfqq->last_wr_start_finish = jiffies;
		}

		bfq_set_budget_timeout(bfqd, bfqq);
		bfq_log_bfqq(bfqd, bfqq,
			     "set_in_service_queue, cur-budget = %d",
			     bfqq->entity.budget);
	}

	bfqd->in_service_queue = bfqq;
	bfqd->in_serv_last_pos = 0;
}

/*
 * Get and set a new queue for service.
 */
static struct bfq_queue *bfq_set_in_service_queue(struct bfq_data *bfqd)
{
	struct bfq_queue *bfqq = bfq_get_next_queue(bfqd);

	__bfq_set_in_service_queue(bfqd, bfqq);
	return bfqq;
}

static void bfq_arm_slice_timer(struct bfq_data *bfqd)
{
	struct bfq_queue *bfqq = bfqd->in_service_queue;
	u32 sl;

	bfq_mark_bfqq_wait_request(bfqq);

	/*
	 * We don't want to idle for seeks, but we do want to allow
	 * fair distribution of slice time for a process doing back-to-back
	 * seeks. So allow a little bit of time for him to submit a new rq.
	 */
	sl = bfqd->bfq_slice_idle;
	/*
	 * Unless the queue is being weight-raised or the scenario is
	 * asymmetric, grant only minimum idle time if the queue
	 * is seeky. A long idling is preserved for a weight-raised
	 * queue, or, more in general, in an asymmetric scenario,
	 * because a long idling is needed for guaranteeing to a queue
	 * its reserved share of the throughput (in particular, it is
	 * needed if the queue has a higher weight than some other
	 * queue).
	 */
	if (BFQQ_SEEKY(bfqq) && bfqq->wr_coeff == 1 &&
	    bfq_symmetric_scenario(bfqd))
		sl = min_t(u64, sl, BFQ_MIN_TT);
	else if (bfqq->wr_coeff > 1)
		sl = max_t(u32, sl, 20ULL * NSEC_PER_MSEC);

	bfqd->last_idling_start = ktime_get();
	hrtimer_start(&bfqd->idle_slice_timer, ns_to_ktime(sl),
		      HRTIMER_MODE_REL);
	bfqg_stats_set_start_idle_time(bfqq_group(bfqq));
}

/*
 * In autotuning mode, max_budget is dynamically recomputed as the
 * amount of sectors transferred in timeout at the estimated peak
 * rate. This enables BFQ to utilize a full timeslice with a full
 * budget, even if the in-service queue is served at peak rate. And
 * this maximises throughput with sequential workloads.
 */
static unsigned long bfq_calc_max_budget(struct bfq_data *bfqd)
{
	return (u64)bfqd->peak_rate * USEC_PER_MSEC *
		jiffies_to_msecs(bfqd->bfq_timeout)>>BFQ_RATE_SHIFT;
}

/*
 * Update parameters related to throughput and responsiveness, as a
 * function of the estimated peak rate. See comments on
 * bfq_calc_max_budget(), and on the ref_wr_duration array.
 */
static void update_thr_responsiveness_params(struct bfq_data *bfqd)
{
	if (bfqd->bfq_user_max_budget == 0) {
		bfqd->bfq_max_budget =
			bfq_calc_max_budget(bfqd);
		bfq_log(bfqd, "new max_budget = %d", bfqd->bfq_max_budget);
	}
}

static void bfq_reset_rate_computation(struct bfq_data *bfqd,
				       struct request *rq)
{
	if (rq != NULL) { /* new rq dispatch now, reset accordingly */
		bfqd->last_dispatch = bfqd->first_dispatch = ktime_get_ns();
		bfqd->peak_rate_samples = 1;
		bfqd->sequential_samples = 0;
		bfqd->tot_sectors_dispatched = bfqd->last_rq_max_size =
			blk_rq_sectors(rq);
	} else /* no new rq dispatched, just reset the number of samples */
		bfqd->peak_rate_samples = 0; /* full re-init on next disp. */

	bfq_log(bfqd,
		"reset_rate_computation at end, sample %u/%u tot_sects %llu",
		bfqd->peak_rate_samples, bfqd->sequential_samples,
		bfqd->tot_sectors_dispatched);
}

static void bfq_update_rate_reset(struct bfq_data *bfqd, struct request *rq)
{
	u32 rate, weight, divisor;

	/*
	 * For the convergence property to hold (see comments on
	 * bfq_update_peak_rate()) and for the assessment to be
	 * reliable, a minimum number of samples must be present, and
	 * a minimum amount of time must have elapsed. If not so, do
	 * not compute new rate. Just reset parameters, to get ready
	 * for a new evaluation attempt.
	 */
	if (bfqd->peak_rate_samples < BFQ_RATE_MIN_SAMPLES ||
	    bfqd->delta_from_first < BFQ_RATE_MIN_INTERVAL)
		goto reset_computation;

	/*
	 * If a new request completion has occurred after last
	 * dispatch, then, to approximate the rate at which requests
	 * have been served by the device, it is more precise to
	 * extend the observation interval to the last completion.
	 */
	bfqd->delta_from_first =
		max_t(u64, bfqd->delta_from_first,
		      bfqd->last_completion - bfqd->first_dispatch);

	/*
	 * Rate computed in sects/usec, and not sects/nsec, for
	 * precision issues.
	 */
	rate = div64_ul(bfqd->tot_sectors_dispatched<<BFQ_RATE_SHIFT,
			div_u64(bfqd->delta_from_first, NSEC_PER_USEC));

	/*
	 * Peak rate not updated if:
	 * - the percentage of sequential dispatches is below 3/4 of the
	 *   total, and rate is below the current estimated peak rate
	 * - rate is unreasonably high (> 20M sectors/sec)
	 */
	if ((bfqd->sequential_samples < (3 * bfqd->peak_rate_samples)>>2 &&
	     rate <= bfqd->peak_rate) ||
		rate > 20<<BFQ_RATE_SHIFT)
		goto reset_computation;

	/*
	 * We have to update the peak rate, at last! To this purpose,
	 * we use a low-pass filter. We compute the smoothing constant
	 * of the filter as a function of the 'weight' of the new
	 * measured rate.
	 *
	 * As can be seen in next formulas, we define this weight as a
	 * quantity proportional to how sequential the workload is,
	 * and to how long the observation time interval is.
	 *
	 * The weight runs from 0 to 8. The maximum value of the
	 * weight, 8, yields the minimum value for the smoothing
	 * constant. At this minimum value for the smoothing constant,
	 * the measured rate contributes for half of the next value of
	 * the estimated peak rate.
	 *
	 * So, the first step is to compute the weight as a function
	 * of how sequential the workload is. Note that the weight
	 * cannot reach 9, because bfqd->sequential_samples cannot
	 * become equal to bfqd->peak_rate_samples, which, in its
	 * turn, holds true because bfqd->sequential_samples is not
	 * incremented for the first sample.
	 */
	weight = (9 * bfqd->sequential_samples) / bfqd->peak_rate_samples;

	/*
	 * Second step: further refine the weight as a function of the
	 * duration of the observation interval.
	 */
	weight = min_t(u32, 8,
		       div_u64(weight * bfqd->delta_from_first,
			       BFQ_RATE_REF_INTERVAL));

	/*
	 * Divisor ranging from 10, for minimum weight, to 2, for
	 * maximum weight.
	 */
	divisor = 10 - weight;

	/*
	 * Finally, update peak rate:
	 *
	 * peak_rate = peak_rate * (divisor-1) / divisor  +  rate / divisor
	 */
	bfqd->peak_rate *= divisor-1;
	bfqd->peak_rate /= divisor;
	rate /= divisor; /* smoothing constant alpha = 1/divisor */

	bfqd->peak_rate += rate;

	/*
	 * For a very slow device, bfqd->peak_rate can reach 0 (see
	 * the minimum representable values reported in the comments
	 * on BFQ_RATE_SHIFT). Push to 1 if this happens, to avoid
	 * divisions by zero where bfqd->peak_rate is used as a
	 * divisor.
	 */
	bfqd->peak_rate = max_t(u32, 1, bfqd->peak_rate);

	update_thr_responsiveness_params(bfqd);

reset_computation:
	bfq_reset_rate_computation(bfqd, rq);
}

/*
 * Update the read/write peak rate (the main quantity used for
 * auto-tuning, see update_thr_responsiveness_params()).
 *
 * It is not trivial to estimate the peak rate (correctly): because of
 * the presence of sw and hw queues between the scheduler and the
 * device components that finally serve I/O requests, it is hard to
 * say exactly when a given dispatched request is served inside the
 * device, and for how long. As a consequence, it is hard to know
 * precisely at what rate a given set of requests is actually served
 * by the device.
 *
 * On the opposite end, the dispatch time of any request is trivially
 * available, and, from this piece of information, the "dispatch rate"
 * of requests can be immediately computed. So, the idea in the next
 * function is to use what is known, namely request dispatch times
 * (plus, when useful, request completion times), to estimate what is
 * unknown, namely in-device request service rate.
 *
 * The main issue is that, because of the above facts, the rate at
 * which a certain set of requests is dispatched over a certain time
 * interval can vary greatly with respect to the rate at which the
 * same requests are then served. But, since the size of any
 * intermediate queue is limited, and the service scheme is lossless
 * (no request is silently dropped), the following obvious convergence
 * property holds: the number of requests dispatched MUST become
 * closer and closer to the number of requests completed as the
 * observation interval grows. This is the key property used in
 * the next function to estimate the peak service rate as a function
 * of the observed dispatch rate. The function assumes to be invoked
 * on every request dispatch.
 */
static void bfq_update_peak_rate(struct bfq_data *bfqd, struct request *rq)
{
	u64 now_ns = ktime_get_ns();

	if (bfqd->peak_rate_samples == 0) { /* first dispatch */
		bfq_log(bfqd, "update_peak_rate: goto reset, samples %d",
			bfqd->peak_rate_samples);
		bfq_reset_rate_computation(bfqd, rq);
		goto update_last_values; /* will add one sample */
	}

	/*
	 * Device idle for very long: the observation interval lasting
	 * up to this dispatch cannot be a valid observation interval
	 * for computing a new peak rate (similarly to the late-
	 * completion event in bfq_completed_request()). Go to
	 * update_rate_and_reset to have the following three steps
	 * taken:
	 * - close the observation interval at the last (previous)
	 *   request dispatch or completion
	 * - compute rate, if possible, for that observation interval
	 * - start a new observation interval with this dispatch
	 */
	if (now_ns - bfqd->last_dispatch > 100*NSEC_PER_MSEC &&
	    bfqd->rq_in_driver == 0)
		goto update_rate_and_reset;

	/* Update sampling information */
	bfqd->peak_rate_samples++;

	if ((bfqd->rq_in_driver > 0 ||
		now_ns - bfqd->last_completion < BFQ_MIN_TT)
	     && get_sdist(bfqd->last_position, rq) < BFQQ_SEEK_THR)
		bfqd->sequential_samples++;

	bfqd->tot_sectors_dispatched += blk_rq_sectors(rq);

	/* Reset max observed rq size every 32 dispatches */
	if (likely(bfqd->peak_rate_samples % 32))
		bfqd->last_rq_max_size =
			max_t(u32, blk_rq_sectors(rq), bfqd->last_rq_max_size);
	else
		bfqd->last_rq_max_size = blk_rq_sectors(rq);

	bfqd->delta_from_first = now_ns - bfqd->first_dispatch;

	/* Target observation interval not yet reached, go on sampling */
	if (bfqd->delta_from_first < BFQ_RATE_REF_INTERVAL)
		goto update_last_values;

update_rate_and_reset:
	bfq_update_rate_reset(bfqd, rq);
update_last_values:
	bfqd->last_position = blk_rq_pos(rq) + blk_rq_sectors(rq);
	if (RQ_BFQQ(rq) == bfqd->in_service_queue)
		bfqd->in_serv_last_pos = bfqd->last_position;
	bfqd->last_dispatch = now_ns;
}

/*
 * Remove request from internal lists.
 */
static void bfq_dispatch_remove(struct request_queue *q, struct request *rq)
{
	struct bfq_queue *bfqq = RQ_BFQQ(rq);

	/*
	 * For consistency, the next instruction should have been
	 * executed after removing the request from the queue and
	 * dispatching it.  We execute instead this instruction before
	 * bfq_remove_request() (and hence introduce a temporary
	 * inconsistency), for efficiency.  In fact, should this
	 * dispatch occur for a non in-service bfqq, this anticipated
	 * increment prevents two counters related to bfqq->dispatched
	 * from risking to be, first, uselessly decremented, and then
	 * incremented again when the (new) value of bfqq->dispatched
	 * happens to be taken into account.
	 */
	bfqq->dispatched++;
	bfq_update_peak_rate(q->elevator->elevator_data, rq);

	bfq_remove_request(q, rq);
}

static bool __bfq_bfqq_expire(struct bfq_data *bfqd, struct bfq_queue *bfqq)
{
	/*
	 * If this bfqq is shared between multiple processes, check
	 * to make sure that those processes are still issuing I/Os
	 * within the mean seek distance. If not, it may be time to
	 * break the queues apart again.
	 */
	if (bfq_bfqq_coop(bfqq) && BFQQ_SEEKY(bfqq))
		bfq_mark_bfqq_split_coop(bfqq);

	if (RB_EMPTY_ROOT(&bfqq->sort_list)) {
		if (bfqq->dispatched == 0)
			/*
			 * Overloading budget_timeout field to store
			 * the time at which the queue remains with no
			 * backlog and no outstanding request; used by
			 * the weight-raising mechanism.
			 */
			bfqq->budget_timeout = jiffies;

		bfq_del_bfqq_busy(bfqd, bfqq, true);
	} else {
		bfq_requeue_bfqq(bfqd, bfqq, true);
		/*
		 * Resort priority tree of potential close cooperators.
		 */
		bfq_pos_tree_add_move(bfqd, bfqq);
	}

	/*
	 * All in-service entities must have been properly deactivated
	 * or requeued before executing the next function, which
	 * resets all in-service entities as no more in service. This
	 * may cause bfqq to be freed. If this happens, the next
	 * function returns true.
	 */
	return __bfq_bfqd_reset_in_service(bfqd);
}

/**
 * __bfq_bfqq_recalc_budget - try to adapt the budget to the @bfqq behavior.
 * @bfqd: device data.
 * @bfqq: queue to update.
 * @reason: reason for expiration.
 *
 * Handle the feedback on @bfqq budget at queue expiration.
 * See the body for detailed comments.
 */
static void __bfq_bfqq_recalc_budget(struct bfq_data *bfqd,
				     struct bfq_queue *bfqq,
				     enum bfqq_expiration reason)
{
	struct request *next_rq;
	int budget, min_budget;

	min_budget = bfq_min_budget(bfqd);

	if (bfqq->wr_coeff == 1)
		budget = bfqq->max_budget;
	else /*
	      * Use a constant, low budget for weight-raised queues,
	      * to help achieve a low latency. Keep it slightly higher
	      * than the minimum possible budget, to cause a little
	      * bit fewer expirations.
	      */
		budget = 2 * min_budget;

	bfq_log_bfqq(bfqd, bfqq, "recalc_budg: last budg %d, budg left %d",
		bfqq->entity.budget, bfq_bfqq_budget_left(bfqq));
	bfq_log_bfqq(bfqd, bfqq, "recalc_budg: last max_budg %d, min budg %d",
		budget, bfq_min_budget(bfqd));
	bfq_log_bfqq(bfqd, bfqq, "recalc_budg: sync %d, seeky %d",
		bfq_bfqq_sync(bfqq), BFQQ_SEEKY(bfqd->in_service_queue));

	if (bfq_bfqq_sync(bfqq) && bfqq->wr_coeff == 1) {
		switch (reason) {
		/*
		 * Caveat: in all the following cases we trade latency
		 * for throughput.
		 */
		case BFQQE_TOO_IDLE:
			/*
			 * This is the only case where we may reduce
			 * the budget: if there is no request of the
			 * process still waiting for completion, then
			 * we assume (tentatively) that the timer has
			 * expired because the batch of requests of
			 * the process could have been served with a
			 * smaller budget.  Hence, betting that
			 * process will behave in the same way when it
			 * becomes backlogged again, we reduce its
			 * next budget.  As long as we guess right,
			 * this budget cut reduces the latency
			 * experienced by the process.
			 *
			 * However, if there are still outstanding
			 * requests, then the process may have not yet
			 * issued its next request just because it is
			 * still waiting for the completion of some of
			 * the still outstanding ones.  So in this
			 * subcase we do not reduce its budget, on the
			 * contrary we increase it to possibly boost
			 * the throughput, as discussed in the
			 * comments to the BUDGET_TIMEOUT case.
			 */
			if (bfqq->dispatched > 0) /* still outstanding reqs */
				budget = min(budget * 2, bfqd->bfq_max_budget);
			else {
				if (budget > 5 * min_budget)
					budget -= 4 * min_budget;
				else
					budget = min_budget;
			}
			break;
		case BFQQE_BUDGET_TIMEOUT:
			/*
			 * We double the budget here because it gives
			 * the chance to boost the throughput if this
			 * is not a seeky process (and has bumped into
			 * this timeout because of, e.g., ZBR).
			 */
			budget = min(budget * 2, bfqd->bfq_max_budget);
			break;
		case BFQQE_BUDGET_EXHAUSTED:
			/*
			 * The process still has backlog, and did not
			 * let either the budget timeout or the disk
			 * idling timeout expire. Hence it is not
			 * seeky, has a short thinktime and may be
			 * happy with a higher budget too. So
			 * definitely increase the budget of this good
			 * candidate to boost the disk throughput.
			 */
			budget = min(budget * 4, bfqd->bfq_max_budget);
			break;
		case BFQQE_NO_MORE_REQUESTS:
			/*
			 * For queues that expire for this reason, it
			 * is particularly important to keep the
			 * budget close to the actual service they
			 * need. Doing so reduces the timestamp
			 * misalignment problem described in the
			 * comments in the body of
			 * __bfq_activate_entity. In fact, suppose
			 * that a queue systematically expires for
			 * BFQQE_NO_MORE_REQUESTS and presents a
			 * new request in time to enjoy timestamp
			 * back-shifting. The larger the budget of the
			 * queue is with respect to the service the
			 * queue actually requests in each service
			 * slot, the more times the queue can be
			 * reactivated with the same virtual finish
			 * time. It follows that, even if this finish
			 * time is pushed to the system virtual time
			 * to reduce the consequent timestamp
			 * misalignment, the queue unjustly enjoys for
			 * many re-activations a lower finish time
			 * than all newly activated queues.
			 *
			 * The service needed by bfqq is measured
			 * quite precisely by bfqq->entity.service.
			 * Since bfqq does not enjoy device idling,
			 * bfqq->entity.service is equal to the number
			 * of sectors that the process associated with
			 * bfqq requested to read/write before waiting
			 * for request completions, or blocking for
			 * other reasons.
			 */
			budget = max_t(int, bfqq->entity.service, min_budget);
			break;
		default:
			return;
		}
	} else if (!bfq_bfqq_sync(bfqq)) {
		/*
		 * Async queues get always the maximum possible
		 * budget, as for them we do not care about latency
		 * (in addition, their ability to dispatch is limited
		 * by the charging factor).
		 */
		budget = bfqd->bfq_max_budget;
	}

	bfqq->max_budget = budget;

	if (bfqd->budgets_assigned >= bfq_stats_min_budgets &&
	    !bfqd->bfq_user_max_budget)
		bfqq->max_budget = min(bfqq->max_budget, bfqd->bfq_max_budget);

	/*
	 * If there is still backlog, then assign a new budget, making
	 * sure that it is large enough for the next request.  Since
	 * the finish time of bfqq must be kept in sync with the
	 * budget, be sure to call __bfq_bfqq_expire() *after* this
	 * update.
	 *
	 * If there is no backlog, then no need to update the budget;
	 * it will be updated on the arrival of a new request.
	 */
	next_rq = bfqq->next_rq;
	if (next_rq)
		bfqq->entity.budget = max_t(unsigned long, bfqq->max_budget,
					    bfq_serv_to_charge(next_rq, bfqq));

	bfq_log_bfqq(bfqd, bfqq, "head sect: %u, new budget %d",
			next_rq ? blk_rq_sectors(next_rq) : 0,
			bfqq->entity.budget);
}

/*
 * Return true if the process associated with bfqq is "slow". The slow
 * flag is used, in addition to the budget timeout, to reduce the
 * amount of service provided to seeky processes, and thus reduce
 * their chances to lower the throughput. More details in the comments
 * on the function bfq_bfqq_expire().
 *
 * An important observation is in order: as discussed in the comments
 * on the function bfq_update_peak_rate(), with devices with internal
 * queues, it is hard if ever possible to know when and for how long
 * an I/O request is processed by the device (apart from the trivial
 * I/O pattern where a new request is dispatched only after the
 * previous one has been completed). This makes it hard to evaluate
 * the real rate at which the I/O requests of each bfq_queue are
 * served.  In fact, for an I/O scheduler like BFQ, serving a
 * bfq_queue means just dispatching its requests during its service
 * slot (i.e., until the budget of the queue is exhausted, or the
 * queue remains idle, or, finally, a timeout fires). But, during the
 * service slot of a bfq_queue, around 100 ms at most, the device may
 * be even still processing requests of bfq_queues served in previous
 * service slots. On the opposite end, the requests of the in-service
 * bfq_queue may be completed after the service slot of the queue
 * finishes.
 *
 * Anyway, unless more sophisticated solutions are used
 * (where possible), the sum of the sizes of the requests dispatched
 * during the service slot of a bfq_queue is probably the only
 * approximation available for the service received by the bfq_queue
 * during its service slot. And this sum is the quantity used in this
 * function to evaluate the I/O speed of a process.
 */
static bool bfq_bfqq_is_slow(struct bfq_data *bfqd, struct bfq_queue *bfqq,
				 bool compensate, enum bfqq_expiration reason,
				 unsigned long *delta_ms)
{
	ktime_t delta_ktime;
	u32 delta_usecs;
	bool slow = BFQQ_SEEKY(bfqq); /* if delta too short, use seekyness */

	if (!bfq_bfqq_sync(bfqq))
		return false;

	if (compensate)
		delta_ktime = bfqd->last_idling_start;
	else
		delta_ktime = ktime_get();
	delta_ktime = ktime_sub(delta_ktime, bfqd->last_budget_start);
	delta_usecs = ktime_to_us(delta_ktime);

	/* don't use too short time intervals */
	if (delta_usecs < 1000) {
		if (blk_queue_nonrot(bfqd->queue))
			 /*
			  * give same worst-case guarantees as idling
			  * for seeky
			  */
			*delta_ms = BFQ_MIN_TT / NSEC_PER_MSEC;
		else /* charge at least one seek */
			*delta_ms = bfq_slice_idle / NSEC_PER_MSEC;

		return slow;
	}

	*delta_ms = delta_usecs / USEC_PER_MSEC;

	/*
	 * Use only long (> 20ms) intervals to filter out excessive
	 * spikes in service rate estimation.
	 */
	if (delta_usecs > 20000) {
		/*
		 * Caveat for rotational devices: processes doing I/O
		 * in the slower disk zones tend to be slow(er) even
		 * if not seeky. In this respect, the estimated peak
		 * rate is likely to be an average over the disk
		 * surface. Accordingly, to not be too harsh with
		 * unlucky processes, a process is deemed slow only if
		 * its rate has been lower than half of the estimated
		 * peak rate.
		 */
		slow = bfqq->entity.service < bfqd->bfq_max_budget / 2;
	}

	bfq_log_bfqq(bfqd, bfqq, "bfq_bfqq_is_slow: slow %d", slow);

	return slow;
}

/*
 * To be deemed as soft real-time, an application must meet two
 * requirements. First, the application must not require an average
 * bandwidth higher than the approximate bandwidth required to playback or
 * record a compressed high-definition video.
 * The next function is invoked on the completion of the last request of a
 * batch, to compute the next-start time instant, soft_rt_next_start, such
 * that, if the next request of the application does not arrive before
 * soft_rt_next_start, then the above requirement on the bandwidth is met.
 *
 * The second requirement is that the request pattern of the application is
 * isochronous, i.e., that, after issuing a request or a batch of requests,
 * the application stops issuing new requests until all its pending requests
 * have been completed. After that, the application may issue a new batch,
 * and so on.
 * For this reason the next function is invoked to compute
 * soft_rt_next_start only for applications that meet this requirement,
 * whereas soft_rt_next_start is set to infinity for applications that do
 * not.
 *
 * Unfortunately, even a greedy (i.e., I/O-bound) application may
 * happen to meet, occasionally or systematically, both the above
 * bandwidth and isochrony requirements. This may happen at least in
 * the following circumstances. First, if the CPU load is high. The
 * application may stop issuing requests while the CPUs are busy
 * serving other processes, then restart, then stop again for a while,
 * and so on. The other circumstances are related to the storage
 * device: the storage device is highly loaded or reaches a low-enough
 * throughput with the I/O of the application (e.g., because the I/O
 * is random and/or the device is slow). In all these cases, the
 * I/O of the application may be simply slowed down enough to meet
 * the bandwidth and isochrony requirements. To reduce the probability
 * that greedy applications are deemed as soft real-time in these
 * corner cases, a further rule is used in the computation of
 * soft_rt_next_start: the return value of this function is forced to
 * be higher than the maximum between the following two quantities.
 *
 * (a) Current time plus: (1) the maximum time for which the arrival
 *     of a request is waited for when a sync queue becomes idle,
 *     namely bfqd->bfq_slice_idle, and (2) a few extra jiffies. We
 *     postpone for a moment the reason for adding a few extra
 *     jiffies; we get back to it after next item (b).  Lower-bounding
 *     the return value of this function with the current time plus
 *     bfqd->bfq_slice_idle tends to filter out greedy applications,
 *     because the latter issue their next request as soon as possible
 *     after the last one has been completed. In contrast, a soft
 *     real-time application spends some time processing data, after a
 *     batch of its requests has been completed.
 *
 * (b) Current value of bfqq->soft_rt_next_start. As pointed out
 *     above, greedy applications may happen to meet both the
 *     bandwidth and isochrony requirements under heavy CPU or
 *     storage-device load. In more detail, in these scenarios, these
 *     applications happen, only for limited time periods, to do I/O
 *     slowly enough to meet all the requirements described so far,
 *     including the filtering in above item (a). These slow-speed
 *     time intervals are usually interspersed between other time
 *     intervals during which these applications do I/O at a very high
 *     speed. Fortunately, exactly because of the high speed of the
 *     I/O in the high-speed intervals, the values returned by this
 *     function happen to be so high, near the end of any such
 *     high-speed interval, to be likely to fall *after* the end of
 *     the low-speed time interval that follows. These high values are
 *     stored in bfqq->soft_rt_next_start after each invocation of
 *     this function. As a consequence, if the last value of
 *     bfqq->soft_rt_next_start is constantly used to lower-bound the
 *     next value that this function may return, then, from the very
 *     beginning of a low-speed interval, bfqq->soft_rt_next_start is
 *     likely to be constantly kept so high that any I/O request
 *     issued during the low-speed interval is considered as arriving
 *     to soon for the application to be deemed as soft
 *     real-time. Then, in the high-speed interval that follows, the
 *     application will not be deemed as soft real-time, just because
 *     it will do I/O at a high speed. And so on.
 *
 * Getting back to the filtering in item (a), in the following two
 * cases this filtering might be easily passed by a greedy
 * application, if the reference quantity was just
 * bfqd->bfq_slice_idle:
 * 1) HZ is so low that the duration of a jiffy is comparable to or
 *    higher than bfqd->bfq_slice_idle. This happens, e.g., on slow
 *    devices with HZ=100. The time granularity may be so coarse
 *    that the approximation, in jiffies, of bfqd->bfq_slice_idle
 *    is rather lower than the exact value.
 * 2) jiffies, instead of increasing at a constant rate, may stop increasing
 *    for a while, then suddenly 'jump' by several units to recover the lost
 *    increments. This seems to happen, e.g., inside virtual machines.
 * To address this issue, in the filtering in (a) we do not use as a
 * reference time interval just bfqd->bfq_slice_idle, but
 * bfqd->bfq_slice_idle plus a few jiffies. In particular, we add the
 * minimum number of jiffies for which the filter seems to be quite
 * precise also in embedded systems and KVM/QEMU virtual machines.
 */
static unsigned long bfq_bfqq_softrt_next_start(struct bfq_data *bfqd,
						struct bfq_queue *bfqq)
{
	return max3(bfqq->soft_rt_next_start,
		    bfqq->last_idle_bklogged +
		    HZ * bfqq->service_from_backlogged /
		    bfqd->bfq_wr_max_softrt_rate,
		    jiffies + nsecs_to_jiffies(bfqq->bfqd->bfq_slice_idle) + 4);
}

static bool bfq_bfqq_injectable(struct bfq_queue *bfqq)
{
	return BFQQ_SEEKY(bfqq) && bfqq->wr_coeff == 1 &&
		blk_queue_nonrot(bfqq->bfqd->queue) &&
		bfqq->bfqd->hw_tag;
}

/**
 * bfq_bfqq_expire - expire a queue.
 * @bfqd: device owning the queue.
 * @bfqq: the queue to expire.
 * @compensate: if true, compensate for the time spent idling.
 * @reason: the reason causing the expiration.
 *
 * If the process associated with bfqq does slow I/O (e.g., because it
 * issues random requests), we charge bfqq with the time it has been
 * in service instead of the service it has received (see
 * bfq_bfqq_charge_time for details on how this goal is achieved). As
 * a consequence, bfqq will typically get higher timestamps upon
 * reactivation, and hence it will be rescheduled as if it had
 * received more service than what it has actually received. In the
 * end, bfqq receives less service in proportion to how slowly its
 * associated process consumes its budgets (and hence how seriously it
 * tends to lower the throughput). In addition, this time-charging
 * strategy guarantees time fairness among slow processes. In
 * contrast, if the process associated with bfqq is not slow, we
 * charge bfqq exactly with the service it has received.
 *
 * Charging time to the first type of queues and the exact service to
 * the other has the effect of using the WF2Q+ policy to schedule the
 * former on a timeslice basis, without violating service domain
 * guarantees among the latter.
 */
void bfq_bfqq_expire(struct bfq_data *bfqd,
		     struct bfq_queue *bfqq,
		     bool compensate,
		     enum bfqq_expiration reason)
{
	bool slow;
	unsigned long delta = 0;
	struct bfq_entity *entity = &bfqq->entity;

	/*
	 * Check whether the process is slow (see bfq_bfqq_is_slow).
	 */
	slow = bfq_bfqq_is_slow(bfqd, bfqq, compensate, reason, &delta);

	/*
	 * As above explained, charge slow (typically seeky) and
	 * timed-out queues with the time and not the service
	 * received, to favor sequential workloads.
	 *
	 * Processes doing I/O in the slower disk zones will tend to
	 * be slow(er) even if not seeky. Therefore, since the
	 * estimated peak rate is actually an average over the disk
	 * surface, these processes may timeout just for bad luck. To
	 * avoid punishing them, do not charge time to processes that
	 * succeeded in consuming at least 2/3 of their budget. This
	 * allows BFQ to preserve enough elasticity to still perform
	 * bandwidth, and not time, distribution with little unlucky
	 * or quasi-sequential processes.
	 */
	if (bfqq->wr_coeff == 1 &&
	    (slow ||
	     (reason == BFQQE_BUDGET_TIMEOUT &&
	      bfq_bfqq_budget_left(bfqq) >=  entity->budget / 3)))
		bfq_bfqq_charge_time(bfqd, bfqq, delta);

	if (reason == BFQQE_TOO_IDLE &&
	    entity->service <= 2 * entity->budget / 10)
		bfq_clear_bfqq_IO_bound(bfqq);

	if (bfqd->low_latency && bfqq->wr_coeff == 1)
		bfqq->last_wr_start_finish = jiffies;

	if (bfqd->low_latency && bfqd->bfq_wr_max_softrt_rate > 0 &&
	    RB_EMPTY_ROOT(&bfqq->sort_list)) {
		/*
		 * If we get here, and there are no outstanding
		 * requests, then the request pattern is isochronous
		 * (see the comments on the function
		 * bfq_bfqq_softrt_next_start()). Thus we can compute
		 * soft_rt_next_start. If, instead, the queue still
		 * has outstanding requests, then we have to wait for
		 * the completion of all the outstanding requests to
		 * discover whether the request pattern is actually
		 * isochronous.
		 */
		if (bfqq->dispatched == 0)
			bfqq->soft_rt_next_start =
				bfq_bfqq_softrt_next_start(bfqd, bfqq);
		else {
			/*
			 * Schedule an update of soft_rt_next_start to when
			 * the task may be discovered to be isochronous.
			 */
			bfq_mark_bfqq_softrt_update(bfqq);
		}
	}

	bfq_log_bfqq(bfqd, bfqq,
		"expire (%d, slow %d, num_disp %d, short_ttime %d)", reason,
		slow, bfqq->dispatched, bfq_bfqq_has_short_ttime(bfqq));

	/*
	 * Increase, decrease or leave budget unchanged according to
	 * reason.
	 */
	__bfq_bfqq_recalc_budget(bfqd, bfqq, reason);
	if (__bfq_bfqq_expire(bfqd, bfqq))
		/* bfqq is gone, no more actions on it */
		return;

	bfqq->injected_service = 0;

	/* mark bfqq as waiting a request only if a bic still points to it */
	if (!bfq_bfqq_busy(bfqq) &&
	    reason != BFQQE_BUDGET_TIMEOUT &&
	    reason != BFQQE_BUDGET_EXHAUSTED) {
		bfq_mark_bfqq_non_blocking_wait_rq(bfqq);
		/*
		 * Not setting service to 0, because, if the next rq
		 * arrives in time, the queue will go on receiving
		 * service with this same budget (as if it never expired)
		 */
	} else
		entity->service = 0;

	/*
	 * Reset the received-service counter for every parent entity.
	 * Differently from what happens with bfqq->entity.service,
	 * the resetting of this counter never needs to be postponed
	 * for parent entities. In fact, in case bfqq may have a
	 * chance to go on being served using the last, partially
	 * consumed budget, bfqq->entity.service needs to be kept,
	 * because if bfqq then actually goes on being served using
	 * the same budget, the last value of bfqq->entity.service is
	 * needed to properly decrement bfqq->entity.budget by the
	 * portion already consumed. In contrast, it is not necessary
	 * to keep entity->service for parent entities too, because
	 * the bubble up of the new value of bfqq->entity.budget will
	 * make sure that the budgets of parent entities are correct,
	 * even in case bfqq and thus parent entities go on receiving
	 * service with the same budget.
	 */
	entity = entity->parent;
	for_each_entity(entity)
		entity->service = 0;
}

/*
 * Budget timeout is not implemented through a dedicated timer, but
 * just checked on request arrivals and completions, as well as on
 * idle timer expirations.
 */
static bool bfq_bfqq_budget_timeout(struct bfq_queue *bfqq)
{
	return time_is_before_eq_jiffies(bfqq->budget_timeout);
}

/*
 * If we expire a queue that is actively waiting (i.e., with the
 * device idled) for the arrival of a new request, then we may incur
 * the timestamp misalignment problem described in the body of the
 * function __bfq_activate_entity. Hence we return true only if this
 * condition does not hold, or if the queue is slow enough to deserve
 * only to be kicked off for preserving a high throughput.
 */
static bool bfq_may_expire_for_budg_timeout(struct bfq_queue *bfqq)
{
	bfq_log_bfqq(bfqq->bfqd, bfqq,
		"may_budget_timeout: wait_request %d left %d timeout %d",
		bfq_bfqq_wait_request(bfqq),
			bfq_bfqq_budget_left(bfqq) >=  bfqq->entity.budget / 3,
		bfq_bfqq_budget_timeout(bfqq));

	return (!bfq_bfqq_wait_request(bfqq) ||
		bfq_bfqq_budget_left(bfqq) >=  bfqq->entity.budget / 3)
		&&
		bfq_bfqq_budget_timeout(bfqq);
}

/*
 * For a queue that becomes empty, device idling is allowed only if
 * this function returns true for the queue. As a consequence, since
 * device idling plays a critical role in both throughput boosting and
 * service guarantees, the return value of this function plays a
 * critical role in both these aspects as well.
 *
 * In a nutshell, this function returns true only if idling is
 * beneficial for throughput or, even if detrimental for throughput,
 * idling is however necessary to preserve service guarantees (low
 * latency, desired throughput distribution, ...). In particular, on
 * NCQ-capable devices, this function tries to return false, so as to
 * help keep the drives' internal queues full, whenever this helps the
 * device boost the throughput without causing any service-guarantee
 * issue.
 *
 * In more detail, the return value of this function is obtained by,
 * first, computing a number of boolean variables that take into
 * account throughput and service-guarantee issues, and, then,
 * combining these variables in a logical expression. Most of the
 * issues taken into account are not trivial. We discuss these issues
 * individually while introducing the variables.
 */
static bool bfq_better_to_idle(struct bfq_queue *bfqq)
{
	struct bfq_data *bfqd = bfqq->bfqd;
	bool rot_without_queueing =
		!blk_queue_nonrot(bfqd->queue) && !bfqd->hw_tag,
		bfqq_sequential_and_IO_bound,
		idling_boosts_thr, idling_boosts_thr_without_issues,
		idling_needed_for_service_guarantees,
		asymmetric_scenario;

	if (bfqd->strict_guarantees)
		return true;

	/*
	 * Idling is performed only if slice_idle > 0. In addition, we
	 * do not idle if
	 * (a) bfqq is async
	 * (b) bfqq is in the idle io prio class: in this case we do
	 * not idle because we want to minimize the bandwidth that
	 * queues in this class can steal to higher-priority queues
	 */
	if (bfqd->bfq_slice_idle == 0 || !bfq_bfqq_sync(bfqq) ||
	    bfq_class_idle(bfqq))
		return false;

	bfqq_sequential_and_IO_bound = !BFQQ_SEEKY(bfqq) &&
		bfq_bfqq_IO_bound(bfqq) && bfq_bfqq_has_short_ttime(bfqq);

	/*
	 * The next variable takes into account the cases where idling
	 * boosts the throughput.
	 *
	 * The value of the variable is computed considering, first, that
	 * idling is virtually always beneficial for the throughput if:
	 * (a) the device is not NCQ-capable and rotational, or
	 * (b) regardless of the presence of NCQ, the device is rotational and
	 *     the request pattern for bfqq is I/O-bound and sequential, or
	 * (c) regardless of whether it is rotational, the device is
	 *     not NCQ-capable and the request pattern for bfqq is
	 *     I/O-bound and sequential.
	 *
	 * Secondly, and in contrast to the above item (b), idling an
	 * NCQ-capable flash-based device would not boost the
	 * throughput even with sequential I/O; rather it would lower
	 * the throughput in proportion to how fast the device
	 * is. Accordingly, the next variable is true if any of the
	 * above conditions (a), (b) or (c) is true, and, in
	 * particular, happens to be false if bfqd is an NCQ-capable
	 * flash-based device.
	 */
	idling_boosts_thr = rot_without_queueing ||
		((!blk_queue_nonrot(bfqd->queue) || !bfqd->hw_tag) &&
		 bfqq_sequential_and_IO_bound);

	/*
	 * The value of the next variable,
	 * idling_boosts_thr_without_issues, is equal to that of
	 * idling_boosts_thr, unless a special case holds. In this
	 * special case, described below, idling may cause problems to
	 * weight-raised queues.
	 *
	 * When the request pool is saturated (e.g., in the presence
	 * of write hogs), if the processes associated with
	 * non-weight-raised queues ask for requests at a lower rate,
	 * then processes associated with weight-raised queues have a
	 * higher probability to get a request from the pool
	 * immediately (or at least soon) when they need one. Thus
	 * they have a higher probability to actually get a fraction
	 * of the device throughput proportional to their high
	 * weight. This is especially true with NCQ-capable drives,
	 * which enqueue several requests in advance, and further
	 * reorder internally-queued requests.
	 *
	 * For this reason, we force to false the value of
	 * idling_boosts_thr_without_issues if there are weight-raised
	 * busy queues. In this case, and if bfqq is not weight-raised,
	 * this guarantees that the device is not idled for bfqq (if,
	 * instead, bfqq is weight-raised, then idling will be
	 * guaranteed by another variable, see below). Combined with
	 * the timestamping rules of BFQ (see [1] for details), this
	 * behavior causes bfqq, and hence any sync non-weight-raised
	 * queue, to get a lower number of requests served, and thus
	 * to ask for a lower number of requests from the request
	 * pool, before the busy weight-raised queues get served
	 * again. This often mitigates starvation problems in the
	 * presence of heavy write workloads and NCQ, thereby
	 * guaranteeing a higher application and system responsiveness
	 * in these hostile scenarios.
	 */
	idling_boosts_thr_without_issues = idling_boosts_thr &&
		bfqd->wr_busy_queues == 0;

	/*
	 * There is then a case where idling must be performed not
	 * for throughput concerns, but to preserve service
	 * guarantees.
	 *
	 * To introduce this case, we can note that allowing the drive
	 * to enqueue more than one request at a time, and hence
	 * delegating de facto final scheduling decisions to the
	 * drive's internal scheduler, entails loss of control on the
	 * actual request service order. In particular, the critical
	 * situation is when requests from different processes happen
	 * to be present, at the same time, in the internal queue(s)
	 * of the drive. In such a situation, the drive, by deciding
	 * the service order of the internally-queued requests, does
	 * determine also the actual throughput distribution among
	 * these processes. But the drive typically has no notion or
	 * concern about per-process throughput distribution, and
	 * makes its decisions only on a per-request basis. Therefore,
	 * the service distribution enforced by the drive's internal
	 * scheduler is likely to coincide with the desired
	 * device-throughput distribution only in a completely
	 * symmetric scenario where:
	 * (i)  each of these processes must get the same throughput as
	 *      the others;
	 * (ii) the I/O of each process has the same properties, in
	 *      terms of locality (sequential or random), direction
	 *      (reads or writes), request sizes, greediness
	 *      (from I/O-bound to sporadic), and so on.
	 * In fact, in such a scenario, the drive tends to treat
	 * the requests of each of these processes in about the same
	 * way as the requests of the others, and thus to provide
	 * each of these processes with about the same throughput
	 * (which is exactly the desired throughput distribution). In
	 * contrast, in any asymmetric scenario, device idling is
	 * certainly needed to guarantee that bfqq receives its
	 * assigned fraction of the device throughput (see [1] for
	 * details).
	 * The problem is that idling may significantly reduce
	 * throughput with certain combinations of types of I/O and
	 * devices. An important example is sync random I/O, on flash
	 * storage with command queueing. So, unless bfqq falls in the
	 * above cases where idling also boosts throughput, it would
	 * be important to check conditions (i) and (ii) accurately,
	 * so as to avoid idling when not strictly needed for service
	 * guarantees.
	 *
	 * Unfortunately, it is extremely difficult to thoroughly
	 * check condition (ii). And, in case there are active groups,
	 * it becomes very difficult to check condition (i) too. In
	 * fact, if there are active groups, then, for condition (i)
	 * to become false, it is enough that an active group contains
	 * more active processes or sub-groups than some other active
	 * group. More precisely, for condition (i) to hold because of
	 * such a group, it is not even necessary that the group is
	 * (still) active: it is sufficient that, even if the group
	 * has become inactive, some of its descendant processes still
	 * have some request already dispatched but still waiting for
	 * completion. In fact, requests have still to be guaranteed
	 * their share of the throughput even after being
	 * dispatched. In this respect, it is easy to show that, if a
	 * group frequently becomes inactive while still having
	 * in-flight requests, and if, when this happens, the group is
	 * not considered in the calculation of whether the scenario
	 * is asymmetric, then the group may fail to be guaranteed its
	 * fair share of the throughput (basically because idling may
	 * not be performed for the descendant processes of the group,
	 * but it had to be).  We address this issue with the
	 * following bi-modal behavior, implemented in the function
	 * bfq_symmetric_scenario().
	 *
	 * If there are groups with requests waiting for completion
	 * (as commented above, some of these groups may even be
	 * already inactive), then the scenario is tagged as
	 * asymmetric, conservatively, without checking any of the
	 * conditions (i) and (ii). So the device is idled for bfqq.
	 * This behavior matches also the fact that groups are created
	 * exactly if controlling I/O is a primary concern (to
	 * preserve bandwidth and latency guarantees).
	 *
	 * On the opposite end, if there are no groups with requests
	 * waiting for completion, then only condition (i) is actually
	 * controlled, i.e., provided that condition (i) holds, idling
	 * is not performed, regardless of whether condition (ii)
	 * holds. In other words, only if condition (i) does not hold,
	 * then idling is allowed, and the device tends to be
	 * prevented from queueing many requests, possibly of several
	 * processes. Since there are no groups with requests waiting
	 * for completion, then, to control condition (i) it is enough
	 * to check just whether all the queues with requests waiting
	 * for completion also have the same weight.
	 *
	 * Not checking condition (ii) evidently exposes bfqq to the
	 * risk of getting less throughput than its fair share.
	 * However, for queues with the same weight, a further
	 * mechanism, preemption, mitigates or even eliminates this
	 * problem. And it does so without consequences on overall
	 * throughput. This mechanism and its benefits are explained
	 * in the next three paragraphs.
	 *
	 * Even if a queue, say Q, is expired when it remains idle, Q
	 * can still preempt the new in-service queue if the next
	 * request of Q arrives soon (see the comments on
	 * bfq_bfqq_update_budg_for_activation). If all queues and
	 * groups have the same weight, this form of preemption,
	 * combined with the hole-recovery heuristic described in the
	 * comments on function bfq_bfqq_update_budg_for_activation,
	 * are enough to preserve a correct bandwidth distribution in
	 * the mid term, even without idling. In fact, even if not
	 * idling allows the internal queues of the device to contain
	 * many requests, and thus to reorder requests, we can rather
	 * safely assume that the internal scheduler still preserves a
	 * minimum of mid-term fairness.
	 *
	 * More precisely, this preemption-based, idleless approach
	 * provides fairness in terms of IOPS, and not sectors per
	 * second. This can be seen with a simple example. Suppose
	 * that there are two queues with the same weight, but that
	 * the first queue receives requests of 8 sectors, while the
	 * second queue receives requests of 1024 sectors. In
	 * addition, suppose that each of the two queues contains at
	 * most one request at a time, which implies that each queue
	 * always remains idle after it is served. Finally, after
	 * remaining idle, each queue receives very quickly a new
	 * request. It follows that the two queues are served
	 * alternatively, preempting each other if needed. This
	 * implies that, although both queues have the same weight,
	 * the queue with large requests receives a service that is
	 * 1024/8 times as high as the service received by the other
	 * queue.
	 *
	 * The motivation for using preemption instead of idling (for
	 * queues with the same weight) is that, by not idling,
	 * service guarantees are preserved (completely or at least in
	 * part) without minimally sacrificing throughput. And, if
	 * there is no active group, then the primary expectation for
	 * this device is probably a high throughput.
	 *
	 * We are now left only with explaining the additional
	 * compound condition that is checked below for deciding
	 * whether the scenario is asymmetric. To explain this
	 * compound condition, we need to add that the function
	 * bfq_symmetric_scenario checks the weights of only
	 * non-weight-raised queues, for efficiency reasons (see
	 * comments on bfq_weights_tree_add()). Then the fact that
	 * bfqq is weight-raised is checked explicitly here. More
	 * precisely, the compound condition below takes into account
	 * also the fact that, even if bfqq is being weight-raised,
	 * the scenario is still symmetric if all queues with requests
	 * waiting for completion happen to be
	 * weight-raised. Actually, we should be even more precise
	 * here, and differentiate between interactive weight raising
	 * and soft real-time weight raising.
	 *
	 * As a side note, it is worth considering that the above
	 * device-idling countermeasures may however fail in the
	 * following unlucky scenario: if idling is (correctly)
	 * disabled in a time period during which all symmetry
	 * sub-conditions hold, and hence the device is allowed to
	 * enqueue many requests, but at some later point in time some
	 * sub-condition stops to hold, then it may become impossible
	 * to let requests be served in the desired order until all
	 * the requests already queued in the device have been served.
	 */
	asymmetric_scenario = (bfqq->wr_coeff > 1 &&
			       bfqd->wr_busy_queues < bfqd->busy_queues) ||
		!bfq_symmetric_scenario(bfqd);

	/*
	 * Finally, there is a case where maximizing throughput is the
	 * best choice even if it may cause unfairness toward
	 * bfqq. Such a case is when bfqq became active in a burst of
	 * queue activations. Queues that became active during a large
	 * burst benefit only from throughput, as discussed in the
	 * comments on bfq_handle_burst. Thus, if bfqq became active
	 * in a burst and not idling the device maximizes throughput,
	 * then the device must no be idled, because not idling the
	 * device provides bfqq and all other queues in the burst with
	 * maximum benefit. Combining this and the above case, we can
	 * now establish when idling is actually needed to preserve
	 * service guarantees.
	 */
	idling_needed_for_service_guarantees =
		asymmetric_scenario && !bfq_bfqq_in_large_burst(bfqq);

	/*
	 * We have now all the components we need to compute the
	 * return value of the function, which is true only if idling
	 * either boosts the throughput (without issues), or is
	 * necessary to preserve service guarantees.
	 */
	return idling_boosts_thr_without_issues ||
		idling_needed_for_service_guarantees;
}

/*
 * If the in-service queue is empty but the function bfq_better_to_idle
 * returns true, then:
 * 1) the queue must remain in service and cannot be expired, and
 * 2) the device must be idled to wait for the possible arrival of a new
 *    request for the queue.
 * See the comments on the function bfq_better_to_idle for the reasons
 * why performing device idling is the best choice to boost the throughput
 * and preserve service guarantees when bfq_better_to_idle itself
 * returns true.
 */
static bool bfq_bfqq_must_idle(struct bfq_queue *bfqq)
{
	return RB_EMPTY_ROOT(&bfqq->sort_list) && bfq_better_to_idle(bfqq);
}

static struct bfq_queue *bfq_choose_bfqq_for_injection(struct bfq_data *bfqd)
{
	struct bfq_queue *bfqq;

	/*
	 * A linear search; but, with a high probability, very few
	 * steps are needed to find a candidate queue, i.e., a queue
	 * with enough budget left for its next request. In fact:
	 * - BFQ dynamically updates the budget of every queue so as
	 *   to accommodate the expected backlog of the queue;
	 * - if a queue gets all its requests dispatched as injected
	 *   service, then the queue is removed from the active list
	 *   (and re-added only if it gets new requests, but with
	 *   enough budget for its new backlog).
	 */
	list_for_each_entry(bfqq, &bfqd->active_list, bfqq_list)
		if (!RB_EMPTY_ROOT(&bfqq->sort_list) &&
		    bfq_serv_to_charge(bfqq->next_rq, bfqq) <=
		    bfq_bfqq_budget_left(bfqq))
			return bfqq;

	return NULL;
}

/*
 * Select a queue for service.  If we have a current queue in service,
 * check whether to continue servicing it, or retrieve and set a new one.
 */
static struct bfq_queue *bfq_select_queue(struct bfq_data *bfqd)
{
	struct bfq_queue *bfqq;
	struct request *next_rq;
	enum bfqq_expiration reason = BFQQE_BUDGET_TIMEOUT;

	bfqq = bfqd->in_service_queue;
	if (!bfqq)
		goto new_queue;

	bfq_log_bfqq(bfqd, bfqq, "select_queue: already in-service queue");

	/*
	 * Do not expire bfqq for budget timeout if bfqq may be about
	 * to enjoy device idling. The reason why, in this case, we
	 * prevent bfqq from expiring is the same as in the comments
	 * on the case where bfq_bfqq_must_idle() returns true, in
	 * bfq_completed_request().
	 */
	if (bfq_may_expire_for_budg_timeout(bfqq) &&
	    !bfq_bfqq_must_idle(bfqq))
		goto expire;

check_queue:
	/*
	 * This loop is rarely executed more than once. Even when it
	 * happens, it is much more convenient to re-execute this loop
	 * than to return NULL and trigger a new dispatch to get a
	 * request served.
	 */
	next_rq = bfqq->next_rq;
	/*
	 * If bfqq has requests queued and it has enough budget left to
	 * serve them, keep the queue, otherwise expire it.
	 */
	if (next_rq) {
		if (bfq_serv_to_charge(next_rq, bfqq) >
			bfq_bfqq_budget_left(bfqq)) {
			/*
			 * Expire the queue for budget exhaustion,
			 * which makes sure that the next budget is
			 * enough to serve the next request, even if
			 * it comes from the fifo expired path.
			 */
			reason = BFQQE_BUDGET_EXHAUSTED;
			goto expire;
		} else {
			/*
			 * The idle timer may be pending because we may
			 * not disable disk idling even when a new request
			 * arrives.
			 */
			if (bfq_bfqq_wait_request(bfqq)) {
				/*
				 * If we get here: 1) at least a new request
				 * has arrived but we have not disabled the
				 * timer because the request was too small,
				 * 2) then the block layer has unplugged
				 * the device, causing the dispatch to be
				 * invoked.
				 *
				 * Since the device is unplugged, now the
				 * requests are probably large enough to
				 * provide a reasonable throughput.
				 * So we disable idling.
				 */
				bfq_clear_bfqq_wait_request(bfqq);
				hrtimer_try_to_cancel(&bfqd->idle_slice_timer);
			}
			goto keep_queue;
		}
	}

	/*
	 * No requests pending. However, if the in-service queue is idling
	 * for a new request, or has requests waiting for a completion and
	 * may idle after their completion, then keep it anyway.
	 *
	 * Yet, to boost throughput, inject service from other queues if
	 * possible.
	 */
	if (bfq_bfqq_wait_request(bfqq) ||
	    (bfqq->dispatched != 0 && bfq_better_to_idle(bfqq))) {
		if (bfq_bfqq_injectable(bfqq) &&
		    bfqq->injected_service * bfqq->inject_coeff <
		    bfqq->entity.service * 10)
			bfqq = bfq_choose_bfqq_for_injection(bfqd);
		else
			bfqq = NULL;

		goto keep_queue;
	}

	reason = BFQQE_NO_MORE_REQUESTS;
expire:
	bfq_bfqq_expire(bfqd, bfqq, false, reason);
new_queue:
	bfqq = bfq_set_in_service_queue(bfqd);
	if (bfqq) {
		bfq_log_bfqq(bfqd, bfqq, "select_queue: checking new queue");
		goto check_queue;
	}
keep_queue:
	if (bfqq)
		bfq_log_bfqq(bfqd, bfqq, "select_queue: returned this queue");
	else
		bfq_log(bfqd, "select_queue: no queue returned");

	return bfqq;
}

static void bfq_update_wr_data(struct bfq_data *bfqd, struct bfq_queue *bfqq)
{
	struct bfq_entity *entity = &bfqq->entity;

	if (bfqq->wr_coeff > 1) { /* queue is being weight-raised */
		bfq_log_bfqq(bfqd, bfqq,
			"raising period dur %u/%u msec, old coeff %u, w %d(%d)",
			jiffies_to_msecs(jiffies - bfqq->last_wr_start_finish),
			jiffies_to_msecs(bfqq->wr_cur_max_time),
			bfqq->wr_coeff,
			bfqq->entity.weight, bfqq->entity.orig_weight);

		if (entity->prio_changed)
			bfq_log_bfqq(bfqd, bfqq, "WARN: pending prio change");

		/*
		 * If the queue was activated in a burst, or too much
		 * time has elapsed from the beginning of this
		 * weight-raising period, then end weight raising.
		 */
		if (bfq_bfqq_in_large_burst(bfqq))
			bfq_bfqq_end_wr(bfqq);
		else if (time_is_before_jiffies(bfqq->last_wr_start_finish +
						bfqq->wr_cur_max_time)) {
			if (bfqq->wr_cur_max_time != bfqd->bfq_wr_rt_max_time ||
			time_is_before_jiffies(bfqq->wr_start_at_switch_to_srt +
					       bfq_wr_duration(bfqd)))
				bfq_bfqq_end_wr(bfqq);
			else {
				switch_back_to_interactive_wr(bfqq, bfqd);
				bfqq->entity.prio_changed = 1;
			}
		}
		if (bfqq->wr_coeff > 1 &&
		    bfqq->wr_cur_max_time != bfqd->bfq_wr_rt_max_time &&
		    bfqq->service_from_wr > max_service_from_wr) {
			/* see comments on max_service_from_wr */
			bfq_bfqq_end_wr(bfqq);
		}
	}
	/*
	 * To improve latency (for this or other queues), immediately
	 * update weight both if it must be raised and if it must be
	 * lowered. Since, entity may be on some active tree here, and
	 * might have a pending change of its ioprio class, invoke
	 * next function with the last parameter unset (see the
	 * comments on the function).
	 */
	if ((entity->weight > entity->orig_weight) != (bfqq->wr_coeff > 1))
		__bfq_entity_update_weight_prio(bfq_entity_service_tree(entity),
						entity, false);
}

/*
 * Dispatch next request from bfqq.
 */
static struct request *bfq_dispatch_rq_from_bfqq(struct bfq_data *bfqd,
						 struct bfq_queue *bfqq)
{
	struct request *rq = bfqq->next_rq;
	unsigned long service_to_charge;

	service_to_charge = bfq_serv_to_charge(rq, bfqq);

	bfq_bfqq_served(bfqq, service_to_charge);

	bfq_dispatch_remove(bfqd->queue, rq);

	if (bfqq != bfqd->in_service_queue) {
		if (likely(bfqd->in_service_queue))
			bfqd->in_service_queue->injected_service +=
				bfq_serv_to_charge(rq, bfqq);

		goto return_rq;
	}

	/*
	 * If weight raising has to terminate for bfqq, then next
	 * function causes an immediate update of bfqq's weight,
	 * without waiting for next activation. As a consequence, on
	 * expiration, bfqq will be timestamped as if has never been
	 * weight-raised during this service slot, even if it has
	 * received part or even most of the service as a
	 * weight-raised queue. This inflates bfqq's timestamps, which
	 * is beneficial, as bfqq is then more willing to leave the
	 * device immediately to possible other weight-raised queues.
	 */
	bfq_update_wr_data(bfqd, bfqq);

	/*
	 * Expire bfqq, pretending that its budget expired, if bfqq
	 * belongs to CLASS_IDLE and other queues are waiting for
	 * service.
	 */
	if (!(bfqd->busy_queues > 1 && bfq_class_idle(bfqq)))
		goto return_rq;

	bfq_bfqq_expire(bfqd, bfqq, false, BFQQE_BUDGET_EXHAUSTED);

return_rq:
	return rq;
}

static bool bfq_has_work(struct blk_mq_hw_ctx *hctx)
{
	struct bfq_data *bfqd = hctx->queue->elevator->elevator_data;

	/*
	 * Avoiding lock: a race on bfqd->busy_queues should cause at
	 * most a call to dispatch for nothing
	 */
	return !list_empty_careful(&bfqd->dispatch) ||
		bfqd->busy_queues > 0;
}

static struct request *__bfq_dispatch_request(struct blk_mq_hw_ctx *hctx)
{
	struct bfq_data *bfqd = hctx->queue->elevator->elevator_data;
	struct request *rq = NULL;
	struct bfq_queue *bfqq = NULL;

	if (!list_empty(&bfqd->dispatch)) {
		rq = list_first_entry(&bfqd->dispatch, struct request,
				      queuelist);
		list_del_init(&rq->queuelist);

		bfqq = RQ_BFQQ(rq);

		if (bfqq) {
			/*
			 * Increment counters here, because this
			 * dispatch does not follow the standard
			 * dispatch flow (where counters are
			 * incremented)
			 */
			bfqq->dispatched++;

			goto inc_in_driver_start_rq;
		}

		/*
		 * We exploit the bfq_finish_requeue_request hook to
		 * decrement rq_in_driver, but
		 * bfq_finish_requeue_request will not be invoked on
		 * this request. So, to avoid unbalance, just start
		 * this request, without incrementing rq_in_driver. As
		 * a negative consequence, rq_in_driver is deceptively
		 * lower than it should be while this request is in
		 * service. This may cause bfq_schedule_dispatch to be
		 * invoked uselessly.
		 *
		 * As for implementing an exact solution, the
		 * bfq_finish_requeue_request hook, if defined, is
		 * probably invoked also on this request. So, by
		 * exploiting this hook, we could 1) increment
		 * rq_in_driver here, and 2) decrement it in
		 * bfq_finish_requeue_request. Such a solution would
		 * let the value of the counter be always accurate,
		 * but it would entail using an extra interface
		 * function. This cost seems higher than the benefit,
		 * being the frequency of non-elevator-private
		 * requests very low.
		 */
		goto start_rq;
	}

	bfq_log(bfqd, "dispatch requests: %d busy queues", bfqd->busy_queues);

	if (bfqd->busy_queues == 0)
		goto exit;

	/*
	 * Force device to serve one request at a time if
	 * strict_guarantees is true. Forcing this service scheme is
	 * currently the ONLY way to guarantee that the request
	 * service order enforced by the scheduler is respected by a
	 * queueing device. Otherwise the device is free even to make
	 * some unlucky request wait for as long as the device
	 * wishes.
	 *
	 * Of course, serving one request at at time may cause loss of
	 * throughput.
	 */
	if (bfqd->strict_guarantees && bfqd->rq_in_driver > 0)
		goto exit;

	bfqq = bfq_select_queue(bfqd);
	if (!bfqq)
		goto exit;

	rq = bfq_dispatch_rq_from_bfqq(bfqd, bfqq);

	if (rq) {
inc_in_driver_start_rq:
		bfqd->rq_in_driver++;
start_rq:
		rq->rq_flags |= RQF_STARTED;
	}
exit:
	return rq;
}

#if defined(CONFIG_BFQ_GROUP_IOSCHED) && defined(CONFIG_DEBUG_BLK_CGROUP)
static void bfq_update_dispatch_stats(struct request_queue *q,
				      struct request *rq,
				      bool idle_timer_disabled)
{
	struct bfq_queue *bfqq = rq ? RQ_BFQQ(rq) : NULL;

	if (!idle_timer_disabled && !bfqq)
		return;

	/*
	 * rq and bfqq are guaranteed to exist until this function
	 * ends, for the following reasons. First, rq can be
	 * dispatched to the device, and then can be completed and
	 * freed, only after this function ends. Second, rq cannot be
	 * merged (and thus freed because of a merge) any longer,
	 * because it has already started. Thus rq cannot be freed
	 * before this function ends, and, since rq has a reference to
	 * bfqq, the same guarantee holds for bfqq too.
	 *
	 * In addition, the following queue lock guarantees that
	 * bfqq_group(bfqq) exists as well.
	 */
	spin_lock_irq(q->queue_lock);
	if (bfqq && idle_timer_disabled)
		/*
		 * It could be possible that current active
		 * queue and group might got updated along with
		 * request via. __bfq_dispatch_request.
		 * So, always use current active request to
		 * derive its associated bfq queue and group.
		 */
		bfqg_stats_update_idle_time(bfqq_group(bfqq));
	if (bfqq) {
		struct bfq_group *bfqg = bfqq_group(bfqq);

		bfqg_stats_update_avg_queue_size(bfqg);
		bfqg_stats_set_start_empty_time(bfqg);
		bfqg_stats_update_io_remove(bfqg, rq->cmd_flags);
	}
	spin_unlock_irq(q->queue_lock);
}
#else
static inline void bfq_update_dispatch_stats(struct request_queue *q,
					     struct request *rq,
					     bool idle_timer_disabled) {}
#endif

static struct request *bfq_dispatch_request(struct blk_mq_hw_ctx *hctx)
{
	struct bfq_data *bfqd = hctx->queue->elevator->elevator_data;
	struct request *rq;
	struct bfq_queue *in_serv_queue;
	bool waiting_rq, idle_timer_disabled = false;

	spin_lock_irq(&bfqd->lock);

	in_serv_queue = bfqd->in_service_queue;
	waiting_rq = in_serv_queue && bfq_bfqq_wait_request(in_serv_queue);

	rq = __bfq_dispatch_request(hctx);
	if (in_serv_queue == bfqd->in_service_queue) {
		idle_timer_disabled =
			waiting_rq && !bfq_bfqq_wait_request(in_serv_queue);
	}

	spin_unlock_irq(&bfqd->lock);
<<<<<<< HEAD

	bfq_update_dispatch_stats(hctx->queue, rq,
				  idle_timer_disabled);
=======
	bfq_update_dispatch_stats(hctx->queue, rq,
			idle_timer_disabled ? in_serv_queue : NULL,
				idle_timer_disabled);
>>>>>>> b5a7a865

	return rq;
}

/*
 * Task holds one reference to the queue, dropped when task exits.  Each rq
 * in-flight on this queue also holds a reference, dropped when rq is freed.
 *
 * Scheduler lock must be held here. Recall not to use bfqq after calling
 * this function on it.
 */
void bfq_put_queue(struct bfq_queue *bfqq)
{
#ifdef CONFIG_BFQ_GROUP_IOSCHED
	struct bfq_group *bfqg = bfqq_group(bfqq);
#endif

	if (bfqq->bfqd)
		bfq_log_bfqq(bfqq->bfqd, bfqq, "put_queue: %p %d",
			     bfqq, bfqq->ref);

	bfqq->ref--;
	if (bfqq->ref)
		return;

	if (!hlist_unhashed(&bfqq->burst_list_node)) {
		hlist_del_init(&bfqq->burst_list_node);
		/*
		 * Decrement also burst size after the removal, if the
		 * process associated with bfqq is exiting, and thus
		 * does not contribute to the burst any longer. This
		 * decrement helps filter out false positives of large
		 * bursts, when some short-lived process (often due to
		 * the execution of commands by some service) happens
		 * to start and exit while a complex application is
		 * starting, and thus spawning several processes that
		 * do I/O (and that *must not* be treated as a large
		 * burst, see comments on bfq_handle_burst).
		 *
		 * In particular, the decrement is performed only if:
		 * 1) bfqq is not a merged queue, because, if it is,
		 * then this free of bfqq is not triggered by the exit
		 * of the process bfqq is associated with, but exactly
		 * by the fact that bfqq has just been merged.
		 * 2) burst_size is greater than 0, to handle
		 * unbalanced decrements. Unbalanced decrements may
		 * happen in te following case: bfqq is inserted into
		 * the current burst list--without incrementing
		 * bust_size--because of a split, but the current
		 * burst list is not the burst list bfqq belonged to
		 * (see comments on the case of a split in
		 * bfq_set_request).
		 */
		if (bfqq->bic && bfqq->bfqd->burst_size > 0)
			bfqq->bfqd->burst_size--;
	}

	kmem_cache_free(bfq_pool, bfqq);
#ifdef CONFIG_BFQ_GROUP_IOSCHED
	bfqg_and_blkg_put(bfqg);
#endif
}

static void bfq_put_cooperator(struct bfq_queue *bfqq)
{
	struct bfq_queue *__bfqq, *next;

	/*
	 * If this queue was scheduled to merge with another queue, be
	 * sure to drop the reference taken on that queue (and others in
	 * the merge chain). See bfq_setup_merge and bfq_merge_bfqqs.
	 */
	__bfqq = bfqq->new_bfqq;
	while (__bfqq) {
		if (__bfqq == bfqq)
			break;
		next = __bfqq->new_bfqq;
		bfq_put_queue(__bfqq);
		__bfqq = next;
	}
}

static void bfq_exit_bfqq(struct bfq_data *bfqd, struct bfq_queue *bfqq)
{
	if (bfqq == bfqd->in_service_queue) {
		__bfq_bfqq_expire(bfqd, bfqq);
		bfq_schedule_dispatch(bfqd);
	}

	bfq_log_bfqq(bfqd, bfqq, "exit_bfqq: %p, %d", bfqq, bfqq->ref);

	bfq_put_cooperator(bfqq);

	bfq_put_queue(bfqq); /* release process reference */
}

static void bfq_exit_icq_bfqq(struct bfq_io_cq *bic, bool is_sync)
{
	struct bfq_queue *bfqq = bic_to_bfqq(bic, is_sync);
	struct bfq_data *bfqd;

	if (bfqq)
		bfqd = bfqq->bfqd; /* NULL if scheduler already exited */

	if (bfqq && bfqd) {
		unsigned long flags;

		spin_lock_irqsave(&bfqd->lock, flags);
		bfqq->bic = NULL;
		bfq_exit_bfqq(bfqd, bfqq);
		bic_set_bfqq(bic, NULL, is_sync);
		spin_unlock_irqrestore(&bfqd->lock, flags);
	}
}

static void bfq_exit_icq(struct io_cq *icq)
{
	struct bfq_io_cq *bic = icq_to_bic(icq);

	bfq_exit_icq_bfqq(bic, true);
	bfq_exit_icq_bfqq(bic, false);
}

/*
 * Update the entity prio values; note that the new values will not
 * be used until the next (re)activation.
 */
static void
bfq_set_next_ioprio_data(struct bfq_queue *bfqq, struct bfq_io_cq *bic)
{
	struct task_struct *tsk = current;
	int ioprio_class;
	struct bfq_data *bfqd = bfqq->bfqd;

	if (!bfqd)
		return;

	ioprio_class = IOPRIO_PRIO_CLASS(bic->ioprio);
	switch (ioprio_class) {
	default:
		pr_err("bdi %s: bfq: bad prio class %d\n",
				bdi_dev_name(bfqq->bfqd->queue->backing_dev_info),
				ioprio_class);
		/* fall through */
	case IOPRIO_CLASS_NONE:
		/*
		 * No prio set, inherit CPU scheduling settings.
		 */
		bfqq->new_ioprio = task_nice_ioprio(tsk);
		bfqq->new_ioprio_class = task_nice_ioclass(tsk);
		break;
	case IOPRIO_CLASS_RT:
		bfqq->new_ioprio = IOPRIO_PRIO_DATA(bic->ioprio);
		bfqq->new_ioprio_class = IOPRIO_CLASS_RT;
		break;
	case IOPRIO_CLASS_BE:
		bfqq->new_ioprio = IOPRIO_PRIO_DATA(bic->ioprio);
		bfqq->new_ioprio_class = IOPRIO_CLASS_BE;
		break;
	case IOPRIO_CLASS_IDLE:
		bfqq->new_ioprio_class = IOPRIO_CLASS_IDLE;
		bfqq->new_ioprio = 7;
		break;
	}

	if (bfqq->new_ioprio >= IOPRIO_BE_NR) {
		pr_crit("bfq_set_next_ioprio_data: new_ioprio %d\n",
			bfqq->new_ioprio);
		bfqq->new_ioprio = IOPRIO_BE_NR - 1;
	}

	bfqq->entity.new_weight = bfq_ioprio_to_weight(bfqq->new_ioprio);
	bfqq->entity.prio_changed = 1;
}

static struct bfq_queue *bfq_get_queue(struct bfq_data *bfqd,
				       struct bio *bio, bool is_sync,
				       struct bfq_io_cq *bic);

static void bfq_check_ioprio_change(struct bfq_io_cq *bic, struct bio *bio)
{
	struct bfq_data *bfqd = bic_to_bfqd(bic);
	struct bfq_queue *bfqq;
	int ioprio = bic->icq.ioc->ioprio;

	/*
	 * This condition may trigger on a newly created bic, be sure to
	 * drop the lock before returning.
	 */
	if (unlikely(!bfqd) || likely(bic->ioprio == ioprio))
		return;

	bic->ioprio = ioprio;

	bfqq = bic_to_bfqq(bic, false);
	if (bfqq) {
		/* release process reference on this queue */
		bfq_put_queue(bfqq);
		bfqq = bfq_get_queue(bfqd, bio, BLK_RW_ASYNC, bic);
		bic_set_bfqq(bic, bfqq, false);
	}

	bfqq = bic_to_bfqq(bic, true);
	if (bfqq)
		bfq_set_next_ioprio_data(bfqq, bic);
}

static void bfq_init_bfqq(struct bfq_data *bfqd, struct bfq_queue *bfqq,
			  struct bfq_io_cq *bic, pid_t pid, int is_sync)
{
	RB_CLEAR_NODE(&bfqq->entity.rb_node);
	INIT_LIST_HEAD(&bfqq->fifo);
	INIT_HLIST_NODE(&bfqq->burst_list_node);

	bfqq->ref = 0;
	bfqq->bfqd = bfqd;

	if (bic)
		bfq_set_next_ioprio_data(bfqq, bic);

	if (is_sync) {
		/*
		 * No need to mark as has_short_ttime if in
		 * idle_class, because no device idling is performed
		 * for queues in idle class
		 */
		if (!bfq_class_idle(bfqq))
			/* tentatively mark as has_short_ttime */
			bfq_mark_bfqq_has_short_ttime(bfqq);
		bfq_mark_bfqq_sync(bfqq);
		bfq_mark_bfqq_just_created(bfqq);
		/*
		 * Aggressively inject a lot of service: up to 90%.
		 * This coefficient remains constant during bfqq life,
		 * but this behavior might be changed, after enough
		 * testing and tuning.
		 */
		bfqq->inject_coeff = 1;
	} else
		bfq_clear_bfqq_sync(bfqq);

	/* set end request to minus infinity from now */
	bfqq->ttime.last_end_request = ktime_get_ns() + 1;

	bfq_mark_bfqq_IO_bound(bfqq);

	bfqq->pid = pid;

	/* Tentative initial value to trade off between thr and lat */
	bfqq->max_budget = (2 * bfq_max_budget(bfqd)) / 3;
	bfqq->budget_timeout = bfq_smallest_from_now();

	bfqq->wr_coeff = 1;
	bfqq->last_wr_start_finish = jiffies;
	bfqq->wr_start_at_switch_to_srt = bfq_smallest_from_now();
	bfqq->split_time = bfq_smallest_from_now();

	/*
	 * To not forget the possibly high bandwidth consumed by a
	 * process/queue in the recent past,
	 * bfq_bfqq_softrt_next_start() returns a value at least equal
	 * to the current value of bfqq->soft_rt_next_start (see
	 * comments on bfq_bfqq_softrt_next_start).  Set
	 * soft_rt_next_start to now, to mean that bfqq has consumed
	 * no bandwidth so far.
	 */
	bfqq->soft_rt_next_start = jiffies;

	/* first request is almost certainly seeky */
	bfqq->seek_history = 1;
}

static struct bfq_queue **bfq_async_queue_prio(struct bfq_data *bfqd,
					       struct bfq_group *bfqg,
					       int ioprio_class, int ioprio)
{
	switch (ioprio_class) {
	case IOPRIO_CLASS_RT:
		return &bfqg->async_bfqq[0][ioprio];
	case IOPRIO_CLASS_NONE:
		ioprio = IOPRIO_NORM;
		/* fall through */
	case IOPRIO_CLASS_BE:
		return &bfqg->async_bfqq[1][ioprio];
	case IOPRIO_CLASS_IDLE:
		return &bfqg->async_idle_bfqq;
	default:
		return NULL;
	}
}

static struct bfq_queue *bfq_get_queue(struct bfq_data *bfqd,
				       struct bio *bio, bool is_sync,
				       struct bfq_io_cq *bic)
{
	const int ioprio = IOPRIO_PRIO_DATA(bic->ioprio);
	const int ioprio_class = IOPRIO_PRIO_CLASS(bic->ioprio);
	struct bfq_queue **async_bfqq = NULL;
	struct bfq_queue *bfqq;
	struct bfq_group *bfqg;

	rcu_read_lock();

	bfqg = bfq_find_set_group(bfqd, bio_blkcg(bio));
	if (!bfqg) {
		bfqq = &bfqd->oom_bfqq;
		goto out;
	}

	if (!is_sync) {
		async_bfqq = bfq_async_queue_prio(bfqd, bfqg, ioprio_class,
						  ioprio);
		bfqq = *async_bfqq;
		if (bfqq)
			goto out;
	}

	bfqq = kmem_cache_alloc_node(bfq_pool,
				     GFP_NOWAIT | __GFP_ZERO | __GFP_NOWARN,
				     bfqd->queue->node);

	if (bfqq) {
		bfq_init_bfqq(bfqd, bfqq, bic, current->pid,
			      is_sync);
		bfq_init_entity(&bfqq->entity, bfqg);
		bfq_log_bfqq(bfqd, bfqq, "allocated");
	} else {
		bfqq = &bfqd->oom_bfqq;
		bfq_log_bfqq(bfqd, bfqq, "using oom bfqq");
		goto out;
	}

	/*
	 * Pin the queue now that it's allocated, scheduler exit will
	 * prune it.
	 */
	if (async_bfqq) {
		bfqq->ref++; /*
			      * Extra group reference, w.r.t. sync
			      * queue. This extra reference is removed
			      * only if bfqq->bfqg disappears, to
			      * guarantee that this queue is not freed
			      * until its group goes away.
			      */
		bfq_log_bfqq(bfqd, bfqq, "get_queue, bfqq not in async: %p, %d",
			     bfqq, bfqq->ref);
		*async_bfqq = bfqq;
	}

out:
	bfqq->ref++; /* get a process reference to this queue */
	bfq_log_bfqq(bfqd, bfqq, "get_queue, at end: %p, %d", bfqq, bfqq->ref);
	rcu_read_unlock();
	return bfqq;
}

static void bfq_update_io_thinktime(struct bfq_data *bfqd,
				    struct bfq_queue *bfqq)
{
	struct bfq_ttime *ttime = &bfqq->ttime;
	u64 elapsed = ktime_get_ns() - bfqq->ttime.last_end_request;

	elapsed = min_t(u64, elapsed, 2ULL * bfqd->bfq_slice_idle);

	ttime->ttime_samples = (7*bfqq->ttime.ttime_samples + 256) / 8;
	ttime->ttime_total = div_u64(7*ttime->ttime_total + 256*elapsed,  8);
	ttime->ttime_mean = div64_ul(ttime->ttime_total + 128,
				     ttime->ttime_samples);
}

static void
bfq_update_io_seektime(struct bfq_data *bfqd, struct bfq_queue *bfqq,
		       struct request *rq)
{
	bfqq->seek_history <<= 1;
	bfqq->seek_history |=
		get_sdist(bfqq->last_request_pos, rq) > BFQQ_SEEK_THR &&
		(!blk_queue_nonrot(bfqd->queue) ||
		 blk_rq_sectors(rq) < BFQQ_SECT_THR_NONROT);
}

static void bfq_update_has_short_ttime(struct bfq_data *bfqd,
				       struct bfq_queue *bfqq,
				       struct bfq_io_cq *bic)
{
	bool has_short_ttime = true;

	/*
	 * No need to update has_short_ttime if bfqq is async or in
	 * idle io prio class, or if bfq_slice_idle is zero, because
	 * no device idling is performed for bfqq in this case.
	 */
	if (!bfq_bfqq_sync(bfqq) || bfq_class_idle(bfqq) ||
	    bfqd->bfq_slice_idle == 0)
		return;

	/* Idle window just restored, statistics are meaningless. */
	if (time_is_after_eq_jiffies(bfqq->split_time +
				     bfqd->bfq_wr_min_idle_time))
		return;

	/* Think time is infinite if no process is linked to
	 * bfqq. Otherwise check average think time to
	 * decide whether to mark as has_short_ttime
	 */
	if (atomic_read(&bic->icq.ioc->active_ref) == 0 ||
	    (bfq_sample_valid(bfqq->ttime.ttime_samples) &&
	     bfqq->ttime.ttime_mean > bfqd->bfq_slice_idle))
		has_short_ttime = false;

	bfq_log_bfqq(bfqd, bfqq, "update_has_short_ttime: has_short_ttime %d",
		     has_short_ttime);

	if (has_short_ttime)
		bfq_mark_bfqq_has_short_ttime(bfqq);
	else
		bfq_clear_bfqq_has_short_ttime(bfqq);
}

/*
 * Called when a new fs request (rq) is added to bfqq.  Check if there's
 * something we should do about it.
 */
static void bfq_rq_enqueued(struct bfq_data *bfqd, struct bfq_queue *bfqq,
			    struct request *rq)
{
	struct bfq_io_cq *bic = RQ_BIC(rq);

	if (rq->cmd_flags & REQ_META)
		bfqq->meta_pending++;

	bfq_update_io_thinktime(bfqd, bfqq);
	bfq_update_has_short_ttime(bfqd, bfqq, bic);
	bfq_update_io_seektime(bfqd, bfqq, rq);

	bfq_log_bfqq(bfqd, bfqq,
		     "rq_enqueued: has_short_ttime=%d (seeky %d)",
		     bfq_bfqq_has_short_ttime(bfqq), BFQQ_SEEKY(bfqq));

	bfqq->last_request_pos = blk_rq_pos(rq) + blk_rq_sectors(rq);

	if (bfqq == bfqd->in_service_queue && bfq_bfqq_wait_request(bfqq)) {
		bool small_req = bfqq->queued[rq_is_sync(rq)] == 1 &&
				 blk_rq_sectors(rq) < 32;
		bool budget_timeout = bfq_bfqq_budget_timeout(bfqq);

		/*
		 * There is just this request queued: if the request
		 * is small and the queue is not to be expired, then
		 * just exit.
		 *
		 * In this way, if the device is being idled to wait
		 * for a new request from the in-service queue, we
		 * avoid unplugging the device and committing the
		 * device to serve just a small request. On the
		 * contrary, we wait for the block layer to decide
		 * when to unplug the device: hopefully, new requests
		 * will be merged to this one quickly, then the device
		 * will be unplugged and larger requests will be
		 * dispatched.
		 */
		if (small_req && !budget_timeout)
			return;

		/*
		 * A large enough request arrived, or the queue is to
		 * be expired: in both cases disk idling is to be
		 * stopped, so clear wait_request flag and reset
		 * timer.
		 */
		bfq_clear_bfqq_wait_request(bfqq);
		hrtimer_try_to_cancel(&bfqd->idle_slice_timer);

		/*
		 * The queue is not empty, because a new request just
		 * arrived. Hence we can safely expire the queue, in
		 * case of budget timeout, without risking that the
		 * timestamps of the queue are not updated correctly.
		 * See [1] for more details.
		 */
		if (budget_timeout)
			bfq_bfqq_expire(bfqd, bfqq, false,
					BFQQE_BUDGET_TIMEOUT);
	}
}

/* returns true if it causes the idle timer to be disabled */
static bool __bfq_insert_request(struct bfq_data *bfqd, struct request *rq)
{
	struct bfq_queue *bfqq = RQ_BFQQ(rq),
		*new_bfqq = bfq_setup_cooperator(bfqd, bfqq, rq, true);
	bool waiting, idle_timer_disabled = false;

	if (new_bfqq) {
		if (bic_to_bfqq(RQ_BIC(rq), 1) != bfqq)
			new_bfqq = bic_to_bfqq(RQ_BIC(rq), 1);
		/*
		 * Release the request's reference to the old bfqq
		 * and make sure one is taken to the shared queue.
		 */
		new_bfqq->allocated++;
		bfqq->allocated--;
		new_bfqq->ref++;
		/*
		 * If the bic associated with the process
		 * issuing this request still points to bfqq
		 * (and thus has not been already redirected
		 * to new_bfqq or even some other bfq_queue),
		 * then complete the merge and redirect it to
		 * new_bfqq.
		 */
		if (bic_to_bfqq(RQ_BIC(rq), 1) == bfqq)
			bfq_merge_bfqqs(bfqd, RQ_BIC(rq),
					bfqq, new_bfqq);

		bfq_clear_bfqq_just_created(bfqq);
		/*
		 * rq is about to be enqueued into new_bfqq,
		 * release rq reference on bfqq
		 */
		bfq_put_queue(bfqq);
		rq->elv.priv[1] = new_bfqq;
		bfqq = new_bfqq;
	}

	waiting = bfqq && bfq_bfqq_wait_request(bfqq);
	bfq_add_request(rq);
	idle_timer_disabled = waiting && !bfq_bfqq_wait_request(bfqq);

	rq->fifo_time = ktime_get_ns() + bfqd->bfq_fifo_expire[rq_is_sync(rq)];
	list_add_tail(&rq->queuelist, &bfqq->fifo);

	bfq_rq_enqueued(bfqd, bfqq, rq);

	return idle_timer_disabled;
}

#if defined(CONFIG_BFQ_GROUP_IOSCHED) && defined(CONFIG_DEBUG_BLK_CGROUP)
static void bfq_update_insert_stats(struct request_queue *q,
				    struct bfq_queue *bfqq,
				    bool idle_timer_disabled,
				    unsigned int cmd_flags)
{
	if (!bfqq)
		return;

	/*
	 * bfqq still exists, because it can disappear only after
	 * either it is merged with another queue, or the process it
	 * is associated with exits. But both actions must be taken by
	 * the same process currently executing this flow of
	 * instructions.
	 *
	 * In addition, the following queue lock guarantees that
	 * bfqq_group(bfqq) exists as well.
	 */
	spin_lock_irq(q->queue_lock);
	bfqg_stats_update_io_add(bfqq_group(bfqq), bfqq, cmd_flags);
	if (idle_timer_disabled)
		bfqg_stats_update_idle_time(bfqq_group(bfqq));
	spin_unlock_irq(q->queue_lock);
}
#else
static inline void bfq_update_insert_stats(struct request_queue *q,
					   struct bfq_queue *bfqq,
					   bool idle_timer_disabled,
					   unsigned int cmd_flags) {}
#endif

static void bfq_insert_request(struct blk_mq_hw_ctx *hctx, struct request *rq,
			       bool at_head)
{
	struct request_queue *q = hctx->queue;
	struct bfq_data *bfqd = q->elevator->elevator_data;
	struct bfq_queue *bfqq;
	bool idle_timer_disabled = false;
	unsigned int cmd_flags;

	spin_lock_irq(&bfqd->lock);
	if (blk_mq_sched_try_insert_merge(q, rq)) {
		spin_unlock_irq(&bfqd->lock);
		return;
	}

	spin_unlock_irq(&bfqd->lock);

	blk_mq_sched_request_inserted(rq);

	spin_lock_irq(&bfqd->lock);
	bfqq = bfq_init_rq(rq);
	if (!bfqq || at_head || blk_rq_is_passthrough(rq)) {
		if (at_head)
			list_add(&rq->queuelist, &bfqd->dispatch);
		else
			list_add_tail(&rq->queuelist, &bfqd->dispatch);
	} else {
		idle_timer_disabled = __bfq_insert_request(bfqd, rq);
		/*
		 * Update bfqq, because, if a queue merge has occurred
		 * in __bfq_insert_request, then rq has been
		 * redirected into a new queue.
		 */
		bfqq = RQ_BFQQ(rq);

		if (rq_mergeable(rq)) {
			elv_rqhash_add(q, rq);
			if (!q->last_merge)
				q->last_merge = rq;
		}
	}

	/*
	 * Cache cmd_flags before releasing scheduler lock, because rq
	 * may disappear afterwards (for example, because of a request
	 * merge).
	 */
	cmd_flags = rq->cmd_flags;

	spin_unlock_irq(&bfqd->lock);

	bfq_update_insert_stats(q, bfqq, idle_timer_disabled,
				cmd_flags);
}

static void bfq_insert_requests(struct blk_mq_hw_ctx *hctx,
				struct list_head *list, bool at_head)
{
	while (!list_empty(list)) {
		struct request *rq;

		rq = list_first_entry(list, struct request, queuelist);
		list_del_init(&rq->queuelist);
		bfq_insert_request(hctx, rq, at_head);
	}
}

static void bfq_update_hw_tag(struct bfq_data *bfqd)
{
	bfqd->max_rq_in_driver = max_t(int, bfqd->max_rq_in_driver,
				       bfqd->rq_in_driver);

	if (bfqd->hw_tag == 1)
		return;

	/*
	 * This sample is valid if the number of outstanding requests
	 * is large enough to allow a queueing behavior.  Note that the
	 * sum is not exact, as it's not taking into account deactivated
	 * requests.
	 */
	if (bfqd->rq_in_driver + bfqd->queued < BFQ_HW_QUEUE_THRESHOLD)
		return;

	if (bfqd->hw_tag_samples++ < BFQ_HW_QUEUE_SAMPLES)
		return;

	bfqd->hw_tag = bfqd->max_rq_in_driver > BFQ_HW_QUEUE_THRESHOLD;
	bfqd->max_rq_in_driver = 0;
	bfqd->hw_tag_samples = 0;
}

static void bfq_completed_request(struct bfq_queue *bfqq, struct bfq_data *bfqd)
{
	u64 now_ns;
	u32 delta_us;

	bfq_update_hw_tag(bfqd);

	bfqd->rq_in_driver--;
	bfqq->dispatched--;

	if (!bfqq->dispatched && !bfq_bfqq_busy(bfqq)) {
		/*
		 * Set budget_timeout (which we overload to store the
		 * time at which the queue remains with no backlog and
		 * no outstanding request; used by the weight-raising
		 * mechanism).
		 */
		bfqq->budget_timeout = jiffies;

		bfq_weights_tree_remove(bfqd, bfqq);
	}

	now_ns = ktime_get_ns();

	bfqq->ttime.last_end_request = now_ns;

	/*
	 * Using us instead of ns, to get a reasonable precision in
	 * computing rate in next check.
	 */
	delta_us = div_u64(now_ns - bfqd->last_completion, NSEC_PER_USEC);

	/*
	 * If the request took rather long to complete, and, according
	 * to the maximum request size recorded, this completion latency
	 * implies that the request was certainly served at a very low
	 * rate (less than 1M sectors/sec), then the whole observation
	 * interval that lasts up to this time instant cannot be a
	 * valid time interval for computing a new peak rate.  Invoke
	 * bfq_update_rate_reset to have the following three steps
	 * taken:
	 * - close the observation interval at the last (previous)
	 *   request dispatch or completion
	 * - compute rate, if possible, for that observation interval
	 * - reset to zero samples, which will trigger a proper
	 *   re-initialization of the observation interval on next
	 *   dispatch
	 */
	if (delta_us > BFQ_MIN_TT/NSEC_PER_USEC &&
	   (bfqd->last_rq_max_size<<BFQ_RATE_SHIFT)/delta_us <
			1UL<<(BFQ_RATE_SHIFT - 10))
		bfq_update_rate_reset(bfqd, NULL);
	bfqd->last_completion = now_ns;

	/*
	 * If we are waiting to discover whether the request pattern
	 * of the task associated with the queue is actually
	 * isochronous, and both requisites for this condition to hold
	 * are now satisfied, then compute soft_rt_next_start (see the
	 * comments on the function bfq_bfqq_softrt_next_start()). We
	 * schedule this delayed check when bfqq expires, if it still
	 * has in-flight requests.
	 */
	if (bfq_bfqq_softrt_update(bfqq) && bfqq->dispatched == 0 &&
	    RB_EMPTY_ROOT(&bfqq->sort_list))
		bfqq->soft_rt_next_start =
			bfq_bfqq_softrt_next_start(bfqd, bfqq);

	/*
	 * If this is the in-service queue, check if it needs to be expired,
	 * or if we want to idle in case it has no pending requests.
	 */
	if (bfqd->in_service_queue == bfqq) {
		if (bfq_bfqq_must_idle(bfqq)) {
			if (bfqq->dispatched == 0)
				bfq_arm_slice_timer(bfqd);
			/*
			 * If we get here, we do not expire bfqq, even
			 * if bfqq was in budget timeout or had no
			 * more requests (as controlled in the next
			 * conditional instructions). The reason for
			 * not expiring bfqq is as follows.
			 *
			 * Here bfqq->dispatched > 0 holds, but
			 * bfq_bfqq_must_idle() returned true. This
			 * implies that, even if no request arrives
			 * for bfqq before bfqq->dispatched reaches 0,
			 * bfqq will, however, not be expired on the
			 * completion event that causes bfqq->dispatch
			 * to reach zero. In contrast, on this event,
			 * bfqq will start enjoying device idling
			 * (I/O-dispatch plugging).
			 *
			 * But, if we expired bfqq here, bfqq would
			 * not have the chance to enjoy device idling
			 * when bfqq->dispatched finally reaches
			 * zero. This would expose bfqq to violation
			 * of its reserved service guarantees.
			 */
			return;
		} else if (bfq_may_expire_for_budg_timeout(bfqq))
			bfq_bfqq_expire(bfqd, bfqq, false,
					BFQQE_BUDGET_TIMEOUT);
		else if (RB_EMPTY_ROOT(&bfqq->sort_list) &&
			 (bfqq->dispatched == 0 ||
			  !bfq_better_to_idle(bfqq)))
			bfq_bfqq_expire(bfqd, bfqq, false,
					BFQQE_NO_MORE_REQUESTS);
	}

	if (!bfqd->rq_in_driver)
		bfq_schedule_dispatch(bfqd);
}

static void bfq_finish_requeue_request_body(struct bfq_queue *bfqq)
{
	bfqq->allocated--;

	bfq_put_queue(bfqq);
}

/*
 * Handle either a requeue or a finish for rq. The things to do are
 * the same in both cases: all references to rq are to be dropped. In
 * particular, rq is considered completed from the point of view of
 * the scheduler.
 */
static void bfq_finish_requeue_request(struct request *rq)
{
	struct bfq_queue *bfqq = RQ_BFQQ(rq);
	struct bfq_data *bfqd;

	/*
	 * Requeue and finish hooks are invoked in blk-mq without
	 * checking whether the involved request is actually still
	 * referenced in the scheduler. To handle this fact, the
	 * following two checks make this function exit in case of
	 * spurious invocations, for which there is nothing to do.
	 *
	 * First, check whether rq has nothing to do with an elevator.
	 */
	if (unlikely(!(rq->rq_flags & RQF_ELVPRIV)))
		return;

	/*
	 * rq either is not associated with any icq, or is an already
	 * requeued request that has not (yet) been re-inserted into
	 * a bfq_queue.
	 */
	if (!rq->elv.icq || !bfqq)
		return;

	bfqd = bfqq->bfqd;

	if (rq->rq_flags & RQF_STARTED)
		bfqg_stats_update_completion(bfqq_group(bfqq),
					     rq->start_time_ns,
					     rq->io_start_time_ns,
					     rq->cmd_flags);

	if (likely(rq->rq_flags & RQF_STARTED)) {
		unsigned long flags;

		spin_lock_irqsave(&bfqd->lock, flags);

		bfq_completed_request(bfqq, bfqd);
		bfq_finish_requeue_request_body(bfqq);

		spin_unlock_irqrestore(&bfqd->lock, flags);
	} else {
		/*
		 * Request rq may be still/already in the scheduler,
		 * in which case we need to remove it (this should
		 * never happen in case of requeue). And we cannot
		 * defer such a check and removal, to avoid
		 * inconsistencies in the time interval from the end
		 * of this function to the start of the deferred work.
		 * This situation seems to occur only in process
		 * context, as a consequence of a merge. In the
		 * current version of the code, this implies that the
		 * lock is held.
		 */

		if (!RB_EMPTY_NODE(&rq->rb_node)) {
			bfq_remove_request(rq->q, rq);
			bfqg_stats_update_io_remove(bfqq_group(bfqq),
						    rq->cmd_flags);
		}
		bfq_finish_requeue_request_body(bfqq);
	}

	/*
	 * Reset private fields. In case of a requeue, this allows
	 * this function to correctly do nothing if it is spuriously
	 * invoked again on this same request (see the check at the
	 * beginning of the function). Probably, a better general
	 * design would be to prevent blk-mq from invoking the requeue
	 * or finish hooks of an elevator, for a request that is not
	 * referred by that elevator.
	 *
	 * Resetting the following fields would break the
	 * request-insertion logic if rq is re-inserted into a bfq
	 * internal queue, without a re-preparation. Here we assume
	 * that re-insertions of requeued requests, without
	 * re-preparation, can happen only for pass_through or at_head
	 * requests (which are not re-inserted into bfq internal
	 * queues).
	 */
	rq->elv.priv[0] = NULL;
	rq->elv.priv[1] = NULL;
}

/*
 * Returns NULL if a new bfqq should be allocated, or the old bfqq if this
 * was the last process referring to that bfqq.
 */
static struct bfq_queue *
bfq_split_bfqq(struct bfq_io_cq *bic, struct bfq_queue *bfqq)
{
	bfq_log_bfqq(bfqq->bfqd, bfqq, "splitting queue");

	if (bfqq_process_refs(bfqq) == 1) {
		bfqq->pid = current->pid;
		bfq_clear_bfqq_coop(bfqq);
		bfq_clear_bfqq_split_coop(bfqq);
		return bfqq;
	}

	bic_set_bfqq(bic, NULL, 1);

	bfq_put_cooperator(bfqq);

	bfq_put_queue(bfqq);
	return NULL;
}

static struct bfq_queue *bfq_get_bfqq_handle_split(struct bfq_data *bfqd,
						   struct bfq_io_cq *bic,
						   struct bio *bio,
						   bool split, bool is_sync,
						   bool *new_queue)
{
	struct bfq_queue *bfqq = bic_to_bfqq(bic, is_sync);

	if (likely(bfqq && bfqq != &bfqd->oom_bfqq))
		return bfqq;

	if (new_queue)
		*new_queue = true;

	if (bfqq)
		bfq_put_queue(bfqq);
	bfqq = bfq_get_queue(bfqd, bio, is_sync, bic);

	bic_set_bfqq(bic, bfqq, is_sync);
	if (split && is_sync) {
		if ((bic->was_in_burst_list && bfqd->large_burst) ||
		    bic->saved_in_large_burst)
			bfq_mark_bfqq_in_large_burst(bfqq);
		else {
			bfq_clear_bfqq_in_large_burst(bfqq);
			if (bic->was_in_burst_list)
				/*
				 * If bfqq was in the current
				 * burst list before being
				 * merged, then we have to add
				 * it back. And we do not need
				 * to increase burst_size, as
				 * we did not decrement
				 * burst_size when we removed
				 * bfqq from the burst list as
				 * a consequence of a merge
				 * (see comments in
				 * bfq_put_queue). In this
				 * respect, it would be rather
				 * costly to know whether the
				 * current burst list is still
				 * the same burst list from
				 * which bfqq was removed on
				 * the merge. To avoid this
				 * cost, if bfqq was in a
				 * burst list, then we add
				 * bfqq to the current burst
				 * list without any further
				 * check. This can cause
				 * inappropriate insertions,
				 * but rarely enough to not
				 * harm the detection of large
				 * bursts significantly.
				 */
				hlist_add_head(&bfqq->burst_list_node,
					       &bfqd->burst_list);
		}
		bfqq->split_time = jiffies;
	}

	return bfqq;
}

/*
 * Only reset private fields. The actual request preparation will be
 * performed by bfq_init_rq, when rq is either inserted or merged. See
 * comments on bfq_init_rq for the reason behind this delayed
 * preparation.
 */
static void bfq_prepare_request(struct request *rq, struct bio *bio)
{
	/*
	 * Regardless of whether we have an icq attached, we have to
	 * clear the scheduler pointers, as they might point to
	 * previously allocated bic/bfqq structs.
	 */
	rq->elv.priv[0] = rq->elv.priv[1] = NULL;
}

/*
 * If needed, init rq, allocate bfq data structures associated with
 * rq, and increment reference counters in the destination bfq_queue
 * for rq. Return the destination bfq_queue for rq, or NULL is rq is
 * not associated with any bfq_queue.
 *
 * This function is invoked by the functions that perform rq insertion
 * or merging. One may have expected the above preparation operations
 * to be performed in bfq_prepare_request, and not delayed to when rq
 * is inserted or merged. The rationale behind this delayed
 * preparation is that, after the prepare_request hook is invoked for
 * rq, rq may still be transformed into a request with no icq, i.e., a
 * request not associated with any queue. No bfq hook is invoked to
 * signal this tranformation. As a consequence, should these
 * preparation operations be performed when the prepare_request hook
 * is invoked, and should rq be transformed one moment later, bfq
 * would end up in an inconsistent state, because it would have
 * incremented some queue counters for an rq destined to
 * transformation, without any chance to correctly lower these
 * counters back. In contrast, no transformation can still happen for
 * rq after rq has been inserted or merged. So, it is safe to execute
 * these preparation operations when rq is finally inserted or merged.
 */
static struct bfq_queue *bfq_init_rq(struct request *rq)
{
	struct request_queue *q = rq->q;
	struct bio *bio = rq->bio;
	struct bfq_data *bfqd = q->elevator->elevator_data;
	struct bfq_io_cq *bic;
	const int is_sync = rq_is_sync(rq);
	struct bfq_queue *bfqq;
	bool new_queue = false;
	bool bfqq_already_existing = false, split = false;

	if (unlikely(!rq->elv.icq))
		return NULL;

	/*
	 * Assuming that elv.priv[1] is set only if everything is set
	 * for this rq. This holds true, because this function is
	 * invoked only for insertion or merging, and, after such
	 * events, a request cannot be manipulated any longer before
	 * being removed from bfq.
	 */
	if (rq->elv.priv[1])
		return rq->elv.priv[1];

	bic = icq_to_bic(rq->elv.icq);

	bfq_check_ioprio_change(bic, bio);

	bfq_bic_update_cgroup(bic, bio);

	bfqq = bfq_get_bfqq_handle_split(bfqd, bic, bio, false, is_sync,
					 &new_queue);

	if (likely(!new_queue)) {
		/* If the queue was seeky for too long, break it apart. */
		if (bfq_bfqq_coop(bfqq) && bfq_bfqq_split_coop(bfqq)) {
			bfq_log_bfqq(bfqd, bfqq, "breaking apart bfqq");

			/* Update bic before losing reference to bfqq */
			if (bfq_bfqq_in_large_burst(bfqq))
				bic->saved_in_large_burst = true;

			bfqq = bfq_split_bfqq(bic, bfqq);
			split = true;

			if (!bfqq)
				bfqq = bfq_get_bfqq_handle_split(bfqd, bic, bio,
								 true, is_sync,
								 NULL);
			else
				bfqq_already_existing = true;
		}
	}

	bfqq->allocated++;
	bfqq->ref++;
	bfq_log_bfqq(bfqd, bfqq, "get_request %p: bfqq %p, %d",
		     rq, bfqq, bfqq->ref);

	rq->elv.priv[0] = bic;
	rq->elv.priv[1] = bfqq;

	/*
	 * If a bfq_queue has only one process reference, it is owned
	 * by only this bic: we can then set bfqq->bic = bic. in
	 * addition, if the queue has also just been split, we have to
	 * resume its state.
	 */
	if (likely(bfqq != &bfqd->oom_bfqq) && bfqq_process_refs(bfqq) == 1) {
		bfqq->bic = bic;
		if (split) {
			/*
			 * The queue has just been split from a shared
			 * queue: restore the idle window and the
			 * possible weight raising period.
			 */
			bfq_bfqq_resume_state(bfqq, bfqd, bic,
					      bfqq_already_existing);
		}
	}

	if (unlikely(bfq_bfqq_just_created(bfqq)))
		bfq_handle_burst(bfqd, bfqq);

	return bfqq;
}

static void
bfq_idle_slice_timer_body(struct bfq_data *bfqd, struct bfq_queue *bfqq)
{
	enum bfqq_expiration reason;
	unsigned long flags;

	spin_lock_irqsave(&bfqd->lock, flags);

	/*
	 * Considering that bfqq may be in race, we should firstly check
	 * whether bfqq is in service before doing something on it. If
	 * the bfqq in race is not in service, it has already been expired
	 * through __bfq_bfqq_expire func and its wait_request flags has
	 * been cleared in __bfq_bfqd_reset_in_service func.
	 */
	if (bfqq != bfqd->in_service_queue) {
		spin_unlock_irqrestore(&bfqd->lock, flags);
		return;
	}

	bfq_clear_bfqq_wait_request(bfqq);

	if (bfq_bfqq_budget_timeout(bfqq))
		/*
		 * Also here the queue can be safely expired
		 * for budget timeout without wasting
		 * guarantees
		 */
		reason = BFQQE_BUDGET_TIMEOUT;
	else if (bfqq->queued[0] == 0 && bfqq->queued[1] == 0)
		/*
		 * The queue may not be empty upon timer expiration,
		 * because we may not disable the timer when the
		 * first request of the in-service queue arrives
		 * during disk idling.
		 */
		reason = BFQQE_TOO_IDLE;
	else
		goto schedule_dispatch;

	bfq_bfqq_expire(bfqd, bfqq, true, reason);

schedule_dispatch:
	bfq_schedule_dispatch(bfqd);
	spin_unlock_irqrestore(&bfqd->lock, flags);
}

/*
 * Handler of the expiration of the timer running if the in-service queue
 * is idling inside its time slice.
 */
static enum hrtimer_restart bfq_idle_slice_timer(struct hrtimer *timer)
{
	struct bfq_data *bfqd = container_of(timer, struct bfq_data,
					     idle_slice_timer);
	struct bfq_queue *bfqq = bfqd->in_service_queue;

	/*
	 * Theoretical race here: the in-service queue can be NULL or
	 * different from the queue that was idling if a new request
	 * arrives for the current queue and there is a full dispatch
	 * cycle that changes the in-service queue.  This can hardly
	 * happen, but in the worst case we just expire a queue too
	 * early.
	 */
	if (bfqq)
		bfq_idle_slice_timer_body(bfqd, bfqq);

	return HRTIMER_NORESTART;
}

static void __bfq_put_async_bfqq(struct bfq_data *bfqd,
				 struct bfq_queue **bfqq_ptr)
{
	struct bfq_queue *bfqq = *bfqq_ptr;

	bfq_log(bfqd, "put_async_bfqq: %p", bfqq);
	if (bfqq) {
		bfq_bfqq_move(bfqd, bfqq, bfqd->root_group);

		bfq_log_bfqq(bfqd, bfqq, "put_async_bfqq: putting %p, %d",
			     bfqq, bfqq->ref);
		bfq_put_queue(bfqq);
		*bfqq_ptr = NULL;
	}
}

/*
 * Release all the bfqg references to its async queues.  If we are
 * deallocating the group these queues may still contain requests, so
 * we reparent them to the root cgroup (i.e., the only one that will
 * exist for sure until all the requests on a device are gone).
 */
void bfq_put_async_queues(struct bfq_data *bfqd, struct bfq_group *bfqg)
{
	int i, j;

	for (i = 0; i < 2; i++)
		for (j = 0; j < IOPRIO_BE_NR; j++)
			__bfq_put_async_bfqq(bfqd, &bfqg->async_bfqq[i][j]);

	__bfq_put_async_bfqq(bfqd, &bfqg->async_idle_bfqq);
}

/*
 * See the comments on bfq_limit_depth for the purpose of
 * the depths set in the function. Return minimum shallow depth we'll use.
 */
static unsigned int bfq_update_depths(struct bfq_data *bfqd,
				      struct sbitmap_queue *bt)
{
	unsigned int i, j, min_shallow = UINT_MAX;

	/*
	 * In-word depths if no bfq_queue is being weight-raised:
	 * leaving 25% of tags only for sync reads.
	 *
	 * In next formulas, right-shift the value
	 * (1U<<bt->sb.shift), instead of computing directly
	 * (1U<<(bt->sb.shift - something)), to be robust against
	 * any possible value of bt->sb.shift, without having to
	 * limit 'something'.
	 */
	/* no more than 50% of tags for async I/O */
	bfqd->word_depths[0][0] = max((1U << bt->sb.shift) >> 1, 1U);
	/*
	 * no more than 75% of tags for sync writes (25% extra tags
	 * w.r.t. async I/O, to prevent async I/O from starving sync
	 * writes)
	 */
	bfqd->word_depths[0][1] = max(((1U << bt->sb.shift) * 3) >> 2, 1U);

	/*
	 * In-word depths in case some bfq_queue is being weight-
	 * raised: leaving ~63% of tags for sync reads. This is the
	 * highest percentage for which, in our tests, application
	 * start-up times didn't suffer from any regression due to tag
	 * shortage.
	 */
	/* no more than ~18% of tags for async I/O */
	bfqd->word_depths[1][0] = max(((1U << bt->sb.shift) * 3) >> 4, 1U);
	/* no more than ~37% of tags for sync writes (~20% extra tags) */
	bfqd->word_depths[1][1] = max(((1U << bt->sb.shift) * 6) >> 4, 1U);

	for (i = 0; i < 2; i++)
		for (j = 0; j < 2; j++)
			min_shallow = min(min_shallow, bfqd->word_depths[i][j]);

	return min_shallow;
}

static void bfq_depth_updated(struct blk_mq_hw_ctx *hctx)
{
	struct bfq_data *bfqd = hctx->queue->elevator->elevator_data;
	struct blk_mq_tags *tags = hctx->sched_tags;
	unsigned int min_shallow;

	min_shallow = bfq_update_depths(bfqd, &tags->bitmap_tags);
	sbitmap_queue_min_shallow_depth(&tags->bitmap_tags, min_shallow);
}

static int bfq_init_hctx(struct blk_mq_hw_ctx *hctx, unsigned int index)
{
	bfq_depth_updated(hctx);
	return 0;
}

static void bfq_exit_queue(struct elevator_queue *e)
{
	struct bfq_data *bfqd = e->elevator_data;
	struct bfq_queue *bfqq, *n;

	hrtimer_cancel(&bfqd->idle_slice_timer);

	spin_lock_irq(&bfqd->lock);
	list_for_each_entry_safe(bfqq, n, &bfqd->idle_list, bfqq_list)
		bfq_deactivate_bfqq(bfqd, bfqq, false, false);
	spin_unlock_irq(&bfqd->lock);

	hrtimer_cancel(&bfqd->idle_slice_timer);

#ifdef CONFIG_BFQ_GROUP_IOSCHED
	/* release oom-queue reference to root group */
	bfqg_and_blkg_put(bfqd->root_group);

	blkcg_deactivate_policy(bfqd->queue, &blkcg_policy_bfq);
#else
	spin_lock_irq(&bfqd->lock);
	bfq_put_async_queues(bfqd, bfqd->root_group);
	kfree(bfqd->root_group);
	spin_unlock_irq(&bfqd->lock);
#endif

	wbt_enable_default(bfqd->queue);

	kfree(bfqd);
}

static void bfq_init_root_group(struct bfq_group *root_group,
				struct bfq_data *bfqd)
{
	int i;

#ifdef CONFIG_BFQ_GROUP_IOSCHED
	root_group->entity.parent = NULL;
	root_group->my_entity = NULL;
	root_group->bfqd = bfqd;
#endif
	root_group->rq_pos_tree = RB_ROOT;
	for (i = 0; i < BFQ_IOPRIO_CLASSES; i++)
		root_group->sched_data.service_tree[i] = BFQ_SERVICE_TREE_INIT;
	root_group->sched_data.bfq_class_idle_last_service = jiffies;
}

static int bfq_init_queue(struct request_queue *q, struct elevator_type *e)
{
	struct bfq_data *bfqd;
	struct elevator_queue *eq;

	eq = elevator_alloc(q, e);
	if (!eq)
		return -ENOMEM;

	bfqd = kzalloc_node(sizeof(*bfqd), GFP_KERNEL, q->node);
	if (!bfqd) {
		kobject_put(&eq->kobj);
		return -ENOMEM;
	}
	eq->elevator_data = bfqd;

	spin_lock_irq(q->queue_lock);
	q->elevator = eq;
	spin_unlock_irq(q->queue_lock);

	/*
	 * Our fallback bfqq if bfq_find_alloc_queue() runs into OOM issues.
	 * Grab a permanent reference to it, so that the normal code flow
	 * will not attempt to free it.
	 */
	bfq_init_bfqq(bfqd, &bfqd->oom_bfqq, NULL, 1, 0);
	bfqd->oom_bfqq.ref++;
	bfqd->oom_bfqq.new_ioprio = BFQ_DEFAULT_QUEUE_IOPRIO;
	bfqd->oom_bfqq.new_ioprio_class = IOPRIO_CLASS_BE;
	bfqd->oom_bfqq.entity.new_weight =
		bfq_ioprio_to_weight(bfqd->oom_bfqq.new_ioprio);

	/* oom_bfqq does not participate to bursts */
	bfq_clear_bfqq_just_created(&bfqd->oom_bfqq);

	/*
	 * Trigger weight initialization, according to ioprio, at the
	 * oom_bfqq's first activation. The oom_bfqq's ioprio and ioprio
	 * class won't be changed any more.
	 */
	bfqd->oom_bfqq.entity.prio_changed = 1;

	bfqd->queue = q;

	INIT_LIST_HEAD(&bfqd->dispatch);

	hrtimer_init(&bfqd->idle_slice_timer, CLOCK_MONOTONIC,
		     HRTIMER_MODE_REL);
	bfqd->idle_slice_timer.function = bfq_idle_slice_timer;

	bfqd->queue_weights_tree = RB_ROOT;
	bfqd->num_groups_with_pending_reqs = 0;

	INIT_LIST_HEAD(&bfqd->active_list);
	INIT_LIST_HEAD(&bfqd->idle_list);
	INIT_HLIST_HEAD(&bfqd->burst_list);

	bfqd->hw_tag = -1;

	bfqd->bfq_max_budget = bfq_default_max_budget;

	bfqd->bfq_fifo_expire[0] = bfq_fifo_expire[0];
	bfqd->bfq_fifo_expire[1] = bfq_fifo_expire[1];
	bfqd->bfq_back_max = bfq_back_max;
	bfqd->bfq_back_penalty = bfq_back_penalty;
	bfqd->bfq_slice_idle = bfq_slice_idle;
	bfqd->bfq_timeout = bfq_timeout;

	bfqd->bfq_requests_within_timer = 120;

	bfqd->bfq_large_burst_thresh = 8;
	bfqd->bfq_burst_interval = msecs_to_jiffies(180);

	bfqd->low_latency = true;

	/*
	 * Trade-off between responsiveness and fairness.
	 */
	bfqd->bfq_wr_coeff = 30;
	bfqd->bfq_wr_rt_max_time = msecs_to_jiffies(300);
	bfqd->bfq_wr_max_time = 0;
	bfqd->bfq_wr_min_idle_time = msecs_to_jiffies(2000);
	bfqd->bfq_wr_min_inter_arr_async = msecs_to_jiffies(500);
	bfqd->bfq_wr_max_softrt_rate = 7000; /*
					      * Approximate rate required
					      * to playback or record a
					      * high-definition compressed
					      * video.
					      */
	bfqd->wr_busy_queues = 0;

	/*
	 * Begin by assuming, optimistically, that the device peak
	 * rate is equal to 2/3 of the highest reference rate.
	 */
	bfqd->rate_dur_prod = ref_rate[blk_queue_nonrot(bfqd->queue)] *
		ref_wr_duration[blk_queue_nonrot(bfqd->queue)];
	bfqd->peak_rate = ref_rate[blk_queue_nonrot(bfqd->queue)] * 2 / 3;

	spin_lock_init(&bfqd->lock);

	/*
	 * The invocation of the next bfq_create_group_hierarchy
	 * function is the head of a chain of function calls
	 * (bfq_create_group_hierarchy->blkcg_activate_policy->
	 * blk_mq_freeze_queue) that may lead to the invocation of the
	 * has_work hook function. For this reason,
	 * bfq_create_group_hierarchy is invoked only after all
	 * scheduler data has been initialized, apart from the fields
	 * that can be initialized only after invoking
	 * bfq_create_group_hierarchy. This, in particular, enables
	 * has_work to correctly return false. Of course, to avoid
	 * other inconsistencies, the blk-mq stack must then refrain
	 * from invoking further scheduler hooks before this init
	 * function is finished.
	 */
	bfqd->root_group = bfq_create_group_hierarchy(bfqd, q->node);
	if (!bfqd->root_group)
		goto out_free;
	bfq_init_root_group(bfqd->root_group, bfqd);
	bfq_init_entity(&bfqd->oom_bfqq.entity, bfqd->root_group);

	wbt_disable_default(q);
	return 0;

out_free:
	kfree(bfqd);
	kobject_put(&eq->kobj);
	return -ENOMEM;
}

static void bfq_registered_queue(struct request_queue *q)
{
	struct elevator_queue *e = q->elevator;
	struct bfq_data *bfqd = e->elevator_data;

	/*
	 * Default to IOPS mode with no idling for SSDs
	 */
	if (blk_queue_nonrot(q))
		bfqd->bfq_slice_idle = 0;
}

static void bfq_slab_kill(void)
{
	kmem_cache_destroy(bfq_pool);
}

static int __init bfq_slab_setup(void)
{
	bfq_pool = KMEM_CACHE(bfq_queue, 0);
	if (!bfq_pool)
		return -ENOMEM;
	return 0;
}

static ssize_t bfq_var_show(unsigned int var, char *page)
{
	return sprintf(page, "%u\n", var);
}

static int bfq_var_store(unsigned long *var, const char *page)
{
	unsigned long new_val;
	int ret = kstrtoul(page, 10, &new_val);

	if (ret)
		return ret;
	*var = new_val;
	return 0;
}

#define SHOW_FUNCTION(__FUNC, __VAR, __CONV)				\
static ssize_t __FUNC(struct elevator_queue *e, char *page)		\
{									\
	struct bfq_data *bfqd = e->elevator_data;			\
	u64 __data = __VAR;						\
	if (__CONV == 1)						\
		__data = jiffies_to_msecs(__data);			\
	else if (__CONV == 2)						\
		__data = div_u64(__data, NSEC_PER_MSEC);		\
	return bfq_var_show(__data, (page));				\
}
SHOW_FUNCTION(bfq_fifo_expire_sync_show, bfqd->bfq_fifo_expire[1], 2);
SHOW_FUNCTION(bfq_fifo_expire_async_show, bfqd->bfq_fifo_expire[0], 2);
SHOW_FUNCTION(bfq_back_seek_max_show, bfqd->bfq_back_max, 0);
SHOW_FUNCTION(bfq_back_seek_penalty_show, bfqd->bfq_back_penalty, 0);
SHOW_FUNCTION(bfq_slice_idle_show, bfqd->bfq_slice_idle, 2);
SHOW_FUNCTION(bfq_max_budget_show, bfqd->bfq_user_max_budget, 0);
SHOW_FUNCTION(bfq_timeout_sync_show, bfqd->bfq_timeout, 1);
SHOW_FUNCTION(bfq_strict_guarantees_show, bfqd->strict_guarantees, 0);
SHOW_FUNCTION(bfq_low_latency_show, bfqd->low_latency, 0);
#undef SHOW_FUNCTION

#define USEC_SHOW_FUNCTION(__FUNC, __VAR)				\
static ssize_t __FUNC(struct elevator_queue *e, char *page)		\
{									\
	struct bfq_data *bfqd = e->elevator_data;			\
	u64 __data = __VAR;						\
	__data = div_u64(__data, NSEC_PER_USEC);			\
	return bfq_var_show(__data, (page));				\
}
USEC_SHOW_FUNCTION(bfq_slice_idle_us_show, bfqd->bfq_slice_idle);
#undef USEC_SHOW_FUNCTION

#define STORE_FUNCTION(__FUNC, __PTR, MIN, MAX, __CONV)			\
static ssize_t								\
__FUNC(struct elevator_queue *e, const char *page, size_t count)	\
{									\
	struct bfq_data *bfqd = e->elevator_data;			\
	unsigned long __data, __min = (MIN), __max = (MAX);		\
	int ret;							\
									\
	ret = bfq_var_store(&__data, (page));				\
	if (ret)							\
		return ret;						\
	if (__data < __min)						\
		__data = __min;						\
	else if (__data > __max)					\
		__data = __max;						\
	if (__CONV == 1)						\
		*(__PTR) = msecs_to_jiffies(__data);			\
	else if (__CONV == 2)						\
		*(__PTR) = (u64)__data * NSEC_PER_MSEC;			\
	else								\
		*(__PTR) = __data;					\
	return count;							\
}
STORE_FUNCTION(bfq_fifo_expire_sync_store, &bfqd->bfq_fifo_expire[1], 1,
		INT_MAX, 2);
STORE_FUNCTION(bfq_fifo_expire_async_store, &bfqd->bfq_fifo_expire[0], 1,
		INT_MAX, 2);
STORE_FUNCTION(bfq_back_seek_max_store, &bfqd->bfq_back_max, 0, INT_MAX, 0);
STORE_FUNCTION(bfq_back_seek_penalty_store, &bfqd->bfq_back_penalty, 1,
		INT_MAX, 0);
STORE_FUNCTION(bfq_slice_idle_store, &bfqd->bfq_slice_idle, 0, INT_MAX, 2);
#undef STORE_FUNCTION

#define USEC_STORE_FUNCTION(__FUNC, __PTR, MIN, MAX)			\
static ssize_t __FUNC(struct elevator_queue *e, const char *page, size_t count)\
{									\
	struct bfq_data *bfqd = e->elevator_data;			\
	unsigned long __data, __min = (MIN), __max = (MAX);		\
	int ret;							\
									\
	ret = bfq_var_store(&__data, (page));				\
	if (ret)							\
		return ret;						\
	if (__data < __min)						\
		__data = __min;						\
	else if (__data > __max)					\
		__data = __max;						\
	*(__PTR) = (u64)__data * NSEC_PER_USEC;				\
	return count;							\
}
USEC_STORE_FUNCTION(bfq_slice_idle_us_store, &bfqd->bfq_slice_idle, 0,
		    UINT_MAX);
#undef USEC_STORE_FUNCTION

static ssize_t bfq_max_budget_store(struct elevator_queue *e,
				    const char *page, size_t count)
{
	struct bfq_data *bfqd = e->elevator_data;
	unsigned long __data;
	int ret;

	ret = bfq_var_store(&__data, (page));
	if (ret)
		return ret;

	if (__data == 0)
		bfqd->bfq_max_budget = bfq_calc_max_budget(bfqd);
	else {
		if (__data > INT_MAX)
			__data = INT_MAX;
		bfqd->bfq_max_budget = __data;
	}

	bfqd->bfq_user_max_budget = __data;

	return count;
}

/*
 * Leaving this name to preserve name compatibility with cfq
 * parameters, but this timeout is used for both sync and async.
 */
static ssize_t bfq_timeout_sync_store(struct elevator_queue *e,
				      const char *page, size_t count)
{
	struct bfq_data *bfqd = e->elevator_data;
	unsigned long __data;
	int ret;

	ret = bfq_var_store(&__data, (page));
	if (ret)
		return ret;

	if (__data < 1)
		__data = 1;
	else if (__data > INT_MAX)
		__data = INT_MAX;

	bfqd->bfq_timeout = msecs_to_jiffies(__data);
	if (bfqd->bfq_user_max_budget == 0)
		bfqd->bfq_max_budget = bfq_calc_max_budget(bfqd);

	return count;
}

static ssize_t bfq_strict_guarantees_store(struct elevator_queue *e,
				     const char *page, size_t count)
{
	struct bfq_data *bfqd = e->elevator_data;
	unsigned long __data;
	int ret;

	ret = bfq_var_store(&__data, (page));
	if (ret)
		return ret;

	if (__data > 1)
		__data = 1;
	if (!bfqd->strict_guarantees && __data == 1
	    && bfqd->bfq_slice_idle < 8 * NSEC_PER_MSEC)
		bfqd->bfq_slice_idle = 8 * NSEC_PER_MSEC;

	bfqd->strict_guarantees = __data;

	return count;
}

static ssize_t bfq_low_latency_store(struct elevator_queue *e,
				     const char *page, size_t count)
{
	struct bfq_data *bfqd = e->elevator_data;
	unsigned long __data;
	int ret;

	ret = bfq_var_store(&__data, (page));
	if (ret)
		return ret;

	if (__data > 1)
		__data = 1;
	if (__data == 0 && bfqd->low_latency != 0)
		bfq_end_wr(bfqd);
	bfqd->low_latency = __data;

	return count;
}

#define BFQ_ATTR(name) \
	__ATTR(name, 0644, bfq_##name##_show, bfq_##name##_store)

static struct elv_fs_entry bfq_attrs[] = {
	BFQ_ATTR(fifo_expire_sync),
	BFQ_ATTR(fifo_expire_async),
	BFQ_ATTR(back_seek_max),
	BFQ_ATTR(back_seek_penalty),
	BFQ_ATTR(slice_idle),
	BFQ_ATTR(slice_idle_us),
	BFQ_ATTR(max_budget),
	BFQ_ATTR(timeout_sync),
	BFQ_ATTR(strict_guarantees),
	BFQ_ATTR(low_latency),
	__ATTR_NULL
};

static struct elevator_type iosched_bfq_mq = {
	.ops.mq = {
		.limit_depth		= bfq_limit_depth,
		.prepare_request	= bfq_prepare_request,
		.requeue_request        = bfq_finish_requeue_request,
		.finish_request		= bfq_finish_requeue_request,
		.exit_icq		= bfq_exit_icq,
		.insert_requests	= bfq_insert_requests,
		.dispatch_request	= bfq_dispatch_request,
		.next_request		= elv_rb_latter_request,
		.former_request		= elv_rb_former_request,
		.allow_merge		= bfq_allow_bio_merge,
		.bio_merge		= bfq_bio_merge,
		.request_merge		= bfq_request_merge,
		.requests_merged	= bfq_requests_merged,
		.request_merged		= bfq_request_merged,
		.has_work		= bfq_has_work,
		.depth_updated		= bfq_depth_updated,
		.init_hctx		= bfq_init_hctx,
		.init_sched		= bfq_init_queue,
		.exit_sched		= bfq_exit_queue,
		.elevator_registered_fn = bfq_registered_queue,
	},

	.uses_mq =		true,
	.icq_size =		sizeof(struct bfq_io_cq),
	.icq_align =		__alignof__(struct bfq_io_cq),
	.elevator_attrs =	bfq_attrs,
	.elevator_name =	"bfq",
	.elevator_owner =	THIS_MODULE,
};
MODULE_ALIAS("bfq-iosched");

static int __init bfq_init(void)
{
	int ret;

#ifdef CONFIG_BFQ_GROUP_IOSCHED
	ret = blkcg_policy_register(&blkcg_policy_bfq);
	if (ret)
		return ret;
#endif

	ret = -ENOMEM;
	if (bfq_slab_setup())
		goto err_pol_unreg;

	/*
	 * Times to load large popular applications for the typical
	 * systems installed on the reference devices (see the
	 * comments before the definition of the next
	 * array). Actually, we use slightly lower values, as the
	 * estimated peak rate tends to be smaller than the actual
	 * peak rate.  The reason for this last fact is that estimates
	 * are computed over much shorter time intervals than the long
	 * intervals typically used for benchmarking. Why? First, to
	 * adapt more quickly to variations. Second, because an I/O
	 * scheduler cannot rely on a peak-rate-evaluation workload to
	 * be run for a long time.
	 */
	ref_wr_duration[0] = msecs_to_jiffies(7000); /* actually 8 sec */
	ref_wr_duration[1] = msecs_to_jiffies(2500); /* actually 3 sec */

	ret = elv_register(&iosched_bfq_mq);
	if (ret)
		goto slab_kill;

	return 0;

slab_kill:
	bfq_slab_kill();
err_pol_unreg:
#ifdef CONFIG_BFQ_GROUP_IOSCHED
	blkcg_policy_unregister(&blkcg_policy_bfq);
#endif
	return ret;
}

static void __exit bfq_exit(void)
{
	elv_unregister(&iosched_bfq_mq);
#ifdef CONFIG_BFQ_GROUP_IOSCHED
	blkcg_policy_unregister(&blkcg_policy_bfq);
#endif
	bfq_slab_kill();
}

module_init(bfq_init);
module_exit(bfq_exit);

MODULE_AUTHOR("Paolo Valente");
MODULE_LICENSE("GPL");
MODULE_DESCRIPTION("MQ Budget Fair Queueing I/O Scheduler");<|MERGE_RESOLUTION|>--- conflicted
+++ resolved
@@ -4122,6 +4122,7 @@
 #else
 static inline void bfq_update_dispatch_stats(struct request_queue *q,
 					     struct request *rq,
+					     struct bfq_queue *in_serv_queue,
 					     bool idle_timer_disabled) {}
 #endif
 
@@ -4144,15 +4145,10 @@
 	}
 
 	spin_unlock_irq(&bfqd->lock);
-<<<<<<< HEAD
-
-	bfq_update_dispatch_stats(hctx->queue, rq,
-				  idle_timer_disabled);
-=======
+
 	bfq_update_dispatch_stats(hctx->queue, rq,
 			idle_timer_disabled ? in_serv_queue : NULL,
 				idle_timer_disabled);
->>>>>>> b5a7a865
 
 	return rq;
 }
