--- conflicted
+++ resolved
@@ -479,11 +479,7 @@
 
 struct rtnl_link_ops rmnet_link_ops __read_mostly = {
 	.kind		= "rmnet",
-<<<<<<< HEAD
-	.maxtype	= __IFLA_RMNET_EXT_MAX,
-=======
 	.maxtype	= IFLA_RMNET_MAX,
->>>>>>> b060cfd3
 	.priv_size	= sizeof(struct rmnet_priv),
 	.setup		= rmnet_vnd_setup,
 	.validate	= rmnet_rtnl_validate,
