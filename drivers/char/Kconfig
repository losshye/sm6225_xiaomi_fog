# SPDX-License-Identifier: GPL-2.0
#
# Character device configuration
#

menu "Character devices"

source "drivers/tty/Kconfig"

config DEVMEM
	bool "/dev/mem virtual device support"
	default y
	help
	  Say Y here if you want to support the /dev/mem device.
	  The /dev/mem device is used to access areas of physical
	  memory.
	  When in doubt, say "Y".

config DEVKMEM
	bool "/dev/kmem virtual device support"
	# On arm64, VMALLOC_START < PAGE_OFFSET, which confuses kmem read/write
	depends on !ARM64
	help
	  Say Y here if you want to support the /dev/kmem device. The
	  /dev/kmem device is rarely used, but can be used for certain
	  kind of kernel debugging operations.
	  When in doubt, say "N".

config SGI_SNSC
	bool "SGI Altix system controller communication support"
	depends on (IA64_SGI_SN2 || IA64_GENERIC)
	help
	  If you have an SGI Altix and you want to enable system
	  controller communication from user space (you want this!),
	  say Y.  Otherwise, say N.

config SGI_TIOCX
       bool "SGI TIO CX driver support"
       depends on (IA64_SGI_SN2 || IA64_GENERIC)
       help
         If you have an SGI Altix and you have fpga devices attached
         to your TIO, say Y here, otherwise say N.

config SGI_MBCS
       tristate "SGI FPGA Core Services driver support"
       depends on SGI_TIOCX
       help
         If you have an SGI Altix with an attached SABrick
         say Y or M here, otherwise say N.

source "drivers/tty/serial/Kconfig"
source "drivers/tty/serdev/Kconfig"

config TTY_PRINTK
	tristate "TTY driver to output user messages via printk"
	depends on EXPERT && TTY
	default n
	---help---
	  If you say Y here, the support for writing user messages (i.e.
	  console messages) via printk is available.

	  The feature is useful to inline user messages with kernel
	  messages.
	  In order to use this feature, you should output user messages
	  to /dev/ttyprintk or redirect console to this TTY.

	  If unsure, say N.

config PRINTER
	tristate "Parallel printer support"
	depends on PARPORT
	---help---
	  If you intend to attach a printer to the parallel port of your Linux
	  box (as opposed to using a serial printer; if the connector at the
	  printer has 9 or 25 holes ["female"], then it's serial), say Y.
	  Also read the Printing-HOWTO, available from
	  <http://www.tldp.org/docs.html#howto>.

	  It is possible to share one parallel port among several devices
	  (e.g. printer and ZIP drive) and it is safe to compile the
	  corresponding drivers into the kernel.

	  To compile this driver as a module, choose M here and read
	  <file:Documentation/admin-guide/parport.rst>.  The module will be called lp.

	  If you have several parallel ports, you can specify which ports to
	  use with the "lp" kernel command line option.  (Try "man bootparam"
	  or see the documentation of your boot loader (lilo or loadlin) about
	  how to pass options to the kernel at boot time.)  The syntax of the
	  "lp" command line option can be found in <file:drivers/char/lp.c>.

	  If you have more than 8 printers, you need to increase the LP_NO
	  macro in lp.c and the PARPORT_MAX macro in parport.h.

config LP_CONSOLE
	bool "Support for console on line printer"
	depends on PRINTER
	---help---
	  If you want kernel messages to be printed out as they occur, you
	  can have a console on the printer. This option adds support for
	  doing that; to actually get it to happen you need to pass the
	  option "console=lp0" to the kernel at boot time.

	  If the printer is out of paper (or off, or unplugged, or too
	  busy..) the kernel will stall until the printer is ready again.
	  By defining CONSOLE_LP_STRICT to 0 (at your own risk) you
	  can make the kernel continue when this happens,
	  but it'll lose the kernel messages.

	  If unsure, say N.

config PPDEV
	tristate "Support for user-space parallel port device drivers"
	depends on PARPORT
	---help---
	  Saying Y to this adds support for /dev/parport device nodes.  This
	  is needed for programs that want portable access to the parallel
	  port, for instance deviceid (which displays Plug-and-Play device
	  IDs).

	  This is the parallel port equivalent of SCSI generic support (sg).
	  It is safe to say N to this -- it is not needed for normal printing
	  or parallel port CD-ROM/disk support.

	  To compile this driver as a module, choose M here: the
	  module will be called ppdev.

	  If unsure, say N.

source "drivers/tty/hvc/Kconfig"

config VIRTIO_CONSOLE
	tristate "Virtio console"
	depends on VIRTIO && TTY
	select HVC_DRIVER
	help
	  Virtio console for use with hypervisors.

	  Also serves as a general-purpose serial device for data
	  transfer between the guest and host.  Character devices at
	  /dev/vportNpn will be created when corresponding ports are
	  found, where N is the device number and n is the port number
	  within that device.  If specified by the host, a sysfs
	  attribute called 'name' will be populated with a name for
	  the port which can be used by udev scripts to create a
	  symlink to the device.

config IBM_BSR
	tristate "IBM POWER Barrier Synchronization Register support"
	depends on PPC_PSERIES
	help
	  This devices exposes a hardware mechanism for fast synchronization
	  of threads across a large system which avoids bouncing a cacheline
	  between several cores on a system

config POWERNV_OP_PANEL
	tristate "IBM POWERNV Operator Panel Display support"
	depends on PPC_POWERNV
	default m
	help
	  If you say Y here, a special character device node, /dev/op_panel,
	  will be created which exposes the operator panel display on IBM
	  Power Systems machines with FSPs.

	  If you don't require access to the operator panel display from user
	  space, say N.

	  If unsure, say M here to build it as a module called powernv-op-panel.

source "drivers/char/ipmi/Kconfig"

config DS1620
	tristate "NetWinder thermometer support"
	depends on ARCH_NETWINDER
	help
	  Say Y here to include support for the thermal management hardware
	  found in the NetWinder. This driver allows the user to control the
	  temperature set points and to read the current temperature.

	  It is also possible to say M here to build it as a module (ds1620)
	  It is recommended to be used on a NetWinder, but it is not a
	  necessity.

config NWBUTTON
	tristate "NetWinder Button"
	depends on ARCH_NETWINDER
	---help---
	  If you say Y here and create a character device node /dev/nwbutton
	  with major and minor numbers 10 and 158 ("man mknod"), then every
	  time the orange button is pressed a number of times, the number of
	  times the button was pressed will be written to that device.

	  This is most useful for applications, as yet unwritten, which
	  perform actions based on how many times the button is pressed in a
	  row.

	  Do not hold the button down for too long, as the driver does not
	  alter the behaviour of the hardware reset circuitry attached to the
	  button; it will still execute a hard reset if the button is held
	  down for longer than approximately five seconds.

	  To compile this driver as a module, choose M here: the
	  module will be called nwbutton.

	  Most people will answer Y to this question and "Reboot Using Button"
	  below to be able to initiate a system shutdown from the button.

config NWBUTTON_REBOOT
	bool "Reboot Using Button"
	depends on NWBUTTON
	help
	  If you say Y here, then you will be able to initiate a system
	  shutdown and reboot by pressing the orange button a number of times.
	  The number of presses to initiate the shutdown is two by default,
	  but this can be altered by modifying the value of NUM_PRESSES_REBOOT
	  in nwbutton.h and recompiling the driver or, if you compile the
	  driver as a module, you can specify the number of presses at load
	  time with "insmod button reboot_count=<something>".

config NWFLASH
	tristate "NetWinder flash support"
	depends on ARCH_NETWINDER
	---help---
	  If you say Y here and create a character device /dev/flash with
	  major 10 and minor 160 you can manipulate the flash ROM containing
	  the NetWinder firmware. Be careful as accidentally overwriting the
	  flash contents can render your computer unbootable. On no account
	  allow random users access to this device. :-)

	  To compile this driver as a module, choose M here: the
	  module will be called nwflash.

	  If you're not sure, say N.

source "drivers/char/hw_random/Kconfig"

config NVRAM
	tristate "/dev/nvram support"
	depends on ATARI || X86 || GENERIC_NVRAM
	---help---
	  If you say Y here and create a character special file /dev/nvram
	  with major number 10 and minor number 144 using mknod ("man mknod"),
	  you get read and write access to the extra bytes of non-volatile
	  memory in the real time clock (RTC), which is contained in every PC
	  and most Ataris.  The actual number of bytes varies, depending on the
	  nvram in the system, but is usually 114 (128-14 for the RTC).

	  This memory is conventionally called "CMOS RAM" on PCs and "NVRAM"
	  on Ataris. /dev/nvram may be used to view settings there, or to
	  change them (with some utility). It could also be used to frequently
	  save a few bits of very important data that may not be lost over
	  power-off and for which writing to disk is too insecure. Note
	  however that most NVRAM space in a PC belongs to the BIOS and you
	  should NEVER idly tamper with it. See Ralf Brown's interrupt list
	  for a guide to the use of CMOS bytes by your BIOS.

	  On Atari machines, /dev/nvram is always configured and does not need
	  to be selected.

	  To compile this driver as a module, choose M here: the
	  module will be called nvram.

#
# These legacy RTC drivers just cause too many conflicts with the generic
# RTC framework ... let's not even try to coexist any more.
#
if RTC_LIB=n

config RTC
	tristate "Enhanced Real Time Clock Support (legacy PC RTC driver)"
	depends on ALPHA || (MIPS && MACH_LOONGSON64)
	---help---
	  If you say Y here and create a character special file /dev/rtc with
	  major number 10 and minor number 135 using mknod ("man mknod"), you
	  will get access to the real time clock (or hardware clock) built
	  into your computer.

	  Every PC has such a clock built in. It can be used to generate
	  signals from as low as 1Hz up to 8192Hz, and can also be used
	  as a 24 hour alarm. It reports status information via the file
	  /proc/driver/rtc and its behaviour is set by various ioctls on
	  /dev/rtc.

	  If you run Linux on a multiprocessor machine and said Y to
	  "Symmetric Multi Processing" above, you should say Y here to read
	  and set the RTC in an SMP compatible fashion.

	  If you think you have a use for such a device (such as periodic data
	  sampling), then say Y here, and read <file:Documentation/rtc.txt>
	  for details.

	  To compile this driver as a module, choose M here: the
	  module will be called rtc.

config JS_RTC
	tristate "Enhanced Real Time Clock Support"
	depends on SPARC32 && PCI
	---help---
	  If you say Y here and create a character special file /dev/rtc with
	  major number 10 and minor number 135 using mknod ("man mknod"), you
	  will get access to the real time clock (or hardware clock) built
	  into your computer.

	  Every PC has such a clock built in. It can be used to generate
	  signals from as low as 1Hz up to 8192Hz, and can also be used
	  as a 24 hour alarm. It reports status information via the file
	  /proc/driver/rtc and its behaviour is set by various ioctls on
	  /dev/rtc.

	  If you think you have a use for such a device (such as periodic data
	  sampling), then say Y here, and read <file:Documentation/rtc.txt>
	  for details.

	  To compile this driver as a module, choose M here: the
	  module will be called js-rtc.

config EFI_RTC
	bool "EFI Real Time Clock Services"
	depends on IA64

endif # RTC_LIB

config DTLK
	tristate "Double Talk PC internal speech card support"
	depends on ISA
	help
	  This driver is for the DoubleTalk PC, a speech synthesizer
	  manufactured by RC Systems (<http://www.rcsys.com/>).  It is also
	  called the `internal DoubleTalk'.

	  To compile this driver as a module, choose M here: the
	  module will be called dtlk.

config XILINX_HWICAP
	tristate "Xilinx HWICAP Support"
	depends on XILINX_VIRTEX || MICROBLAZE
	help
	  This option enables support for Xilinx Internal Configuration
	  Access Port (ICAP) driver.  The ICAP is used on Xilinx Virtex
	  FPGA platforms to partially reconfigure the FPGA at runtime.

	  If unsure, say N.

config R3964
	tristate "Siemens R3964 line discipline"
	depends on TTY && BROKEN
	---help---
	  This driver allows synchronous communication with devices using the
	  Siemens R3964 packet protocol. Unless you are dealing with special
	  hardware like PLCs, you are unlikely to need this.

	  To compile this driver as a module, choose M here: the
	  module will be called n_r3964.

	  If unsure, say N.

config APPLICOM
	tristate "Applicom intelligent fieldbus card support"
	depends on PCI
	---help---
	  This driver provides the kernel-side support for the intelligent
	  fieldbus cards made by Applicom International. More information
	  about these cards can be found on the WWW at the address
	  <http://www.applicom-int.com/>, or by email from David Woodhouse
	  <dwmw2@infradead.org>.

	  To compile this driver as a module, choose M here: the
	  module will be called applicom.

	  If unsure, say N.

config SONYPI
	tristate "Sony Vaio Programmable I/O Control Device support"
	depends on X86_32 && PCI && INPUT
	---help---
	  This driver enables access to the Sony Programmable I/O Control
	  Device which can be found in many (all ?) Sony Vaio laptops.

	  If you have one of those laptops, read
	  <file:Documentation/laptops/sonypi.txt>, and say Y or M here.

	  To compile this driver as a module, choose M here: the
	  module will be called sonypi.

config GPIO_TB0219
	tristate "TANBAC TB0219 GPIO support"
	depends on TANBAC_TB022X
	select GPIO_VR41XX

source "drivers/char/pcmcia/Kconfig"

config MWAVE
	tristate "ACP Modem (Mwave) support"
	depends on X86 && TTY
	select SERIAL_8250
	---help---
	  The ACP modem (Mwave) for Linux is a WinModem. It is composed of a
	  kernel driver and a user level application. Together these components
	  support direct attachment to public switched telephone networks (PSTNs)
	  and support selected world wide countries.

	  This version of the ACP Modem driver supports the IBM Thinkpad 600E,
	  600, and 770 that include on board ACP modem hardware.

	  The modem also supports the standard communications port interface
	  (ttySx) and is compatible with the Hayes AT Command Set.

	  The user level application needed to use this driver can be found at
	  the IBM Linux Technology Center (LTC) web site:
	  <http://www.ibm.com/linux/ltc/>.

	  If you own one of the above IBM Thinkpads which has the Mwave chipset
	  in it, say Y.

	  To compile this driver as a module, choose M here: the
	  module will be called mwave.

config SCx200_GPIO
	tristate "NatSemi SCx200 GPIO Support"
	depends on SCx200
	select NSC_GPIO
	help
	  Give userspace access to the GPIO pins on the National
	  Semiconductor SCx200 processors.

	  If compiled as a module, it will be called scx200_gpio.

config PC8736x_GPIO
	tristate "NatSemi PC8736x GPIO Support"
	depends on X86_32 && !UML
	default SCx200_GPIO	# mostly N
	select NSC_GPIO		# needed for support routines
	help
	  Give userspace access to the GPIO pins on the National
	  Semiconductor PC-8736x (x=[03456]) SuperIO chip.  The chip
	  has multiple functional units, inc several managed by
	  hwmon/pc87360 driver.  Tested with PC-87366

	  If compiled as a module, it will be called pc8736x_gpio.

config NSC_GPIO
	tristate "NatSemi Base GPIO Support"
	depends on X86_32
	# selected by SCx200_GPIO and PC8736x_GPIO
	# what about 2 selectors differing: m != y
	help
	  Common support used (and needed) by scx200_gpio and
	  pc8736x_gpio drivers.  If those drivers are built as
	  modules, this one will be too, named nsc_gpio

config RAW_DRIVER
	tristate "RAW driver (/dev/raw/rawN)"
	depends on BLOCK
	help
	  The raw driver permits block devices to be bound to /dev/raw/rawN.
	  Once bound, I/O against /dev/raw/rawN uses efficient zero-copy I/O.
	  See the raw(8) manpage for more details.

          Applications should preferably open the device (eg /dev/hda1)
          with the O_DIRECT flag.

config MAX_RAW_DEVS
	int "Maximum number of RAW devices to support (1-65536)"
	depends on RAW_DRIVER
	range 1 65536
	default "256"
	help
	  The maximum number of RAW devices that are supported.
	  Default is 256. Increase this number in case you need lots of
	  raw devices.

config HPET
	bool "HPET - High Precision Event Timer" if (X86 || IA64)
	default n
	depends on ACPI
	help
	  If you say Y here, you will have a miscdevice named "/dev/hpet/".  Each
	  open selects one of the timers supported by the HPET.  The timers are
	  non-periodic and/or periodic.

config HPET_MMAP
	bool "Allow mmap of HPET"
	default y
	depends on HPET
	help
	  If you say Y here, user applications will be able to mmap
	  the HPET registers.

config HPET_MMAP_DEFAULT
	bool "Enable HPET MMAP access by default"
	default y
	depends on HPET_MMAP
	help
	  In some hardware implementations, the page containing HPET
	  registers may also contain other things that shouldn't be
	  exposed to the user.  This option selects the default (if
	  kernel parameter hpet_mmap is not set) user access to the
	  registers for applications that require it.

config HANGCHECK_TIMER
	tristate "Hangcheck timer"
	depends on X86 || IA64 || PPC64 || S390
	help
	  The hangcheck-timer module detects when the system has gone
	  out to lunch past a certain margin.  It can reboot the system
	  or merely print a warning.

config UV_MMTIMER
	tristate "UV_MMTIMER Memory mapped RTC for SGI UV"
	depends on X86_UV
	default m
	help
	  The uv_mmtimer device allows direct userspace access to the
	  UV system timer.

source "drivers/char/tpm/Kconfig"

config TELCLOCK
	tristate "Telecom clock driver for ATCA SBC"
	depends on X86
	default n
	help
	  The telecom clock device is specific to the MPCBL0010 and MPCBL0050
	  ATCA computers and allows direct userspace access to the
	  configuration of the telecom clock configuration settings.  This
	  device is used for hardware synchronization across the ATCA backplane
	  fabric.  Upon loading, the driver exports a sysfs directory,
	  /sys/devices/platform/telco_clock, with a number of files for
	  controlling the behavior of this hardware.

config DEVPORT
	bool "/dev/port character device"
	depends on ISA || PCI
	default y
	help
	  Say Y here if you want to support the /dev/port device. The /dev/port
	  device is similar to /dev/mem, but for I/O ports.

source "drivers/s390/char/Kconfig"

config MSM_SMD_PKT
	bool "Enable device interface for some SMD packet ports"
	default n
	depends on RPMSG_QCOM_SMD
	help
	 smd_pkt driver provides the interface for the userspace clients
	 to communicate over smd via device nodes. This enable the
	 usersapce clients to read and write to some smd packets channel
	 for MSM chipset.

config TILE_SROM
	tristate "Character-device access via hypervisor to the Tilera SPI ROM"
	depends on TILE
	default y
	help
	  This device provides character-level read-write access
	  to the SROM, typically via the "0", "1", and "2" devices
	  in /dev/srom/.  The Tilera hypervisor makes the flash
	  device appear much like a simple EEPROM, and knows
	  how to partition a single ROM for multiple purposes.

source "drivers/char/xillybus/Kconfig"
source "drivers/char/diag/Kconfig"

config MSM_FASTCVPD
	bool "QTI FASTCVP driver"
	depends on QCOM_GLINK
	help
	  This driver exposes APIs (Application Program Interface) to video driver
	  to share HFI command queue address to CDSP (Compute Digital Signal
	  Processor) and handle errors to exit gracefully in case video and cdsp
	  subsystems crash.

config MSM_ADSPRPC
	tristate "QTI FastRPC driver"
	depends on QCOM_GLINK
	help
		Provides a communication mechanism that allows clients to
		make remote method invocations across processor boundary to
		applications/compute DSP processor.
		Say M if you want to enable this module.

config ADSPRPC_DEBUG
	bool "Debug logs in FastRPC driver"
	help
		Enable debug logs in the fastrpc driver. Flag will be
		disabled by default to maximize RPC performance as debug
		logging will impact RPC overhead.
		Say Y here if you want to enable the logs.

config MSM_RDBG
	tristate "QTI Remote debug driver"
	help
	Implements a shared memory based transport mechanism that allows
	for a debugger running on a host PC to communicate with a remote
	stub running on peripheral subsystems such as the ADSP, MODEM etc.
		Say M if you want to enable this module.

config ADI
	tristate "SPARC Privileged ADI driver"
	depends on SPARC64
	default m
	help
	  SPARC M7 and newer processors utilize ADI (Application Data
	  Integrity) to version and protect memory.  This driver provides
	  read/write access to the ADI versions for privileged processes.
	  This feature is also known as MCD (Memory Corruption Detection)
	  and SSM (Silicon Secured Memory).  Intended consumers of this
	  driver include crash and makedumpfile.

<<<<<<< HEAD
config RB5_FAN_CONTROLLER
	tristate "RB5 fan controller driver support"
	help
	  The driver supports the fan controller on QRB5165 device.
	  The driver controls fan with PM8150L gpio10. It outputs
	  high to the pin, which is defined in device-tree as
	  qcom,pwr-enable-gpio.

config RB5_GPIOS_ENABLE
	tristate "Enable RB5 GPIO 140/145,116/117"
	help
	  The driver for enable QRB5165 GPIO 140/145,116/117.
	  The pins are shared between Kona GPIOs and QCA concurrency
	  signals, GPIO 60 is default set to low to connect GPIOs
	  140/145,116/117 to mezzanine connectors.

endmenu

=======
>>>>>>> b5a7a865
config RANDOM_TRUST_CPU
	bool "Initialize RNG using CPU RNG instructions"
	default y
	depends on ARCH_RANDOM
	help
	  Initialize the RNG using random numbers supplied by the CPU's
	  RNG instructions (e.g. RDRAND), if supported and available. These
	  random numbers are never used directly, but are rather hashed into
	  the main input pool, and this happens regardless of whether or not
	  this option is enabled. Instead, this option controls whether the
	  they are credited and hence can initialize the RNG. Additionally,
	  other sources of randomness are always used, regardless of this
	  setting.  Enabling this implies trusting that the CPU can supply high
	  quality and non-backdoored random numbers.

	  Say Y here unless you have reason to mistrust your CPU or believe
	  its RNG facilities may be faulty. This may also be configured at
	  boot time with "random.trust_cpu=on/off".

config OKL4_PIPE
      bool "OKL4 Pipe Driver"
      depends on OKL4_GUEST
      default n
      help
        Virtual pipe driver for the OKL4 Microvisor. This driver allows
        OKL4 Microvisor pipes to be exposed directly to user level as
        character devices.

config VSERVICES_SERIAL
	tristate

config VSERVICES_SERIAL_SERVER
	tristate "Virtual Services serial server"
	depends on VSERVICES_SUPPORT && VSERVICES_SERVER
	select VSERVICES_SERIAL
	select VSERVICES_PROTOCOL_SERIAL_SERVER
	default y
	help
	  Select this option if you want support for server side Virtual
	  Services serial. A virtual serial service behaves similarly to
	  a UNIX pseudo terminal (pty), and does not require any physical
	  serial hardware. Virtual serial devices are typically called
	  /dev/ttyVS0, /dev/ttyVS1, etc.

config VSERVICES_SERIAL_CLIENT
	tristate "Virtual Services serial client"
	depends on VSERVICES_SUPPORT && VSERVICES_CLIENT
	select VSERVICES_SERIAL
	select VSERVICES_PROTOCOL_SERIAL_CLIENT
	default y
	help
	  Select this option if you want support for client side Virtual
	  Services serial. A virtual serial service behaves similarly to
	  a UNIX pseudo terminal (pty), and does not require any physical
	  serial hardware. Virtual serial devices are typically called
	  /dev/ttyVS0, /dev/ttyVS1, etc.

config VSERVICES_VTTY_COUNT
	int "Maximum number of Virtual Services serial devices"
	depends on VSERVICES_SERIAL
	range 0 256
	default "8"
	help
	  The maximum number of Virtual Services serial devices to support.
	  This limit applies to both the client and server.

config RANDOM_TRUST_BOOTLOADER
	bool "Initialize RNG using bootloader-supplied seed"
	default y
	help
	  Initialize the RNG using a seed supplied by the bootloader or boot
	  environment (e.g. EFI or a bootloader-generated device tree). This
	  seed is not used directly, but is rather hashed into the main input
	  pool, and this happens regardless of whether or not this option is
	  enabled. Instead, this option controls whether the seed is credited
	  and hence can initialize the RNG. Additionally, other sources of
	  randomness are always used, regardless of this setting. Enabling
	  this implies trusting that the bootloader can supply high quality and
	  non-backdoored seeds.

	  Say Y here unless you have reason to mistrust your bootloader or
	  believe its RNG facilities may be faulty. This may also be configured
	  at boot time with "random.trust_bootloader=on/off".

endmenu<|MERGE_RESOLUTION|>--- conflicted
+++ resolved
@@ -608,7 +608,6 @@
 	  and SSM (Silicon Secured Memory).  Intended consumers of this
 	  driver include crash and makedumpfile.
 
-<<<<<<< HEAD
 config RB5_FAN_CONTROLLER
 	tristate "RB5 fan controller driver support"
 	help
@@ -625,10 +624,6 @@
 	  signals, GPIO 60 is default set to low to connect GPIOs
 	  140/145,116/117 to mezzanine connectors.
 
-endmenu
-
-=======
->>>>>>> b5a7a865
 config RANDOM_TRUST_CPU
 	bool "Initialize RNG using CPU RNG instructions"
 	default y
@@ -648,53 +643,6 @@
 	  its RNG facilities may be faulty. This may also be configured at
 	  boot time with "random.trust_cpu=on/off".
 
-config OKL4_PIPE
-      bool "OKL4 Pipe Driver"
-      depends on OKL4_GUEST
-      default n
-      help
-        Virtual pipe driver for the OKL4 Microvisor. This driver allows
-        OKL4 Microvisor pipes to be exposed directly to user level as
-        character devices.
-
-config VSERVICES_SERIAL
-	tristate
-
-config VSERVICES_SERIAL_SERVER
-	tristate "Virtual Services serial server"
-	depends on VSERVICES_SUPPORT && VSERVICES_SERVER
-	select VSERVICES_SERIAL
-	select VSERVICES_PROTOCOL_SERIAL_SERVER
-	default y
-	help
-	  Select this option if you want support for server side Virtual
-	  Services serial. A virtual serial service behaves similarly to
-	  a UNIX pseudo terminal (pty), and does not require any physical
-	  serial hardware. Virtual serial devices are typically called
-	  /dev/ttyVS0, /dev/ttyVS1, etc.
-
-config VSERVICES_SERIAL_CLIENT
-	tristate "Virtual Services serial client"
-	depends on VSERVICES_SUPPORT && VSERVICES_CLIENT
-	select VSERVICES_SERIAL
-	select VSERVICES_PROTOCOL_SERIAL_CLIENT
-	default y
-	help
-	  Select this option if you want support for client side Virtual
-	  Services serial. A virtual serial service behaves similarly to
-	  a UNIX pseudo terminal (pty), and does not require any physical
-	  serial hardware. Virtual serial devices are typically called
-	  /dev/ttyVS0, /dev/ttyVS1, etc.
-
-config VSERVICES_VTTY_COUNT
-	int "Maximum number of Virtual Services serial devices"
-	depends on VSERVICES_SERIAL
-	range 0 256
-	default "8"
-	help
-	  The maximum number of Virtual Services serial devices to support.
-	  This limit applies to both the client and server.
-
 config RANDOM_TRUST_BOOTLOADER
 	bool "Initialize RNG using bootloader-supplied seed"
 	default y
@@ -713,4 +661,51 @@
 	  believe its RNG facilities may be faulty. This may also be configured
 	  at boot time with "random.trust_bootloader=on/off".
 
-endmenu+endmenu
+
+config OKL4_PIPE
+      bool "OKL4 Pipe Driver"
+      depends on OKL4_GUEST
+      default n
+      help
+        Virtual pipe driver for the OKL4 Microvisor. This driver allows
+        OKL4 Microvisor pipes to be exposed directly to user level as
+        character devices.
+
+config VSERVICES_SERIAL
+	tristate
+
+config VSERVICES_SERIAL_SERVER
+	tristate "Virtual Services serial server"
+	depends on VSERVICES_SUPPORT && VSERVICES_SERVER
+	select VSERVICES_SERIAL
+	select VSERVICES_PROTOCOL_SERIAL_SERVER
+	default y
+	help
+	  Select this option if you want support for server side Virtual
+	  Services serial. A virtual serial service behaves similarly to
+	  a UNIX pseudo terminal (pty), and does not require any physical
+	  serial hardware. Virtual serial devices are typically called
+	  /dev/ttyVS0, /dev/ttyVS1, etc.
+
+config VSERVICES_SERIAL_CLIENT
+	tristate "Virtual Services serial client"
+	depends on VSERVICES_SUPPORT && VSERVICES_CLIENT
+	select VSERVICES_SERIAL
+	select VSERVICES_PROTOCOL_SERIAL_CLIENT
+	default y
+	help
+	  Select this option if you want support for client side Virtual
+	  Services serial. A virtual serial service behaves similarly to
+	  a UNIX pseudo terminal (pty), and does not require any physical
+	  serial hardware. Virtual serial devices are typically called
+	  /dev/ttyVS0, /dev/ttyVS1, etc.
+
+config VSERVICES_VTTY_COUNT
+	int "Maximum number of Virtual Services serial devices"
+	depends on VSERVICES_SERIAL
+	range 0 256
+	default "8"
+	help
+	  The maximum number of Virtual Services serial devices to support.
+	  This limit applies to both the client and server.