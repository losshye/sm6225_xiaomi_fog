/*
 * Block driver for media (i.e., flash cards)
 *
 * Copyright 2002 Hewlett-Packard Company
 * Copyright 2005-2008 Pierre Ossman
 *
 * Use consistent with the GNU GPL is permitted,
 * provided that this copyright notice is
 * preserved in its entirety in all copies and derived works.
 *
 * HEWLETT-PACKARD COMPANY MAKES NO WARRANTIES, EXPRESSED OR IMPLIED,
 * AS TO THE USEFULNESS OR CORRECTNESS OF THIS CODE OR ITS
 * FITNESS FOR ANY PARTICULAR PURPOSE.
 *
 * Many thanks to Alessandro Rubini and Jonathan Corbet!
 *
 * Author:  Andrew Christian
 *          28 May 2002
 */
#include <linux/moduleparam.h>
#include <linux/module.h>
#include <linux/init.h>

#include <linux/kernel.h>
#include <linux/fs.h>
#include <linux/slab.h>
#include <linux/errno.h>
#include <linux/hdreg.h>
#include <linux/kdev_t.h>
#include <linux/blkdev.h>
#include <linux/cdev.h>
#include <linux/mutex.h>
#include <linux/scatterlist.h>
#include <linux/string_helpers.h>
#include <linux/delay.h>
#include <linux/capability.h>
#include <linux/compat.h>
#include <linux/pm_runtime.h>
#include <linux/idr.h>
#include <linux/debugfs.h>

#include <linux/mmc/ioctl.h>
#include <linux/mmc/card.h>
#include <linux/mmc/host.h>
#include <linux/mmc/mmc.h>
#include <linux/mmc/sd.h>

#include <linux/uaccess.h>

#include "queue.h"
#include "block.h"
#include "core.h"
#include "card.h"
#include "crypto.h"
#include "host.h"
#include "bus.h"
#include "mmc_ops.h"
#include "quirks.h"
#include "sd_ops.h"

MODULE_ALIAS("mmc:block");
#ifdef MODULE_PARAM_PREFIX
#undef MODULE_PARAM_PREFIX
#endif
#define MODULE_PARAM_PREFIX "mmcblk."

/*
 * Set a 10 second timeout for polling write request busy state. Note, mmc core
 * is setting a 3 second timeout for SD cards, and SDHCI has long had a 10
 * second software timer to timeout the whole request, so 10 seconds should be
 * ample.
 */
#define MMC_BLK_TIMEOUT_MS  (10 * 1000)
#define MMC_SANITIZE_REQ_TIMEOUT 240000
#define MMC_EXTRACT_INDEX_FROM_ARG(x) ((x & 0x00FF0000) >> 16)
#define MMC_EXTRACT_VALUE_FROM_ARG(x) ((x & 0x0000FF00) >> 8)

#define mmc_req_rel_wr(req)	((req->cmd_flags & REQ_FUA) && \
				  (rq_data_dir(req) == WRITE))
static DEFINE_MUTEX(block_mutex);

/*
 * The defaults come from config options but can be overriden by module
 * or bootarg options.
 */
static int perdev_minors = CONFIG_MMC_BLOCK_MINORS;

/*
 * We've only got one major, so number of mmcblk devices is
 * limited to (1 << 20) / number of minors per device.  It is also
 * limited by the MAX_DEVICES below.
 */
static int max_devices;

#define MAX_DEVICES 256

static DEFINE_IDA(mmc_blk_ida);
static DEFINE_IDA(mmc_rpmb_ida);

/*
 * There is one mmc_blk_data per slot.
 */
struct mmc_blk_data {
	spinlock_t	lock;
	struct device	*parent;
	struct gendisk	*disk;
	struct mmc_queue queue;
	struct list_head part;
	struct list_head rpmbs;

	unsigned int	flags;
#define MMC_BLK_CMD23	(1 << 0)	/* Can do SET_BLOCK_COUNT for multiblock */
#define MMC_BLK_REL_WR	(1 << 1)	/* MMC Reliable write support */

	unsigned int	usage;
	unsigned int	read_only;
	unsigned int	part_type;
	unsigned int	reset_done;
#define MMC_BLK_READ		BIT(0)
#define MMC_BLK_WRITE		BIT(1)
#define MMC_BLK_DISCARD		BIT(2)
#define MMC_BLK_SECDISCARD	BIT(3)
#define MMC_BLK_CQE_RECOVERY	BIT(4)
#define MMC_BLK_PARTSWITCH     BIT(5)

	/*
	 * Only set in main mmc_blk_data associated
	 * with mmc_card with dev_set_drvdata, and keeps
	 * track of the current selected device partition.
	 */
	unsigned int	part_curr;
	struct device_attribute force_ro;
	struct device_attribute power_ro_lock;
	int	area_type;

	/* debugfs files (only in main mmc_blk_data) */
	struct dentry *status_dentry;
	struct dentry *ext_csd_dentry;
};

/* Device type for RPMB character devices */
static dev_t mmc_rpmb_devt;

/* Bus type for RPMB character devices */
static struct bus_type mmc_rpmb_bus_type = {
	.name = "mmc_rpmb",
};

/**
 * struct mmc_rpmb_data - special RPMB device type for these areas
 * @dev: the device for the RPMB area
 * @chrdev: character device for the RPMB area
 * @id: unique device ID number
 * @part_index: partition index (0 on first)
 * @md: parent MMC block device
 * @node: list item, so we can put this device on a list
 */
struct mmc_rpmb_data {
	struct device dev;
	struct cdev chrdev;
	int id;
	unsigned int part_index;
	struct mmc_blk_data *md;
	struct list_head node;
};

static DEFINE_MUTEX(open_lock);

module_param(perdev_minors, int, 0444);
MODULE_PARM_DESC(perdev_minors, "Minors numbers to allocate per device");

static inline int mmc_blk_part_switch(struct mmc_card *card,
				      unsigned int part_type);

static struct mmc_blk_data *mmc_blk_get(struct gendisk *disk)
{
	struct mmc_blk_data *md;

	mutex_lock(&open_lock);
	md = disk->private_data;
	if (md && md->usage == 0)
		md = NULL;
	if (md)
		md->usage++;
	mutex_unlock(&open_lock);

	return md;
}

static inline int mmc_get_devidx(struct gendisk *disk)
{
	int devidx = disk->first_minor / perdev_minors;
	return devidx;
}

static void mmc_blk_put(struct mmc_blk_data *md)
{
	mutex_lock(&open_lock);
	md->usage--;
	if (md->usage == 0) {
		int devidx = mmc_get_devidx(md->disk);
		blk_put_queue(md->queue.queue);
		ida_simple_remove(&mmc_blk_ida, devidx);
		put_disk(md->disk);
		kfree(md);
	}
	mutex_unlock(&open_lock);
}

static ssize_t power_ro_lock_show(struct device *dev,
		struct device_attribute *attr, char *buf)
{
	int ret;
	struct mmc_blk_data *md = mmc_blk_get(dev_to_disk(dev));
	struct mmc_card *card;
	int locked = 0;
	if (!md)
		return -EINVAL;

	card = md->queue.card;

	if (card->ext_csd.boot_ro_lock & EXT_CSD_BOOT_WP_B_PERM_WP_EN)
		locked = 2;
	else if (card->ext_csd.boot_ro_lock & EXT_CSD_BOOT_WP_B_PWR_WP_EN)
		locked = 1;

	ret = snprintf(buf, PAGE_SIZE, "%d\n", locked);

	mmc_blk_put(md);

	return ret;
}

static ssize_t power_ro_lock_store(struct device *dev,
		struct device_attribute *attr, const char *buf, size_t count)
{
	int ret;
	struct mmc_blk_data *md, *part_md;
	struct mmc_queue *mq;
	struct request *req;
	unsigned long set;

	if (kstrtoul(buf, 0, &set))
		return -EINVAL;

	if (set != 1)
		return count;

	md = mmc_blk_get(dev_to_disk(dev));
	if (!md)
		return -EINVAL;
	mq = &md->queue;

	/* Dispatch locking to the block layer */
	req = blk_get_request(mq->queue, REQ_OP_DRV_OUT, 0);
	if (IS_ERR(req)) {
		count = PTR_ERR(req);
		goto out_put;
	}
	req_to_mmc_queue_req(req)->drv_op = MMC_DRV_OP_BOOT_WP;
	req_to_mmc_queue_req(req)->drv_op_result = -EIO;
	blk_execute_rq(mq->queue, NULL, req, 0);
	ret = req_to_mmc_queue_req(req)->drv_op_result;
	blk_put_request(req);

	if (!ret) {
		pr_info("%s: Locking boot partition ro until next power on\n",
			md->disk->disk_name);
		set_disk_ro(md->disk, 1);

		list_for_each_entry(part_md, &md->part, part)
			if (part_md->area_type == MMC_BLK_DATA_AREA_BOOT) {
				pr_info("%s: Locking boot partition ro until next power on\n", part_md->disk->disk_name);
				set_disk_ro(part_md->disk, 1);
			}
	}
out_put:
	mmc_blk_put(md);
	return count;
}

static ssize_t force_ro_show(struct device *dev, struct device_attribute *attr,
			     char *buf)
{
	int ret;
	struct mmc_blk_data *md = mmc_blk_get(dev_to_disk(dev));
	if (!md)
		return -EINVAL;

	ret = snprintf(buf, PAGE_SIZE, "%d\n",
		       get_disk_ro(dev_to_disk(dev)) ^
		       md->read_only);
	mmc_blk_put(md);
	return ret;
}

static ssize_t force_ro_store(struct device *dev, struct device_attribute *attr,
			      const char *buf, size_t count)
{
	int ret;
	char *end;
	struct mmc_blk_data *md = mmc_blk_get(dev_to_disk(dev));
	unsigned long set = simple_strtoul(buf, &end, 0);
	if (!md)
		return -EINVAL;

	if (end == buf) {
		ret = -EINVAL;
		goto out;
	}

	set_disk_ro(dev_to_disk(dev), set || md->read_only);
	ret = count;
out:
	mmc_blk_put(md);
	return ret;
}

static int mmc_blk_open(struct block_device *bdev, fmode_t mode)
{
	struct mmc_blk_data *md = mmc_blk_get(bdev->bd_disk);
	int ret = -ENXIO;
	if (!md)
		return -EINVAL;


	mutex_lock(&block_mutex);
	if (md) {
		if (md->usage == 2)
			check_disk_change(bdev);
		ret = 0;

		if ((mode & FMODE_WRITE) && md->read_only) {
			mmc_blk_put(md);
			ret = -EROFS;
		}
	}
	mutex_unlock(&block_mutex);

	return ret;
}

static void mmc_blk_release(struct gendisk *disk, fmode_t mode)
{
	struct mmc_blk_data *md = disk->private_data;

	mutex_lock(&block_mutex);
	mmc_blk_put(md);
	mutex_unlock(&block_mutex);
}

static int
mmc_blk_getgeo(struct block_device *bdev, struct hd_geometry *geo)
{
	geo->cylinders = get_capacity(bdev->bd_disk) / (4 * 16);
	geo->heads = 4;
	geo->sectors = 16;
	return 0;
}

struct mmc_blk_ioc_data {
	struct mmc_ioc_cmd ic;
	unsigned char *buf;
	u64 buf_bytes;
	struct mmc_rpmb_data *rpmb;
};

static struct mmc_blk_ioc_data *mmc_blk_ioctl_copy_from_user(
	struct mmc_ioc_cmd __user *user)
{
	struct mmc_blk_ioc_data *idata;
	int err;

	idata = kmalloc(sizeof(*idata), GFP_KERNEL);
	if (!idata) {
		err = -ENOMEM;
		goto out;
	}

	if (copy_from_user(&idata->ic, user, sizeof(idata->ic))) {
		err = -EFAULT;
		goto idata_err;
	}

	idata->buf_bytes = (u64) idata->ic.blksz * idata->ic.blocks;
	if (idata->buf_bytes > MMC_IOC_MAX_BYTES) {
		err = -EOVERFLOW;
		goto idata_err;
	}

	if (!idata->buf_bytes) {
		idata->buf = NULL;
		return idata;
	}

	idata->buf = memdup_user((void __user *)(unsigned long)
				 idata->ic.data_ptr, idata->buf_bytes);
	if (IS_ERR(idata->buf)) {
		err = PTR_ERR(idata->buf);
		goto idata_err;
	}

	return idata;

idata_err:
	kfree(idata);
out:
	return ERR_PTR(err);
}

static int mmc_blk_ioctl_copy_to_user(struct mmc_ioc_cmd __user *ic_ptr,
				      struct mmc_blk_ioc_data *idata)
{
	struct mmc_ioc_cmd *ic = &idata->ic;

	if (copy_to_user(&(ic_ptr->response), ic->response,
			 sizeof(ic->response)))
		return -EFAULT;

	if (!idata->ic.write_flag) {
		if (copy_to_user((void __user *)(unsigned long)ic->data_ptr,
				 idata->buf, idata->buf_bytes))
			return -EFAULT;
	}

	return 0;
}

static int ioctl_do_sanitize(struct mmc_card *card)
{
	int err;

	if (!mmc_can_sanitize(card) &&
			(card->host->caps2 & MMC_CAP2_SANITIZE)) {
		pr_warn("%s: %s - SANITIZE is not supported\n",
			mmc_hostname(card->host), __func__);
		err = -EOPNOTSUPP;
		goto out;
	}

	pr_debug("%s: %s - SANITIZE IN PROGRESS...\n",
		mmc_hostname(card->host), __func__);

	err = mmc_switch(card, EXT_CSD_CMD_SET_NORMAL,
					EXT_CSD_SANITIZE_START, 1,
					MMC_SANITIZE_REQ_TIMEOUT);

	if (err)
		pr_err("%s: %s - EXT_CSD_SANITIZE_START failed. err=%d\n",
		       mmc_hostname(card->host), __func__, err);

	pr_debug("%s: %s - SANITIZE COMPLETED\n", mmc_hostname(card->host),
					     __func__);
out:
	return err;
}

static inline bool mmc_blk_in_tran_state(u32 status)
{
	/*
	 * Some cards mishandle the status bits, so make sure to check both the
	 * busy indication and the card state.
	 */
	return status & R1_READY_FOR_DATA &&
	       (R1_CURRENT_STATE(status) == R1_STATE_TRAN);
}

static int card_busy_detect(struct mmc_card *card, unsigned int timeout_ms,
			    u32 *resp_errs)
{
	unsigned long timeout = jiffies + msecs_to_jiffies(timeout_ms);
	int err = 0;
	u32 status;

	do {
		bool done = time_after(jiffies, timeout);

		err = __mmc_send_status(card, &status, 5);
		if (err) {
			dev_err(mmc_dev(card->host),
				"error %d requesting status\n", err);
			return err;
		}

		/* Accumulate any response error bits seen */
		if (resp_errs)
			*resp_errs |= status;

		/*
		 * Timeout if the device never becomes ready for data and never
		 * leaves the program state.
		 */
		if (done) {
			dev_err(mmc_dev(card->host),
				"Card stuck in wrong state! %s status: %#x\n",
				 __func__, status);
			return -ETIMEDOUT;
		}

		/*
		 * Some cards mishandle the status bits,
		 * so make sure to check both the busy
		 * indication and the card state.
		 */
	} while (!mmc_blk_in_tran_state(status));

	return err;
}

static int __mmc_blk_ioctl_cmd(struct mmc_card *card, struct mmc_blk_data *md,
			       struct mmc_blk_ioc_data *idata)
{
	struct mmc_command cmd = {}, sbc = {};
	struct mmc_data data = {};
	struct mmc_request mrq = {};
	struct scatterlist sg;
	int err;
	unsigned int target_part;

	if (!card || !md || !idata)
		return -EINVAL;

	/*
	 * The RPMB accesses comes in from the character device, so we
	 * need to target these explicitly. Else we just target the
	 * partition type for the block device the ioctl() was issued
	 * on.
	 */
	if (idata->rpmb) {
		/* Support multiple RPMB partitions */
		target_part = idata->rpmb->part_index;
		target_part |= EXT_CSD_PART_CONFIG_ACC_RPMB;
	} else {
		target_part = md->part_type;
	}

	cmd.opcode = idata->ic.opcode;
	cmd.arg = idata->ic.arg;
	cmd.flags = idata->ic.flags;

	if (idata->buf_bytes) {
		data.sg = &sg;
		data.sg_len = 1;
		data.blksz = idata->ic.blksz;
		data.blocks = idata->ic.blocks;

		sg_init_one(data.sg, idata->buf, idata->buf_bytes);

		if (idata->ic.write_flag)
			data.flags = MMC_DATA_WRITE;
		else
			data.flags = MMC_DATA_READ;

		/* data.flags must already be set before doing this. */
		mmc_set_data_timeout(&data, card);

		/* Allow overriding the timeout_ns for empirical tuning. */
		if (idata->ic.data_timeout_ns)
			data.timeout_ns = idata->ic.data_timeout_ns;

		if ((cmd.flags & MMC_RSP_R1B) == MMC_RSP_R1B) {
			/*
			 * Pretend this is a data transfer and rely on the
			 * host driver to compute timeout.  When all host
			 * drivers support cmd.cmd_timeout for R1B, this
			 * can be changed to:
			 *
			 *     mrq.data = NULL;
			 *     cmd.cmd_timeout = idata->ic.cmd_timeout_ms;
			 */
			data.timeout_ns = idata->ic.cmd_timeout_ms * 1000000;
		}

		mrq.data = &data;
	}

	mrq.cmd = &cmd;

	err = mmc_blk_part_switch(card, target_part);
	if (err)
		return err;

	if (idata->ic.is_acmd) {
		err = mmc_app_cmd(card->host, card);
		if (err)
			return err;
	}

	if (idata->rpmb) {
		sbc.opcode = MMC_SET_BLOCK_COUNT;
		/*
		 * We don't do any blockcount validation because the max size
		 * may be increased by a future standard. We just copy the
		 * 'Reliable Write' bit here.
		 */
		sbc.arg = data.blocks | (idata->ic.write_flag & BIT(31));
		sbc.flags = MMC_RSP_R1 | MMC_CMD_AC;
		mrq.sbc = &sbc;
	}

	if ((MMC_EXTRACT_INDEX_FROM_ARG(cmd.arg) == EXT_CSD_SANITIZE_START) &&
	    (cmd.opcode == MMC_SWITCH)) {
		err = ioctl_do_sanitize(card);

		if (err)
			pr_err("%s: ioctl_do_sanitize() failed. err = %d",
			       __func__, err);

		return err;
	}

	mmc_wait_for_req(card->host, &mrq);
	memcpy(&idata->ic.response, cmd.resp, sizeof(cmd.resp));

	if (cmd.error) {
		dev_err(mmc_dev(card->host), "%s: cmd error %d\n",
						__func__, cmd.error);
		return cmd.error;
	}
	if (data.error) {
		dev_err(mmc_dev(card->host), "%s: data error %d\n",
						__func__, data.error);
		return data.error;
	}

	/*
	 * Make sure the cache of the PARTITION_CONFIG register and
	 * PARTITION_ACCESS bits is updated in case the ioctl ext_csd write
	 * changed it successfully.
	 */
	if ((MMC_EXTRACT_INDEX_FROM_ARG(cmd.arg) == EXT_CSD_PART_CONFIG) &&
	    (cmd.opcode == MMC_SWITCH)) {
		struct mmc_blk_data *main_md = dev_get_drvdata(&card->dev);
		u8 value = MMC_EXTRACT_VALUE_FROM_ARG(cmd.arg);

		/*
		 * Update cache so the next mmc_blk_part_switch call operates
		 * on up-to-date data.
		 */
		card->ext_csd.part_config = value;
		main_md->part_curr = value & EXT_CSD_PART_CONFIG_ACC_MASK;
	}

	/*
	 * Make sure to update CACHE_CTRL in case it was changed. The cache
	 * will get turned back on if the card is re-initialized, e.g.
	 * suspend/resume or hw reset in recovery.
	 */
	if ((MMC_EXTRACT_INDEX_FROM_ARG(cmd.arg) == EXT_CSD_CACHE_CTRL) &&
	    (cmd.opcode == MMC_SWITCH)) {
		u8 value = MMC_EXTRACT_VALUE_FROM_ARG(cmd.arg) & 1;

		card->ext_csd.cache_ctrl = value;
	}

	/*
	 * According to the SD specs, some commands require a delay after
	 * issuing the command.
	 */
	if (idata->ic.postsleep_min_us)
		usleep_range(idata->ic.postsleep_min_us, idata->ic.postsleep_max_us);

<<<<<<< HEAD
	memcpy(&(idata->ic.response), cmd.resp, sizeof(cmd.resp));

	if (idata->rpmb || (cmd.flags & MMC_RSP_BUSY)) {
=======
	if (idata->rpmb || (cmd.flags & MMC_RSP_R1B) == MMC_RSP_R1B) {
>>>>>>> b5a7a865
		/*
		 * Ensure RPMB/R1B command has completed by polling CMD13
		 * "Send Status".
		 */
		err = card_busy_detect(card, MMC_BLK_TIMEOUT_MS, NULL);
	}

	return err;
}

static int mmc_blk_ioctl_cmd(struct mmc_blk_data *md,
			     struct mmc_ioc_cmd __user *ic_ptr,
			     struct mmc_rpmb_data *rpmb)
{
	struct mmc_blk_ioc_data *idata;
	struct mmc_blk_ioc_data *idatas[1];
	struct mmc_queue *mq;
	struct mmc_card *card;
	int err = 0, ioc_err = 0;
	struct request *req;

	idata = mmc_blk_ioctl_copy_from_user(ic_ptr);
	if (IS_ERR_OR_NULL(idata))
		return PTR_ERR(idata);
	/* This will be NULL on non-RPMB ioctl():s */
	idata->rpmb = rpmb;

	card = md->queue.card;
	if (IS_ERR_OR_NULL(card)) {
		err = PTR_ERR(card);
		goto cmd_done;
	}

	/*
	 * Dispatch the ioctl() into the block request queue.
	 */
	mq = &md->queue;
	req = blk_get_request(mq->queue,
		idata->ic.write_flag ? REQ_OP_DRV_OUT : REQ_OP_DRV_IN, 0);
	if (IS_ERR(req)) {
		err = PTR_ERR(req);
		goto cmd_done;
	}
	idatas[0] = idata;
	req_to_mmc_queue_req(req)->drv_op =
		rpmb ? MMC_DRV_OP_IOCTL_RPMB : MMC_DRV_OP_IOCTL;
	req_to_mmc_queue_req(req)->drv_op_result = -EIO;
	req_to_mmc_queue_req(req)->drv_op_data = idatas;
	req_to_mmc_queue_req(req)->ioc_count = 1;
	blk_execute_rq(mq->queue, NULL, req, 0);
	ioc_err = req_to_mmc_queue_req(req)->drv_op_result;
	err = mmc_blk_ioctl_copy_to_user(ic_ptr, idata);
	blk_put_request(req);

cmd_done:
	kfree(idata->buf);
	kfree(idata);
	return ioc_err ? ioc_err : err;
}

static int mmc_blk_ioctl_multi_cmd(struct mmc_blk_data *md,
				   struct mmc_ioc_multi_cmd __user *user,
				   struct mmc_rpmb_data *rpmb)
{
	struct mmc_blk_ioc_data **idata = NULL;
	struct mmc_ioc_cmd __user *cmds = user->cmds;
	struct mmc_card *card;
	struct mmc_queue *mq;
	int i, err = 0, ioc_err = 0;
	__u64 num_of_cmds;
	struct request *req;

	if (copy_from_user(&num_of_cmds, &user->num_of_cmds,
			   sizeof(num_of_cmds)))
		return -EFAULT;

	if (!num_of_cmds)
		return 0;

	if (num_of_cmds > MMC_IOC_MAX_CMDS)
		return -EINVAL;

	idata = kcalloc(num_of_cmds, sizeof(*idata), GFP_KERNEL);
	if (!idata)
		return -ENOMEM;

	for (i = 0; i < num_of_cmds; i++) {
		idata[i] = mmc_blk_ioctl_copy_from_user(&cmds[i]);
		if (IS_ERR(idata[i])) {
			err = PTR_ERR(idata[i]);
			num_of_cmds = i;
			goto cmd_err;
		}
		/* This will be NULL on non-RPMB ioctl():s */
		idata[i]->rpmb = rpmb;
	}

	card = md->queue.card;
	if (IS_ERR(card)) {
		err = PTR_ERR(card);
		goto cmd_err;
	}


	/*
	 * Dispatch the ioctl()s into the block request queue.
	 */
	mq = &md->queue;
	req = blk_get_request(mq->queue,
		idata[0]->ic.write_flag ? REQ_OP_DRV_OUT : REQ_OP_DRV_IN, 0);
	if (IS_ERR(req)) {
		err = PTR_ERR(req);
		goto cmd_err;
	}
	req_to_mmc_queue_req(req)->drv_op =
		rpmb ? MMC_DRV_OP_IOCTL_RPMB : MMC_DRV_OP_IOCTL;
	req_to_mmc_queue_req(req)->drv_op_result = -EIO;
	req_to_mmc_queue_req(req)->drv_op_data = idata;
	req_to_mmc_queue_req(req)->ioc_count = num_of_cmds;
	blk_execute_rq(mq->queue, NULL, req, 0);
	ioc_err = req_to_mmc_queue_req(req)->drv_op_result;

	/* copy to user if data and response */
	for (i = 0; i < num_of_cmds && !err; i++)
		err = mmc_blk_ioctl_copy_to_user(&cmds[i], idata[i]);

	blk_put_request(req);

cmd_err:
	for (i = 0; i < num_of_cmds; i++) {
		kfree(idata[i]->buf);
		kfree(idata[i]);
	}
	kfree(idata);
	return ioc_err ? ioc_err : err;
}

static int mmc_blk_check_blkdev(struct block_device *bdev)
{
	/*
	 * The caller must have CAP_SYS_RAWIO, and must be calling this on the
	 * whole block device, not on a partition.  This prevents overspray
	 * between sibling partitions.
	 */
	if ((!capable(CAP_SYS_RAWIO)) || (bdev != bdev->bd_contains))
		return -EPERM;
	return 0;
}

static int mmc_blk_ioctl(struct block_device *bdev, fmode_t mode,
	unsigned int cmd, unsigned long arg)
{
	struct mmc_blk_data *md;
	int ret;

	switch (cmd) {
	case MMC_IOC_CMD:
		ret = mmc_blk_check_blkdev(bdev);
		if (ret)
			return ret;
		md = mmc_blk_get(bdev->bd_disk);
		if (!md)
			return -EINVAL;
		ret = mmc_blk_ioctl_cmd(md,
					(struct mmc_ioc_cmd __user *)arg,
					NULL);
		mmc_blk_put(md);
		return ret;
	case MMC_IOC_MULTI_CMD:
		ret = mmc_blk_check_blkdev(bdev);
		if (ret)
			return ret;
		md = mmc_blk_get(bdev->bd_disk);
		if (!md)
			return -EINVAL;
		ret = mmc_blk_ioctl_multi_cmd(md,
					(struct mmc_ioc_multi_cmd __user *)arg,
					NULL);
		mmc_blk_put(md);
		return ret;
	default:
		return -EINVAL;
	}
}

#ifdef CONFIG_COMPAT
static int mmc_blk_compat_ioctl(struct block_device *bdev, fmode_t mode,
	unsigned int cmd, unsigned long arg)
{
	return mmc_blk_ioctl(bdev, mode, cmd, (unsigned long) compat_ptr(arg));
}
#endif

static const struct block_device_operations mmc_bdops = {
	.open			= mmc_blk_open,
	.release		= mmc_blk_release,
	.getgeo			= mmc_blk_getgeo,
	.owner			= THIS_MODULE,
	.ioctl			= mmc_blk_ioctl,
#ifdef CONFIG_COMPAT
	.compat_ioctl		= mmc_blk_compat_ioctl,
#endif
};

static int mmc_blk_part_switch_pre(struct mmc_card *card,
				   unsigned int part_type)
{
	int ret = 0;

	if (part_type == EXT_CSD_PART_CONFIG_ACC_RPMB) {
		if (card->ext_csd.cmdq_en) {
			ret = mmc_cmdq_disable(card);
			if (ret)
				return ret;
		}
		mmc_retune_pause(card->host);
	}

	return ret;
}

static int mmc_blk_part_switch_post(struct mmc_card *card,
				    unsigned int part_type)
{
	int ret = 0;

	if (part_type == EXT_CSD_PART_CONFIG_ACC_RPMB) {
		mmc_retune_unpause(card->host);
		if (card->reenable_cmdq && !card->ext_csd.cmdq_en)
			ret = mmc_cmdq_enable(card);
	}

	return ret;
}

static inline int mmc_blk_part_switch(struct mmc_card *card,
				      unsigned int part_type)
{
	int ret = 0;
	struct mmc_blk_data *main_md = dev_get_drvdata(&card->dev);

	if ((main_md->part_curr == part_type) &&
		(card->part_curr == part_type))
		return 0;

	if (mmc_card_mmc(card)) {
		u8 part_config = card->ext_csd.part_config;

		ret = mmc_blk_part_switch_pre(card, part_type);
		if (ret)
			return ret;

		part_config &= ~EXT_CSD_PART_CONFIG_ACC_MASK;
		part_config |= part_type;

		ret = mmc_switch(card, EXT_CSD_CMD_SET_NORMAL,
				 EXT_CSD_PART_CONFIG, part_config,
				 card->ext_csd.part_time);
		if (ret) {
			pr_err("%s: %s: switch failure, %d -> %d\n",
				mmc_hostname(card->host), __func__,
				main_md->part_curr, part_type);
			mmc_blk_part_switch_post(card, part_type);
			return ret;
		}

		card->ext_csd.part_config = part_config;
		card->part_curr = part_type;

		ret = mmc_blk_part_switch_post(card, main_md->part_curr);
	}

	main_md->part_curr = part_type;
	return ret;
}

static int mmc_sd_num_wr_blocks(struct mmc_card *card, u32 *written_blocks)
{
	int err;
	u32 result;
	__be32 *blocks;

	struct mmc_request mrq = {};
	struct mmc_command cmd = {};
	struct mmc_data data = {};

	struct scatterlist sg;

	cmd.opcode = MMC_APP_CMD;
	cmd.arg = card->rca << 16;
	cmd.flags = MMC_RSP_SPI_R1 | MMC_RSP_R1 | MMC_CMD_AC;

	err = mmc_wait_for_cmd(card->host, &cmd, 0);
	if (err)
		return err;
	if (!mmc_host_is_spi(card->host) && !(cmd.resp[0] & R1_APP_CMD))
		return -EIO;

	memset(&cmd, 0, sizeof(struct mmc_command));

	cmd.opcode = SD_APP_SEND_NUM_WR_BLKS;
	cmd.arg = 0;
	cmd.flags = MMC_RSP_SPI_R1 | MMC_RSP_R1 | MMC_CMD_ADTC;

	data.blksz = 4;
	data.blocks = 1;
	data.flags = MMC_DATA_READ;
	data.sg = &sg;
	data.sg_len = 1;
	mmc_set_data_timeout(&data, card);

	mrq.cmd = &cmd;
	mrq.data = &data;

	blocks = kmalloc(4, GFP_KERNEL);
	if (!blocks)
		return -ENOMEM;

	sg_init_one(&sg, blocks, 4);

	mmc_wait_for_req(card->host, &mrq);

	result = ntohl(*blocks);
	kfree(blocks);

	if (cmd.error || data.error)
		return -EIO;

	*written_blocks = result;

	return 0;
}

static unsigned int mmc_blk_clock_khz(struct mmc_host *host)
{
	if (host->actual_clock)
		return host->actual_clock / 1000;

	/* Clock may be subject to a divisor, fudge it by a factor of 2. */
	if (host->ios.clock)
		return host->ios.clock / 2000;

	/* How can there be no clock */
	WARN_ON_ONCE(1);
	return 100; /* 100 kHz is minimum possible value */
}

static unsigned int mmc_blk_data_timeout_ms(struct mmc_host *host,
					    struct mmc_data *data)
{
	unsigned int ms = DIV_ROUND_UP(data->timeout_ns, 1000000);
	unsigned int khz;

	if (data->timeout_clks) {
		khz = mmc_blk_clock_khz(host);
		ms += DIV_ROUND_UP(data->timeout_clks, khz);
	}

	return ms;
}

static int mmc_blk_reset(struct mmc_blk_data *md, struct mmc_host *host,
			 int type)
{
	int err;

	if (md->reset_done & type)
		return -EEXIST;

	md->reset_done |= type;
	err = mmc_hw_reset(host);
	/* Ensure we switch back to the correct partition */
	if (err != -EOPNOTSUPP) {
		struct mmc_blk_data *main_md =
			dev_get_drvdata(&host->card->dev);
		int part_err;

		main_md->part_curr = main_md->part_type;
		part_err = mmc_blk_part_switch(host->card, md->part_type);
		if (part_err) {
			/*
			 * We have failed to get back into the correct
			 * partition, so we need to abort the whole request.
			 */
			return -ENODEV;
		}
	}
	return err;
}

static inline void mmc_blk_reset_success(struct mmc_blk_data *md, int type)
{
	md->reset_done &= ~type;
}

/*
 * The non-block commands come back from the block layer after it queued it and
 * processed it with all other requests and then they get issued in this
 * function.
 */
static void mmc_blk_issue_drv_op(struct mmc_queue *mq, struct request *req)
{
	struct mmc_queue_req *mq_rq;
	struct mmc_card *card = mq->card;
	struct mmc_blk_data *md = mq->blkdata;
	struct mmc_blk_ioc_data **idata;
	bool rpmb_ioctl;
	u8 **ext_csd;
	u32 status;
	int ret;
	int i;

	mq_rq = req_to_mmc_queue_req(req);
	rpmb_ioctl = (mq_rq->drv_op == MMC_DRV_OP_IOCTL_RPMB);

	switch (mq_rq->drv_op) {
	case MMC_DRV_OP_IOCTL:
		if (card->ext_csd.cmdq_en) {
			ret = mmc_cmdq_disable(card);
			if (ret)
				break;
		}
		/* fallthrough */
	case MMC_DRV_OP_IOCTL_RPMB:
		idata = mq_rq->drv_op_data;
		for (i = 0, ret = 0; i < mq_rq->ioc_count; i++) {
			ret = __mmc_blk_ioctl_cmd(card, md, idata[i]);
			if (ret)
				break;
		}
		/* Always switch back to main area after RPMB access */
		if (rpmb_ioctl)
			mmc_blk_part_switch(card, 0);
		else if (card->reenable_cmdq && !card->ext_csd.cmdq_en)
			mmc_cmdq_enable(card);
		break;
	case MMC_DRV_OP_BOOT_WP:
		ret = mmc_switch(card, EXT_CSD_CMD_SET_NORMAL, EXT_CSD_BOOT_WP,
				 card->ext_csd.boot_ro_lock |
				 EXT_CSD_BOOT_WP_B_PWR_WP_EN,
				 card->ext_csd.part_time);
		if (ret)
			pr_err("%s: Locking boot partition ro until next power on failed: %d\n",
			       md->disk->disk_name, ret);
		else
			card->ext_csd.boot_ro_lock |=
				EXT_CSD_BOOT_WP_B_PWR_WP_EN;
		break;
	case MMC_DRV_OP_GET_CARD_STATUS:
		ret = mmc_send_status(card, &status);
		if (!ret)
			ret = status;
		break;
	case MMC_DRV_OP_GET_EXT_CSD:
		ext_csd = mq_rq->drv_op_data;
		ret = mmc_get_ext_csd(card, ext_csd);
		break;
	default:
		pr_err("%s: unknown driver specific operation\n",
		       md->disk->disk_name);
		ret = -EINVAL;
		break;
	}
	mq_rq->drv_op_result = ret;
	blk_mq_end_request(req, ret ? BLK_STS_IOERR : BLK_STS_OK);
}

static void mmc_blk_issue_discard_rq(struct mmc_queue *mq, struct request *req)
{
	struct mmc_blk_data *md = mq->blkdata;
	struct mmc_card *card = md->queue.card;
	unsigned int from, nr, arg;
	int err = 0, type = MMC_BLK_DISCARD;
	blk_status_t status = BLK_STS_OK;

	if (!mmc_can_erase(card)) {
		status = BLK_STS_NOTSUPP;
		goto fail;
	}

	from = blk_rq_pos(req);
	nr = blk_rq_sectors(req);

	if (mmc_can_discard(card))
		arg = MMC_DISCARD_ARG;
	else if (mmc_can_trim(card))
		arg = MMC_TRIM_ARG;
	else
		arg = MMC_ERASE_ARG;
	do {
		err = 0;
		if (card->quirks & MMC_QUIRK_INAND_CMD38) {
			err = mmc_switch(card, EXT_CSD_CMD_SET_NORMAL,
					 INAND_CMD38_ARG_EXT_CSD,
					 arg == MMC_TRIM_ARG ?
					 INAND_CMD38_ARG_TRIM :
					 INAND_CMD38_ARG_ERASE,
					 card->ext_csd.generic_cmd6_time);
		}
		if (!err)
			err = mmc_erase(card, from, nr, arg);
	} while (err == -EIO && !mmc_blk_reset(md, card->host, type));
	if (err)
		status = BLK_STS_IOERR;
	else
		mmc_blk_reset_success(md, type);
fail:
	blk_mq_end_request(req, status);
}

static void mmc_blk_issue_secdiscard_rq(struct mmc_queue *mq,
				       struct request *req)
{
	struct mmc_blk_data *md = mq->blkdata;
	struct mmc_card *card = md->queue.card;
	unsigned int from, nr, arg;
	int err = 0, type = MMC_BLK_SECDISCARD;
	blk_status_t status = BLK_STS_OK;

	if (!(mmc_can_secure_erase_trim(card))) {
		status = BLK_STS_NOTSUPP;
		goto out;
	}

	from = blk_rq_pos(req);
	nr = blk_rq_sectors(req);

	if (mmc_can_trim(card) && !mmc_erase_group_aligned(card, from, nr))
		arg = MMC_SECURE_TRIM1_ARG;
	else
		arg = MMC_SECURE_ERASE_ARG;

retry:
	if (card->quirks & MMC_QUIRK_INAND_CMD38) {
		err = mmc_switch(card, EXT_CSD_CMD_SET_NORMAL,
				 INAND_CMD38_ARG_EXT_CSD,
				 arg == MMC_SECURE_TRIM1_ARG ?
				 INAND_CMD38_ARG_SECTRIM1 :
				 INAND_CMD38_ARG_SECERASE,
				 card->ext_csd.generic_cmd6_time);
		if (err)
			goto out_retry;
	}

	err = mmc_erase(card, from, nr, arg);
	if (err == -EIO)
		goto out_retry;
	if (err) {
		status = BLK_STS_IOERR;
		goto out;
	}

	if (arg == MMC_SECURE_TRIM1_ARG) {
		if (card->quirks & MMC_QUIRK_INAND_CMD38) {
			err = mmc_switch(card, EXT_CSD_CMD_SET_NORMAL,
					 INAND_CMD38_ARG_EXT_CSD,
					 INAND_CMD38_ARG_SECTRIM2,
					 card->ext_csd.generic_cmd6_time);
			if (err)
				goto out_retry;
		}

		err = mmc_erase(card, from, nr, MMC_SECURE_TRIM2_ARG);
		if (err == -EIO)
			goto out_retry;
		if (err) {
			status = BLK_STS_IOERR;
			goto out;
		}
	}

out_retry:
	if (err && !mmc_blk_reset(md, card->host, type))
		goto retry;
	if (!err)
		mmc_blk_reset_success(md, type);
out:
	blk_mq_end_request(req, status);
}

static void mmc_blk_issue_flush(struct mmc_queue *mq, struct request *req)
{
	struct mmc_blk_data *md = mq->blkdata;
	struct mmc_card *card = md->queue.card;
	int ret = 0;

	ret = mmc_flush_cache(card);
	blk_mq_end_request(req, ret ? BLK_STS_IOERR : BLK_STS_OK);
}

/*
 * Reformat current write as a reliable write, supporting
 * both legacy and the enhanced reliable write MMC cards.
 * In each transfer we'll handle only as much as a single
 * reliable write can handle, thus finish the request in
 * partial completions.
 */
static inline void mmc_apply_rel_rw(struct mmc_blk_request *brq,
				    struct mmc_card *card,
				    struct request *req)
{
	if (!(card->ext_csd.rel_param & EXT_CSD_WR_REL_PARAM_EN)) {
		/* Legacy mode imposes restrictions on transfers. */
		if (!IS_ALIGNED(blk_rq_pos(req), card->ext_csd.rel_sectors))
			brq->data.blocks = 1;

		if (brq->data.blocks > card->ext_csd.rel_sectors)
			brq->data.blocks = card->ext_csd.rel_sectors;
		else if (brq->data.blocks < card->ext_csd.rel_sectors)
			brq->data.blocks = 1;
	}
}

#define CMD_ERRORS_EXCL_OOR						\
	(R1_ADDRESS_ERROR |	/* Misaligned address */		\
	 R1_BLOCK_LEN_ERROR |	/* Transferred block length incorrect */\
	 R1_WP_VIOLATION |	/* Tried to write to protected block */	\
	 R1_CARD_ECC_FAILED |	/* Card ECC failed */			\
	 R1_CC_ERROR |		/* Card controller error */		\
	 R1_ERROR)		/* General/unknown error */

#define CMD_ERRORS							\
	(CMD_ERRORS_EXCL_OOR |						\
	 R1_OUT_OF_RANGE)	/* Command argument out of range */	\

static void mmc_blk_eval_resp_error(struct mmc_blk_request *brq)
{
	u32 val;

	/*
	 * Per the SD specification(physical layer version 4.10)[1],
	 * section 4.3.3, it explicitly states that "When the last
	 * block of user area is read using CMD18, the host should
	 * ignore OUT_OF_RANGE error that may occur even the sequence
	 * is correct". And JESD84-B51 for eMMC also has a similar
	 * statement on section 6.8.3.
	 *
	 * Multiple block read/write could be done by either predefined
	 * method, namely CMD23, or open-ending mode. For open-ending mode,
	 * we should ignore the OUT_OF_RANGE error as it's normal behaviour.
	 *
	 * However the spec[1] doesn't tell us whether we should also
	 * ignore that for predefined method. But per the spec[1], section
	 * 4.15 Set Block Count Command, it says"If illegal block count
	 * is set, out of range error will be indicated during read/write
	 * operation (For example, data transfer is stopped at user area
	 * boundary)." In another word, we could expect a out of range error
	 * in the response for the following CMD18/25. And if argument of
	 * CMD23 + the argument of CMD18/25 exceed the max number of blocks,
	 * we could also expect to get a -ETIMEDOUT or any error number from
	 * the host drivers due to missing data response(for write)/data(for
	 * read), as the cards will stop the data transfer by itself per the
	 * spec. So we only need to check R1_OUT_OF_RANGE for open-ending mode.
	 */

	if (!brq->stop.error) {
		bool oor_with_open_end;
		/* If there is no error yet, check R1 response */

		val = brq->stop.resp[0] & CMD_ERRORS;
		oor_with_open_end = val & R1_OUT_OF_RANGE && !brq->mrq.sbc;

		if (val && !oor_with_open_end)
			brq->stop.error = -EIO;
	}
}

static void mmc_blk_data_prep(struct mmc_queue *mq, struct mmc_queue_req *mqrq,
			      int disable_multi, bool *do_rel_wr_p,
			      bool *do_data_tag_p)
{
	struct mmc_blk_data *md = mq->blkdata;
	struct mmc_card *card = md->queue.card;
	struct mmc_blk_request *brq = &mqrq->brq;
	struct request *req = mmc_queue_req_to_req(mqrq);
	bool do_rel_wr, do_data_tag;

	/*
	 * Reliable writes are used to implement Forced Unit Access and
	 * are supported only on MMCs.
	 */
	do_rel_wr = (req->cmd_flags & REQ_FUA) &&
		    rq_data_dir(req) == WRITE &&
		    (md->flags & MMC_BLK_REL_WR);

	memset(brq, 0, sizeof(struct mmc_blk_request));

	mmc_crypto_prepare_req(mqrq);

	brq->mrq.data = &brq->data;
	brq->mrq.tag = req->tag;

	brq->stop.opcode = MMC_STOP_TRANSMISSION;
	brq->stop.arg = 0;

	if (rq_data_dir(req) == READ) {
		brq->data.flags = MMC_DATA_READ;
		brq->stop.flags = MMC_RSP_SPI_R1 | MMC_RSP_R1 | MMC_CMD_AC;
	} else {
		brq->data.flags = MMC_DATA_WRITE;
		brq->stop.flags = MMC_RSP_SPI_R1B | MMC_RSP_R1B | MMC_CMD_AC;
	}

	brq->data.blksz = 512;
	brq->data.blocks = blk_rq_sectors(req);
	brq->data.blk_addr = blk_rq_pos(req);

	/*
	 * The command queue supports 2 priorities: "high" (1) and "simple" (0).
	 * The eMMC will give "high" priority tasks priority over "simple"
	 * priority tasks. Here we always set "simple" priority by not setting
	 * MMC_DATA_PRIO.
	 */

	/*
	 * The block layer doesn't support all sector count
	 * restrictions, so we need to be prepared for too big
	 * requests.
	 */
	if (brq->data.blocks > card->host->max_blk_count)
		brq->data.blocks = card->host->max_blk_count;

	if (brq->data.blocks > 1) {
		/*
		 * Some SD cards in SPI mode return a CRC error or even lock up
		 * completely when trying to read the last block using a
		 * multiblock read command.
		 */
		if (mmc_host_is_spi(card->host) && (rq_data_dir(req) == READ) &&
		    (blk_rq_pos(req) + blk_rq_sectors(req) ==
		     get_capacity(md->disk)))
			brq->data.blocks--;

		/*
		 * After a read error, we redo the request one sector
		 * at a time in order to accurately determine which
		 * sectors can be read successfully.
		 */
		if (disable_multi)
			brq->data.blocks = 1;

		/*
		 * Some controllers have HW issues while operating
		 * in multiple I/O mode
		 */
		if (card->host->ops->multi_io_quirk)
			brq->data.blocks = card->host->ops->multi_io_quirk(card,
						(rq_data_dir(req) == READ) ?
						MMC_DATA_READ : MMC_DATA_WRITE,
						brq->data.blocks);
	}

	if (do_rel_wr) {
		mmc_apply_rel_rw(brq, card, req);
		brq->data.flags |= MMC_DATA_REL_WR;
	}

	/*
	 * Data tag is used only during writing meta data to speed
	 * up write and any subsequent read of this meta data
	 */
	do_data_tag = card->ext_csd.data_tag_unit_size &&
		      (req->cmd_flags & REQ_META) &&
		      (rq_data_dir(req) == WRITE) &&
		      ((brq->data.blocks * brq->data.blksz) >=
		       card->ext_csd.data_tag_unit_size);

	if (do_data_tag)
		brq->data.flags |= MMC_DATA_DAT_TAG;

	mmc_set_data_timeout(&brq->data, card);

	brq->data.sg = mqrq->sg;
	brq->data.sg_len = mmc_queue_map_sg(mq, mqrq);

	/*
	 * Adjust the sg list so it is the same size as the
	 * request.
	 */
	if (brq->data.blocks != blk_rq_sectors(req)) {
		int i, data_size = brq->data.blocks << 9;
		struct scatterlist *sg;

		for_each_sg(brq->data.sg, sg, brq->data.sg_len, i) {
			data_size -= sg->length;
			if (data_size <= 0) {
				sg->length += data_size;
				i++;
				break;
			}
		}
		brq->data.sg_len = i;
	}

	if (do_rel_wr_p)
		*do_rel_wr_p = do_rel_wr;

	if (do_data_tag_p)
		*do_data_tag_p = do_data_tag;
}

#define MMC_CQE_RETRIES 2

static void mmc_blk_cqe_complete_rq(struct mmc_queue *mq, struct request *req)
{
	struct mmc_queue_req *mqrq = req_to_mmc_queue_req(req);
	struct mmc_request *mrq = &mqrq->brq.mrq;
	struct request_queue *q = req->q;
	struct mmc_host *host = mq->card->host;
	enum mmc_issue_type issue_type = mmc_issue_type(mq, req);
	unsigned long flags;
	bool put_card;
	int err;
	bool is_dcmd = false;

	mmc_cqe_post_req(host, mrq);

	if (mrq->cmd && mrq->cmd->error)
		err = mrq->cmd->error;
	else if (mrq->data && mrq->data->error)
		err = mrq->data->error;
	else
		err = 0;

	if (err) {
		if (mqrq->retries++ < MMC_CQE_RETRIES)
			blk_mq_requeue_request(req, true);
		else
			blk_mq_end_request(req, BLK_STS_IOERR);
	} else if (mrq->data) {
		if (blk_update_request(req, BLK_STS_OK, mrq->data->bytes_xfered))
			blk_mq_requeue_request(req, true);
		else
			__blk_mq_end_request(req, BLK_STS_OK);
	} else {
		blk_mq_end_request(req, BLK_STS_OK);
	}

	spin_lock_irqsave(q->queue_lock, flags);

	mq->in_flight[issue_type] -= 1;
	atomic_dec(&host->active_reqs);

	put_card = (mmc_tot_in_flight(mq) == 0);

	mmc_cqe_check_busy(mq);

	is_dcmd = (mmc_issue_type(mq, req) ==  MMC_ISSUE_DCMD);

	spin_unlock_irqrestore(q->queue_lock, flags);

	if (!mq->cqe_busy)
		blk_mq_run_hw_queues(q, true);

	mmc_cqe_clk_scaling_stop_busy(host, true, is_dcmd);

	if (put_card)
		mmc_put_card(mq->card, &mq->ctx);
}

void mmc_blk_cqe_recovery(struct mmc_queue *mq)
{
	struct mmc_card *card = mq->card;
	struct mmc_host *host = card->host;
	int err;

	pr_debug("%s: CQE recovery start\n", mmc_hostname(host));

	err = mmc_cqe_recovery(host);
	if (err || host->need_hw_reset)
		mmc_blk_reset(mq->blkdata, host, MMC_BLK_CQE_RECOVERY);
	mmc_blk_reset_success(mq->blkdata, MMC_BLK_CQE_RECOVERY);
<<<<<<< HEAD
	host->need_hw_reset = false;
=======
>>>>>>> b5a7a865

	pr_debug("%s: CQE recovery done\n", mmc_hostname(host));
}

static void mmc_blk_cqe_req_done(struct mmc_request *mrq)
{
	struct mmc_queue_req *mqrq = container_of(mrq, struct mmc_queue_req,
						  brq.mrq);
	struct request *req = mmc_queue_req_to_req(mqrq);
	struct request_queue *q = req->q;
	struct mmc_queue *mq = q->queuedata;

	/*
	 * Block layer timeouts race with completions which means the normal
	 * completion path cannot be used during recovery.
	 */
	if (mq->in_recovery)
		mmc_blk_cqe_complete_rq(mq, req);
	else
		blk_mq_complete_request(req);
}

static int mmc_blk_cqe_start_req(struct mmc_host *host, struct mmc_request *mrq)
{
	mrq->done		= mmc_blk_cqe_req_done;
	mrq->recovery_notifier	= mmc_cqe_recovery_notifier;

	return mmc_cqe_start_req(host, mrq);
}

static struct mmc_request *mmc_blk_cqe_prep_dcmd(struct mmc_queue_req *mqrq,
						 struct request *req)
{
	struct mmc_blk_request *brq = &mqrq->brq;

	memset(brq, 0, sizeof(*brq));

	brq->mrq.cmd = &brq->cmd;
	brq->mrq.tag = req->tag;

	return &brq->mrq;
}

static int mmc_blk_cqe_issue_flush(struct mmc_queue *mq, struct request *req)
{
	struct mmc_queue_req *mqrq = req_to_mmc_queue_req(req);
	struct mmc_request *mrq = mmc_blk_cqe_prep_dcmd(mqrq, req);

	mrq->cmd->opcode = MMC_SWITCH;
	mrq->cmd->arg = (MMC_SWITCH_MODE_WRITE_BYTE << 24) |
			(EXT_CSD_FLUSH_CACHE << 16) |
			(1 << 8) |
			EXT_CSD_CMD_SET_NORMAL;
	mrq->cmd->flags = MMC_CMD_AC | MMC_RSP_R1B;

	return mmc_blk_cqe_start_req(mq->card->host, mrq);
}

static int mmc_blk_cqe_issue_rw_rq(struct mmc_queue *mq, struct request *req)
{
	struct mmc_queue_req *mqrq = req_to_mmc_queue_req(req);
	struct mmc_card *card = mq->card;
	struct mmc_host *host = card->host;
	int err = 0;

	mmc_blk_data_prep(mq, mqrq, 0, NULL, NULL);

	mmc_deferred_scaling(mq->card->host);
	mmc_cqe_clk_scaling_start_busy(mq, mq->card->host, true);
	/*
	 * When voltage corner in LSVS on low load scenario and
	 * there is sudden burst of requests device queue all
	 * slots are filled and it is needed to wait till all
	 * requests are completed to scale up frequency. This
	 * is leading to delay in scaling and impacting performance.
	 * Fix this issue by only allowing one request in request queue
	 * when device is running with lower speed mode.
	 */
	if (host->clk_scaling.state == MMC_LOAD_LOW) {
		err = host->cqe_ops->cqe_wait_for_idle(host);
		if (err) {
			pr_err("%s: %s: CQE went in recovery path.\n",
				mmc_hostname(host), __func__);
			goto stop_scaling;
		}
	}

	err =  mmc_blk_cqe_start_req(mq->card->host, &mqrq->brq.mrq);

stop_scaling:
	if (err)
		mmc_cqe_clk_scaling_stop_busy(mq->card->host, true, false);

	return err;
}

static void mmc_blk_rw_rq_prep(struct mmc_queue_req *mqrq,
			       struct mmc_card *card,
			       int disable_multi,
			       struct mmc_queue *mq)
{
	u32 readcmd, writecmd;
	struct mmc_blk_request *brq = &mqrq->brq;
	struct request *req = mmc_queue_req_to_req(mqrq);
	struct mmc_blk_data *md = mq->blkdata;
	bool do_rel_wr, do_data_tag;

	mmc_blk_data_prep(mq, mqrq, disable_multi, &do_rel_wr, &do_data_tag);

	brq->mrq.cmd = &brq->cmd;

	brq->cmd.arg = blk_rq_pos(req);
	if (!mmc_card_blockaddr(card))
		brq->cmd.arg <<= 9;
	brq->cmd.flags = MMC_RSP_SPI_R1 | MMC_RSP_R1 | MMC_CMD_ADTC;

	if (brq->data.blocks > 1 || do_rel_wr) {
		/* SPI multiblock writes terminate using a special
		 * token, not a STOP_TRANSMISSION request.
		 */
		if (!mmc_host_is_spi(card->host) ||
		    rq_data_dir(req) == READ)
			brq->mrq.stop = &brq->stop;
		readcmd = MMC_READ_MULTIPLE_BLOCK;
		writecmd = MMC_WRITE_MULTIPLE_BLOCK;
	} else {
		brq->mrq.stop = NULL;
		readcmd = MMC_READ_SINGLE_BLOCK;
		writecmd = MMC_WRITE_BLOCK;
	}
	brq->cmd.opcode = rq_data_dir(req) == READ ? readcmd : writecmd;

	/*
	 * Pre-defined multi-block transfers are preferable to
	 * open ended-ones (and necessary for reliable writes).
	 * However, it is not sufficient to just send CMD23,
	 * and avoid the final CMD12, as on an error condition
	 * CMD12 (stop) needs to be sent anyway. This, coupled
	 * with Auto-CMD23 enhancements provided by some
	 * hosts, means that the complexity of dealing
	 * with this is best left to the host. If CMD23 is
	 * supported by card and host, we'll fill sbc in and let
	 * the host deal with handling it correctly. This means
	 * that for hosts that don't expose MMC_CAP_CMD23, no
	 * change of behavior will be observed.
	 *
	 * N.B: Some MMC cards experience perf degradation.
	 * We'll avoid using CMD23-bounded multiblock writes for
	 * these, while retaining features like reliable writes.
	 */
	if ((md->flags & MMC_BLK_CMD23) && mmc_op_multi(brq->cmd.opcode) &&
	    (do_rel_wr || !(card->quirks & MMC_QUIRK_BLK_NO_CMD23) ||
	     do_data_tag)) {
		brq->sbc.opcode = MMC_SET_BLOCK_COUNT;
		brq->sbc.arg = brq->data.blocks |
			(do_rel_wr ? (1 << 31) : 0) |
			(do_data_tag ? (1 << 29) : 0);
		brq->sbc.flags = MMC_RSP_R1 | MMC_CMD_AC;
		brq->mrq.sbc = &brq->sbc;
	}
}

#define MMC_MAX_RETRIES		5
#define MMC_DATA_RETRIES	2
#define MMC_NO_RETRIES		(MMC_MAX_RETRIES + 1)

static int mmc_blk_send_stop(struct mmc_card *card, unsigned int timeout)
{
	struct mmc_command cmd = {
		.opcode = MMC_STOP_TRANSMISSION,
		.flags = MMC_RSP_SPI_R1 | MMC_RSP_R1 | MMC_CMD_AC,
		/* Some hosts wait for busy anyway, so provide a busy timeout */
		.busy_timeout = timeout,
	};

	return mmc_wait_for_cmd(card->host, &cmd, 5);
}

static int mmc_blk_fix_state(struct mmc_card *card, struct request *req)
{
	struct mmc_queue_req *mqrq = req_to_mmc_queue_req(req);
	struct mmc_blk_request *brq = &mqrq->brq;
	unsigned int timeout = mmc_blk_data_timeout_ms(card->host, &brq->data);
	int err;

	mmc_retune_hold_now(card->host);

	mmc_blk_send_stop(card, timeout);

	err = card_busy_detect(card, timeout, NULL);

	mmc_retune_release(card->host);

	return err;
}

#define MMC_READ_SINGLE_RETRIES	2

/* Single sector read during recovery */
static void mmc_blk_read_single(struct mmc_queue *mq, struct request *req)
{
	struct mmc_queue_req *mqrq = req_to_mmc_queue_req(req);
	struct mmc_request *mrq = &mqrq->brq.mrq;
	struct mmc_card *card = mq->card;
	struct mmc_host *host = card->host;
	blk_status_t error = BLK_STS_OK;

	do {
		u32 status;
		int err;
		int retries = 0;

		while (retries++ <= MMC_READ_SINGLE_RETRIES) {
			mmc_blk_rw_rq_prep(mqrq, card, 1, mq);

			mmc_wait_for_req(host, mrq);

			err = mmc_send_status(card, &status);
			if (err)
				goto error_exit;

			if (!mmc_host_is_spi(host) &&
			    !mmc_blk_in_tran_state(status)) {
				err = mmc_blk_fix_state(card, req);
				if (err)
					goto error_exit;
			}

			if (!mrq->cmd->error)
				break;
		}

		if (mrq->cmd->error ||
		    mrq->data->error ||
		    (!mmc_host_is_spi(host) &&
		     (mrq->cmd->resp[0] & CMD_ERRORS || status & CMD_ERRORS)))
			error = BLK_STS_IOERR;
		else
			error = BLK_STS_OK;

	} while (blk_update_request(req, error, 512));

	return;

error_exit:
	mrq->data->bytes_xfered = 0;
	blk_update_request(req, BLK_STS_IOERR, 512);
	/* Let it try the remaining request again */
	if (mqrq->retries > MMC_MAX_RETRIES - 1)
		mqrq->retries = MMC_MAX_RETRIES - 1;
}

static inline bool mmc_blk_oor_valid(struct mmc_blk_request *brq)
{
	return !!brq->mrq.sbc;
}

static inline u32 mmc_blk_stop_err_bits(struct mmc_blk_request *brq)
{
	return mmc_blk_oor_valid(brq) ? CMD_ERRORS : CMD_ERRORS_EXCL_OOR;
}

/*
 * Check for errors the host controller driver might not have seen such as
 * response mode errors or invalid card state.
 */
static bool mmc_blk_status_error(struct request *req, u32 status)
{
	struct mmc_queue_req *mqrq = req_to_mmc_queue_req(req);
	struct mmc_blk_request *brq = &mqrq->brq;
	struct mmc_queue *mq = req->q->queuedata;
	u32 stop_err_bits;

	if (mmc_host_is_spi(mq->card->host))
		return false;

	stop_err_bits = mmc_blk_stop_err_bits(brq);

	return brq->cmd.resp[0]  & CMD_ERRORS    ||
	       brq->stop.resp[0] & stop_err_bits ||
	       status            & stop_err_bits ||
	       (rq_data_dir(req) == WRITE && !mmc_blk_in_tran_state(status));
}

static inline bool mmc_blk_cmd_started(struct mmc_blk_request *brq)
{
	return !brq->sbc.error && !brq->cmd.error &&
	       !(brq->cmd.resp[0] & CMD_ERRORS);
}

/*
 * Requests are completed by mmc_blk_mq_complete_rq() which sets simple
 * policy:
 * 1. A request that has transferred at least some data is considered
 * successful and will be requeued if there is remaining data to
 * transfer.
 * 2. Otherwise the number of retries is incremented and the request
 * will be requeued if there are remaining retries.
 * 3. Otherwise the request will be errored out.
 * That means mmc_blk_mq_complete_rq() is controlled by bytes_xfered and
 * mqrq->retries. So there are only 4 possible actions here:
 *	1. do not accept the bytes_xfered value i.e. set it to zero
 *	2. change mqrq->retries to determine the number of retries
 *	3. try to reset the card
 *	4. read one sector at a time
 */
static void mmc_blk_mq_rw_recovery(struct mmc_queue *mq, struct request *req)
{
	int type = rq_data_dir(req) == READ ? MMC_BLK_READ : MMC_BLK_WRITE;
	struct mmc_queue_req *mqrq = req_to_mmc_queue_req(req);
	struct mmc_blk_request *brq = &mqrq->brq;
	struct mmc_blk_data *md = mq->blkdata;
	struct mmc_card *card = mq->card;
	u32 status;
	u32 blocks;
	int err;

	/*
	 * Some errors the host driver might not have seen. Set the number of
	 * bytes transferred to zero in that case.
	 */
	err = __mmc_send_status(card, &status, 0);
	if (err || mmc_blk_status_error(req, status))
		brq->data.bytes_xfered = 0;

	mmc_retune_release(card->host);

	/*
	 * Try again to get the status. This also provides an opportunity for
	 * re-tuning.
	 */
	if (err)
		err = __mmc_send_status(card, &status, 0);

	/*
	 * Nothing more to do after the number of bytes transferred has been
	 * updated and there is no card.
	 */
	if (err && mmc_detect_card_removed(card->host))
		return;

	/* Try to get back to "tran" state */
	if (!mmc_host_is_spi(mq->card->host) &&
	    (err || !mmc_blk_in_tran_state(status)))
		err = mmc_blk_fix_state(mq->card, req);

	/*
	 * Special case for SD cards where the card might record the number of
	 * blocks written.
	 */
	if (!err && mmc_blk_cmd_started(brq) && mmc_card_sd(card) &&
	    rq_data_dir(req) == WRITE) {
		if (mmc_sd_num_wr_blocks(card, &blocks))
			brq->data.bytes_xfered = 0;
		else
			brq->data.bytes_xfered = blocks << 9;
	}

	/* Reset if the card is in a bad state */
	if (!mmc_host_is_spi(mq->card->host) &&
	    err && mmc_blk_reset(md, card->host, type)) {
		pr_err("%s: recovery failed!\n", req->rq_disk->disk_name);
		mqrq->retries = MMC_NO_RETRIES;
		if (mmc_card_sd(card))
			mmc_card_set_removed(card);
		return;
	}

	/*
	 * If anything was done, just return and if there is anything remaining
	 * on the request it will get requeued.
	 */
	if (brq->data.bytes_xfered)
		return;

	/* Reset before last retry */
	if (mqrq->retries + 1 == MMC_MAX_RETRIES)
		mmc_blk_reset(md, card->host, type);

	/* Command errors fail fast, so use all MMC_MAX_RETRIES */
	if (brq->sbc.error || brq->cmd.error)
		return;

	/* Reduce the remaining retries for data errors */
	if (mqrq->retries < MMC_MAX_RETRIES - MMC_DATA_RETRIES) {
		mqrq->retries = MMC_MAX_RETRIES - MMC_DATA_RETRIES;
		return;
	}

	/* FIXME: Missing single sector read for large sector size */
	if (!mmc_large_sector(card) && rq_data_dir(req) == READ &&
	    brq->data.blocks > 1) {
		/* Read one sector at a time */
		mmc_blk_read_single(mq, req);
		return;
	}
}

static inline bool mmc_blk_rq_error(struct mmc_blk_request *brq)
{
	mmc_blk_eval_resp_error(brq);

	return brq->sbc.error || brq->cmd.error || brq->stop.error ||
	       brq->data.error || brq->cmd.resp[0] & CMD_ERRORS;
}

static int mmc_blk_card_busy(struct mmc_card *card, struct request *req)
{
	struct mmc_queue_req *mqrq = req_to_mmc_queue_req(req);
	u32 status = 0;
	int err;

	if (mmc_host_is_spi(card->host) || rq_data_dir(req) == READ)
		return 0;

	err = card_busy_detect(card, MMC_BLK_TIMEOUT_MS, &status);

	/*
	 * Do not assume data transferred correctly if there are any error bits
	 * set.
	 */
	if (status & mmc_blk_stop_err_bits(&mqrq->brq)) {
		mqrq->brq.data.bytes_xfered = 0;
		err = err ? err : -EIO;
	}

	/* Copy the exception bit so it will be seen later on */
	if (mmc_card_mmc(card) && status & R1_EXCEPTION_EVENT)
		mqrq->brq.cmd.resp[0] |= R1_EXCEPTION_EVENT;

	return err;
}

static inline void mmc_blk_rw_reset_success(struct mmc_queue *mq,
					    struct request *req)
{
	int type = rq_data_dir(req) == READ ? MMC_BLK_READ : MMC_BLK_WRITE;

	mmc_blk_reset_success(mq->blkdata, type);
}

static void mmc_blk_mq_complete_rq(struct mmc_queue *mq, struct request *req)
{
	struct mmc_queue_req *mqrq = req_to_mmc_queue_req(req);
	unsigned int nr_bytes = mqrq->brq.data.bytes_xfered;

	if (nr_bytes) {
		if (blk_update_request(req, BLK_STS_OK, nr_bytes))
			blk_mq_requeue_request(req, true);
		else
			__blk_mq_end_request(req, BLK_STS_OK);
	} else if (!blk_rq_bytes(req)) {
		__blk_mq_end_request(req, BLK_STS_IOERR);
	} else if (mqrq->retries++ < MMC_MAX_RETRIES) {
		blk_mq_requeue_request(req, true);
	} else {
		if (mmc_card_removed(mq->card))
			req->rq_flags |= RQF_QUIET;
		blk_mq_end_request(req, BLK_STS_IOERR);
	}
}

static bool mmc_blk_urgent_bkops_needed(struct mmc_queue *mq,
					struct mmc_queue_req *mqrq)
{
	return mmc_card_mmc(mq->card) && !mmc_host_is_spi(mq->card->host) &&
	       (mqrq->brq.cmd.resp[0] & R1_EXCEPTION_EVENT ||
		mqrq->brq.stop.resp[0] & R1_EXCEPTION_EVENT);
}

static void mmc_blk_urgent_bkops(struct mmc_queue *mq,
				 struct mmc_queue_req *mqrq)
{
	if (mmc_blk_urgent_bkops_needed(mq, mqrq))
		mmc_run_bkops(mq->card);
}

void mmc_blk_mq_complete(struct request *req)
{
	struct mmc_queue *mq = req->q->queuedata;

	if (mq->use_cqe)
		mmc_blk_cqe_complete_rq(mq, req);
	else
		mmc_blk_mq_complete_rq(mq, req);
}

static void mmc_blk_mq_poll_completion(struct mmc_queue *mq,
				       struct request *req)
{
	struct mmc_queue_req *mqrq = req_to_mmc_queue_req(req);
	struct mmc_host *host = mq->card->host;

	if (mmc_blk_rq_error(&mqrq->brq) ||
	    mmc_blk_card_busy(mq->card, req)) {
		mmc_blk_mq_rw_recovery(mq, req);
	} else {
		mmc_blk_rw_reset_success(mq, req);
		mmc_retune_release(host);
	}

	mmc_blk_urgent_bkops(mq, mqrq);
}

static void mmc_blk_mq_dec_in_flight(struct mmc_queue *mq,
				     struct request_queue *q,
				     enum mmc_issue_type issue_type)
{
<<<<<<< HEAD
	struct request_queue *q = req->q;
	struct mmc_host *host = mq->card->host;
=======
>>>>>>> b5a7a865
	unsigned long flags;
	bool put_card;

	spin_lock_irqsave(q->queue_lock, flags);

<<<<<<< HEAD
	mq->in_flight[mmc_issue_type(mq, req)] -= 1;
	atomic_dec(&host->active_reqs);
=======
	mq->in_flight[issue_type] -= 1;
>>>>>>> b5a7a865

	put_card = (mmc_tot_in_flight(mq) == 0);

	spin_unlock_irqrestore(q->queue_lock, flags);

	if (put_card)
		mmc_put_card(mq->card, &mq->ctx);
}

static void mmc_blk_mq_post_req(struct mmc_queue *mq, struct request *req)
{
	enum mmc_issue_type issue_type = mmc_issue_type(mq, req);
	struct mmc_queue_req *mqrq = req_to_mmc_queue_req(req);
	struct mmc_request *mrq = &mqrq->brq.mrq;
	struct mmc_host *host = mq->card->host;
	struct request_queue *q = req->q;

	mmc_post_req(host, mrq, 0);

	/*
	 * Block layer timeouts race with completions which means the normal
	 * completion path cannot be used during recovery.
	 */
	if (mq->in_recovery)
		mmc_blk_mq_complete_rq(mq, req);
	else
		blk_mq_complete_request(req);

	mmc_blk_mq_dec_in_flight(mq, q, issue_type);
}

void mmc_blk_mq_recovery(struct mmc_queue *mq)
{
	struct request *req = mq->recovery_req;
	struct mmc_host *host = mq->card->host;
	struct mmc_queue_req *mqrq = req_to_mmc_queue_req(req);

	mq->recovery_req = NULL;
	mq->rw_wait = false;

	if (mmc_blk_rq_error(&mqrq->brq)) {
		mmc_retune_hold_now(host);
		mmc_blk_mq_rw_recovery(mq, req);
	}

	mmc_blk_urgent_bkops(mq, mqrq);

	mmc_blk_mq_post_req(mq, req);
}

static void mmc_blk_mq_complete_prev_req(struct mmc_queue *mq,
					 struct request **prev_req)
{
	if (mmc_host_done_complete(mq->card->host))
		return;

	mutex_lock(&mq->complete_lock);

	if (!mq->complete_req)
		goto out_unlock;

	mmc_blk_mq_poll_completion(mq, mq->complete_req);

	if (prev_req)
		*prev_req = mq->complete_req;
	else
		mmc_blk_mq_post_req(mq, mq->complete_req);

	mq->complete_req = NULL;

out_unlock:
	mutex_unlock(&mq->complete_lock);
}

void mmc_blk_mq_complete_work(struct work_struct *work)
{
	struct mmc_queue *mq = container_of(work, struct mmc_queue,
					    complete_work);

	mmc_blk_mq_complete_prev_req(mq, NULL);
}

static void mmc_blk_mq_req_done(struct mmc_request *mrq)
{
	struct mmc_queue_req *mqrq = container_of(mrq, struct mmc_queue_req,
						  brq.mrq);
	struct request *req = mmc_queue_req_to_req(mqrq);
	struct request_queue *q = req->q;
	struct mmc_queue *mq = q->queuedata;
	struct mmc_host *host = mq->card->host;
	unsigned long flags;

	if (!mmc_host_done_complete(host)) {
		bool waiting;

		/*
		 * We cannot complete the request in this context, so record
		 * that there is a request to complete, and that a following
		 * request does not need to wait (although it does need to
		 * complete complete_req first).
		 */
		spin_lock_irqsave(q->queue_lock, flags);
		mq->complete_req = req;
		mq->rw_wait = false;
		waiting = mq->waiting;
		spin_unlock_irqrestore(q->queue_lock, flags);

		/*
		 * If 'waiting' then the waiting task will complete this
		 * request, otherwise queue a work to do it. Note that
		 * complete_work may still race with the dispatch of a following
		 * request.
		 */
		if (waiting)
			wake_up(&mq->wait);
		else
			queue_work(mq->card->complete_wq, &mq->complete_work);

		return;
	}

	/* Take the recovery path for errors or urgent background operations */
	if (mmc_blk_rq_error(&mqrq->brq) ||
	    mmc_blk_urgent_bkops_needed(mq, mqrq)) {
		spin_lock_irqsave(q->queue_lock, flags);
		mq->recovery_needed = true;
		mq->recovery_req = req;
		spin_unlock_irqrestore(q->queue_lock, flags);
		wake_up(&mq->wait);
		schedule_work(&mq->recovery_work);
		return;
	}

	mmc_blk_rw_reset_success(mq, req);

	mq->rw_wait = false;
	wake_up(&mq->wait);

	mmc_blk_mq_post_req(mq, req);
}

static bool mmc_blk_rw_wait_cond(struct mmc_queue *mq, int *err)
{
	struct request_queue *q = mq->queue;
	unsigned long flags;
	bool done;

	/*
	 * Wait while there is another request in progress, but not if recovery
	 * is needed. Also indicate whether there is a request waiting to start.
	 */
	spin_lock_irqsave(q->queue_lock, flags);
	if (mq->recovery_needed) {
		*err = -EBUSY;
		done = true;
	} else {
		done = !mq->rw_wait;
	}
	mq->waiting = !done;
	spin_unlock_irqrestore(q->queue_lock, flags);

	return done;
}

static int mmc_blk_rw_wait(struct mmc_queue *mq, struct request **prev_req)
{
	int err = 0;

	wait_event(mq->wait, mmc_blk_rw_wait_cond(mq, &err));

	/* Always complete the previous request if there is one */
	mmc_blk_mq_complete_prev_req(mq, prev_req);

	return err;
}

static int mmc_blk_mq_issue_rw_rq(struct mmc_queue *mq,
				  struct request *req)
{
	struct mmc_queue_req *mqrq = req_to_mmc_queue_req(req);
	struct mmc_host *host = mq->card->host;
	struct request *prev_req = NULL;
	int err = 0;

	mmc_blk_rw_rq_prep(mqrq, mq->card, 0, mq);

	mqrq->brq.mrq.done = mmc_blk_mq_req_done;

	mmc_pre_req(host, &mqrq->brq.mrq);

	err = mmc_blk_rw_wait(mq, &prev_req);
	if (err)
		goto out_post_req;

	mq->rw_wait = true;

	err = mmc_start_request(host, &mqrq->brq.mrq);

	if (prev_req)
		mmc_blk_mq_post_req(mq, prev_req);

	if (err)
		mq->rw_wait = false;

	/* Release re-tuning here where there is no synchronization required */
	if (err || mmc_host_done_complete(host))
		mmc_retune_release(host);

out_post_req:
	if (err)
		mmc_post_req(host, &mqrq->brq.mrq, err);

	return err;
}

static int mmc_blk_wait_for_idle(struct mmc_queue *mq, struct mmc_host *host)
{
	if (mq->use_cqe)
		return host->cqe_ops->cqe_wait_for_idle(host);

	return mmc_blk_rw_wait(mq, NULL);
}

enum mmc_issued mmc_blk_mq_issue_rq(struct mmc_queue *mq, struct request *req)
{
	struct mmc_blk_data *md = mq->blkdata;
	struct mmc_card *card = md->queue.card;
	struct mmc_host *host = card->host;
	int ret;
	int err;

	ret = mmc_blk_part_switch(card, md->part_type);
	if (ret) {
		err = mmc_blk_reset(md, card->host, MMC_BLK_PARTSWITCH);
		if (!err) {
			pr_err("%s: mmc_blk_reset(MMC_BLK_PARTSWITCH) succeeded.\n",
					mmc_hostname(card->host));
			mmc_blk_reset_success(md, MMC_BLK_PARTSWITCH);
		} else {
			pr_err("%s: mmc_blk_reset(MMC_BLK_PARTSWITCH) failed.\n",
					mmc_hostname(card->host));
		}

		return MMC_REQ_FAILED_TO_START;
	}

	switch (mmc_issue_type(mq, req)) {
	case MMC_ISSUE_SYNC:
		ret = mmc_blk_wait_for_idle(mq, host);
		if (ret)
			return MMC_REQ_BUSY;
		switch (req_op(req)) {
		case REQ_OP_DRV_IN:
		case REQ_OP_DRV_OUT:
			mmc_blk_issue_drv_op(mq, req);
			break;
		case REQ_OP_DISCARD:
			mmc_blk_issue_discard_rq(mq, req);
			break;
		case REQ_OP_SECURE_ERASE:
			mmc_blk_issue_secdiscard_rq(mq, req);
			break;
		case REQ_OP_FLUSH:
			mmc_blk_issue_flush(mq, req);
			break;
		default:
			WARN_ON_ONCE(1);
			return MMC_REQ_FAILED_TO_START;
		}
		return MMC_REQ_FINISHED;
	case MMC_ISSUE_DCMD:
	case MMC_ISSUE_ASYNC:
		switch (req_op(req)) {
		case REQ_OP_FLUSH:
			if (!mmc_cache_enabled(host)) {
				blk_mq_end_request(req, BLK_STS_OK);
				return MMC_REQ_FINISHED;
			}
			ret = mmc_blk_cqe_issue_flush(mq, req);
			break;
		case REQ_OP_READ:
		case REQ_OP_WRITE:
			if (mq->use_cqe)
				ret = mmc_blk_cqe_issue_rw_rq(mq, req);
			else
				ret = mmc_blk_mq_issue_rw_rq(mq, req);
			break;
		default:
			WARN_ON_ONCE(1);
			ret = -EINVAL;
		}
		if (!ret)
			return MMC_REQ_STARTED;

		if (ret == -EBUSY)
			return MMC_REQ_BUSY;

		return MMC_REQ_FAILED_TO_START;
	default:
		WARN_ON_ONCE(1);
		return MMC_REQ_FAILED_TO_START;
	}
}

static inline int mmc_blk_readonly(struct mmc_card *card)
{
	return mmc_card_readonly(card) ||
	       !(card->csd.cmdclass & CCC_BLOCK_WRITE);
}

static struct mmc_blk_data *mmc_blk_alloc_req(struct mmc_card *card,
					      struct device *parent,
					      sector_t size,
					      bool default_ro,
					      const char *subname,
					      int area_type)
{
	struct mmc_blk_data *md;
	int devidx, ret;

	devidx = ida_simple_get(&mmc_blk_ida, 0, max_devices, GFP_KERNEL);
	if (devidx < 0) {
		/*
		 * We get -ENOSPC because there are no more any available
		 * devidx. The reason may be that, either userspace haven't yet
		 * unmounted the partitions, which postpones mmc_blk_release()
		 * from being called, or the device has more partitions than
		 * what we support.
		 */
		if (devidx == -ENOSPC)
			dev_err(mmc_dev(card->host),
				"no more device IDs available\n");

		return ERR_PTR(devidx);
	}

	md = kzalloc(sizeof(struct mmc_blk_data), GFP_KERNEL);
	if (!md) {
		ret = -ENOMEM;
		goto out;
	}

	md->area_type = area_type;

	/*
	 * Set the read-only status based on the supported commands
	 * and the write protect switch.
	 */
	md->read_only = mmc_blk_readonly(card);

	md->disk = alloc_disk(perdev_minors);
	if (md->disk == NULL) {
		ret = -ENOMEM;
		goto err_kfree;
	}

	spin_lock_init(&md->lock);
	INIT_LIST_HEAD(&md->part);
	INIT_LIST_HEAD(&md->rpmbs);
	md->usage = 1;

	ret = mmc_init_queue(&md->queue, card, &md->lock, subname);
	if (ret)
		goto err_putdisk;

	md->queue.blkdata = md;

	/*
	 * Keep an extra reference to the queue so that we can shutdown the
	 * queue (i.e. call blk_cleanup_queue()) while there are still
	 * references to the 'md'. The corresponding blk_put_queue() is in
	 * mmc_blk_put().
	 */
	if (!blk_get_queue(md->queue.queue)) {
		mmc_cleanup_queue(&md->queue);
		ret = -ENODEV;
		goto err_putdisk;
	}

	md->disk->major	= MMC_BLOCK_MAJOR;
	md->disk->first_minor = devidx * perdev_minors;
	md->disk->fops = &mmc_bdops;
	md->disk->private_data = md;
	md->disk->queue = md->queue.queue;
	md->parent = parent;
	set_disk_ro(md->disk, md->read_only || default_ro);
	md->disk->flags = GENHD_FL_EXT_DEVT;
	if (area_type & (MMC_BLK_DATA_AREA_RPMB | MMC_BLK_DATA_AREA_BOOT))
		md->disk->flags |= GENHD_FL_NO_PART_SCAN
				   | GENHD_FL_SUPPRESS_PARTITION_INFO;

	/*
	 * As discussed on lkml, GENHD_FL_REMOVABLE should:
	 *
	 * - be set for removable media with permanent block devices
	 * - be unset for removable block devices with permanent media
	 *
	 * Since MMC block devices clearly fall under the second
	 * case, we do not set GENHD_FL_REMOVABLE.  Userspace
	 * should use the block device creation/destruction hotplug
	 * messages to tell when the card is present.
	 */

	snprintf(md->disk->disk_name, sizeof(md->disk->disk_name),
		 "mmcblk%u%s", card->host->index, subname ? subname : "");

	set_capacity(md->disk, size);

	if (mmc_host_cmd23(card->host)) {
		if ((mmc_card_mmc(card) &&
		     card->csd.mmca_vsn >= CSD_SPEC_VER_3) ||
		    (mmc_card_sd(card) &&
		     card->scr.cmds & SD_SCR_CMD23_SUPPORT))
			md->flags |= MMC_BLK_CMD23;
	}

	if (mmc_card_mmc(card) &&
	    md->flags & MMC_BLK_CMD23 &&
	    ((card->ext_csd.rel_param & EXT_CSD_WR_REL_PARAM_EN) ||
	     card->ext_csd.rel_sectors)) {
		md->flags |= MMC_BLK_REL_WR;
		blk_queue_write_cache(md->queue.queue, true, true);
	}

	return md;

 err_putdisk:
	put_disk(md->disk);
 err_kfree:
	kfree(md);
 out:
	ida_simple_remove(&mmc_blk_ida, devidx);
	return ERR_PTR(ret);
}

static struct mmc_blk_data *mmc_blk_alloc(struct mmc_card *card)
{
	sector_t size;

	if (!mmc_card_sd(card) && mmc_card_blockaddr(card)) {
		/*
		 * The EXT_CSD sector count is in number or 512 byte
		 * sectors.
		 */
		size = card->ext_csd.sectors;
	} else {
		/*
		 * The CSD capacity field is in units of read_blkbits.
		 * set_capacity takes units of 512 bytes.
		 */
		size = (typeof(sector_t))card->csd.capacity
			<< (card->csd.read_blkbits - 9);
	}

	return mmc_blk_alloc_req(card, &card->dev, size, false, NULL,
					MMC_BLK_DATA_AREA_MAIN);
}

static int mmc_blk_alloc_part(struct mmc_card *card,
			      struct mmc_blk_data *md,
			      unsigned int part_type,
			      sector_t size,
			      bool default_ro,
			      const char *subname,
			      int area_type)
{
	char cap_str[10];
	struct mmc_blk_data *part_md;

	part_md = mmc_blk_alloc_req(card, disk_to_dev(md->disk), size, default_ro,
				    subname, area_type);
	if (IS_ERR(part_md))
		return PTR_ERR(part_md);
	part_md->part_type = part_type;
	list_add(&part_md->part, &md->part);

	string_get_size((u64)get_capacity(part_md->disk), 512, STRING_UNITS_2,
			cap_str, sizeof(cap_str));
	pr_info("%s: %s %s partition %u %s\n",
	       part_md->disk->disk_name, mmc_card_id(card),
	       mmc_card_name(card), part_md->part_type, cap_str);
	return 0;
}

/**
 * mmc_rpmb_ioctl() - ioctl handler for the RPMB chardev
 * @filp: the character device file
 * @cmd: the ioctl() command
 * @arg: the argument from userspace
 *
 * This will essentially just redirect the ioctl()s coming in over to
 * the main block device spawning the RPMB character device.
 */
static long mmc_rpmb_ioctl(struct file *filp, unsigned int cmd,
			   unsigned long arg)
{
	struct mmc_rpmb_data *rpmb = filp->private_data;
	int ret;

	switch (cmd) {
	case MMC_IOC_CMD:
		ret = mmc_blk_ioctl_cmd(rpmb->md,
					(struct mmc_ioc_cmd __user *)arg,
					rpmb);
		break;
	case MMC_IOC_MULTI_CMD:
		ret = mmc_blk_ioctl_multi_cmd(rpmb->md,
					(struct mmc_ioc_multi_cmd __user *)arg,
					rpmb);
		break;
	default:
		ret = -EINVAL;
		break;
	}

	return ret;
}

#ifdef CONFIG_COMPAT
static long mmc_rpmb_ioctl_compat(struct file *filp, unsigned int cmd,
			      unsigned long arg)
{
	return mmc_rpmb_ioctl(filp, cmd, (unsigned long)compat_ptr(arg));
}
#endif

static int mmc_rpmb_chrdev_open(struct inode *inode, struct file *filp)
{
	struct mmc_rpmb_data *rpmb = container_of(inode->i_cdev,
						  struct mmc_rpmb_data, chrdev);

	get_device(&rpmb->dev);
	filp->private_data = rpmb;
	mmc_blk_get(rpmb->md->disk);

	return nonseekable_open(inode, filp);
}

static int mmc_rpmb_chrdev_release(struct inode *inode, struct file *filp)
{
	struct mmc_rpmb_data *rpmb = container_of(inode->i_cdev,
						  struct mmc_rpmb_data, chrdev);

	mmc_blk_put(rpmb->md);
	put_device(&rpmb->dev);

	return 0;
}

static const struct file_operations mmc_rpmb_fileops = {
	.release = mmc_rpmb_chrdev_release,
	.open = mmc_rpmb_chrdev_open,
	.owner = THIS_MODULE,
	.llseek = no_llseek,
	.unlocked_ioctl = mmc_rpmb_ioctl,
#ifdef CONFIG_COMPAT
	.compat_ioctl = mmc_rpmb_ioctl_compat,
#endif
};

static void mmc_blk_rpmb_device_release(struct device *dev)
{
	struct mmc_rpmb_data *rpmb = dev_get_drvdata(dev);

	ida_simple_remove(&mmc_rpmb_ida, rpmb->id);
	kfree(rpmb);
}

static int mmc_blk_alloc_rpmb_part(struct mmc_card *card,
				   struct mmc_blk_data *md,
				   unsigned int part_index,
				   sector_t size,
				   const char *subname)
{
	int devidx, ret;
	char rpmb_name[DISK_NAME_LEN];
	char cap_str[10];
	struct mmc_rpmb_data *rpmb;

	/* This creates the minor number for the RPMB char device */
	devidx = ida_simple_get(&mmc_rpmb_ida, 0, max_devices, GFP_KERNEL);
	if (devidx < 0)
		return devidx;

	rpmb = kzalloc(sizeof(*rpmb), GFP_KERNEL);
	if (!rpmb) {
		ida_simple_remove(&mmc_rpmb_ida, devidx);
		return -ENOMEM;
	}

	snprintf(rpmb_name, sizeof(rpmb_name),
		 "mmcblk%u%s", card->host->index, subname ? subname : "");

	rpmb->id = devidx;
	rpmb->part_index = part_index;
	rpmb->dev.init_name = rpmb_name;
	rpmb->dev.bus = &mmc_rpmb_bus_type;
	rpmb->dev.devt = MKDEV(MAJOR(mmc_rpmb_devt), rpmb->id);
	rpmb->dev.parent = &card->dev;
	rpmb->dev.release = mmc_blk_rpmb_device_release;
	device_initialize(&rpmb->dev);
	dev_set_drvdata(&rpmb->dev, rpmb);
	rpmb->md = md;

	cdev_init(&rpmb->chrdev, &mmc_rpmb_fileops);
	rpmb->chrdev.owner = THIS_MODULE;
	ret = cdev_device_add(&rpmb->chrdev, &rpmb->dev);
	if (ret) {
		pr_err("%s: could not add character device\n", rpmb_name);
		goto out_put_device;
	}

	list_add(&rpmb->node, &md->rpmbs);

	string_get_size((u64)size, 512, STRING_UNITS_2,
			cap_str, sizeof(cap_str));

	pr_info("%s: %s %s partition %u %s, chardev (%d:%d)\n",
		rpmb_name, mmc_card_id(card),
		mmc_card_name(card), EXT_CSD_PART_CONFIG_ACC_RPMB, cap_str,
		MAJOR(mmc_rpmb_devt), rpmb->id);

	return 0;

out_put_device:
	put_device(&rpmb->dev);
	return ret;
}

static void mmc_blk_remove_rpmb_part(struct mmc_rpmb_data *rpmb)

{
	cdev_device_del(&rpmb->chrdev, &rpmb->dev);
	put_device(&rpmb->dev);
}

/* MMC Physical partitions consist of two boot partitions and
 * up to four general purpose partitions.
 * For each partition enabled in EXT_CSD a block device will be allocatedi
 * to provide access to the partition.
 */

static int mmc_blk_alloc_parts(struct mmc_card *card, struct mmc_blk_data *md)
{
	int idx, ret;

	if (!mmc_card_mmc(card))
		return 0;

	for (idx = 0; idx < card->nr_parts; idx++) {
		if (card->part[idx].area_type & MMC_BLK_DATA_AREA_RPMB) {
			/*
			 * RPMB partitions does not provide block access, they
			 * are only accessed using ioctl():s. Thus create
			 * special RPMB block devices that do not have a
			 * backing block queue for these.
			 */
			ret = mmc_blk_alloc_rpmb_part(card, md,
				card->part[idx].part_cfg,
				card->part[idx].size >> 9,
				card->part[idx].name);
			if (ret)
				return ret;
		} else if (card->part[idx].size) {
			ret = mmc_blk_alloc_part(card, md,
				card->part[idx].part_cfg,
				card->part[idx].size >> 9,
				card->part[idx].force_ro,
				card->part[idx].name,
				card->part[idx].area_type);
			if (ret)
				return ret;
		}
	}

	return 0;
}

static void mmc_blk_remove_req(struct mmc_blk_data *md)
{
	struct mmc_card *card;

	if (md) {
		/*
		 * Flush remaining requests and free queues. It
		 * is freeing the queue that stops new requests
		 * from being accepted.
		 */
		card = md->queue.card;
		if (md->disk->flags & GENHD_FL_UP) {
			device_remove_file(disk_to_dev(md->disk), &md->force_ro);
			if ((md->area_type & MMC_BLK_DATA_AREA_BOOT) &&
					card->ext_csd.boot_ro_lockable)
				device_remove_file(disk_to_dev(md->disk),
					&md->power_ro_lock);

			del_gendisk(md->disk);
		}
		mmc_cleanup_queue(&md->queue);
		mmc_blk_put(md);
	}
}

static void mmc_blk_remove_parts(struct mmc_card *card,
				 struct mmc_blk_data *md)
{
	struct list_head *pos, *q;
	struct mmc_blk_data *part_md;
	struct mmc_rpmb_data *rpmb;

	/* Remove RPMB partitions */
	list_for_each_safe(pos, q, &md->rpmbs) {
		rpmb = list_entry(pos, struct mmc_rpmb_data, node);
		list_del(pos);
		mmc_blk_remove_rpmb_part(rpmb);
	}
	/* Remove block partitions */
	list_for_each_safe(pos, q, &md->part) {
		part_md = list_entry(pos, struct mmc_blk_data, part);
		list_del(pos);
		mmc_blk_remove_req(part_md);
	}
}

static int mmc_add_disk(struct mmc_blk_data *md)
{
	int ret;
	struct mmc_card *card = md->queue.card;

	device_add_disk(md->parent, md->disk);
	md->force_ro.show = force_ro_show;
	md->force_ro.store = force_ro_store;
	sysfs_attr_init(&md->force_ro.attr);
	md->force_ro.attr.name = "force_ro";
	md->force_ro.attr.mode = S_IRUGO | S_IWUSR;
	ret = device_create_file(disk_to_dev(md->disk), &md->force_ro);
	if (ret)
		goto force_ro_fail;

	if ((md->area_type & MMC_BLK_DATA_AREA_BOOT) &&
	     card->ext_csd.boot_ro_lockable) {
		umode_t mode;

		if (card->ext_csd.boot_ro_lock & EXT_CSD_BOOT_WP_B_PWR_WP_DIS)
			mode = S_IRUGO;
		else
			mode = S_IRUGO | S_IWUSR;

		md->power_ro_lock.show = power_ro_lock_show;
		md->power_ro_lock.store = power_ro_lock_store;
		sysfs_attr_init(&md->power_ro_lock.attr);
		md->power_ro_lock.attr.mode = mode;
		md->power_ro_lock.attr.name =
					"ro_lock_until_next_power_on";
		ret = device_create_file(disk_to_dev(md->disk),
				&md->power_ro_lock);
		if (ret)
			goto power_ro_lock_fail;
	}
	return ret;

power_ro_lock_fail:
	device_remove_file(disk_to_dev(md->disk), &md->force_ro);
force_ro_fail:
	del_gendisk(md->disk);

	return ret;
}

#ifdef CONFIG_DEBUG_FS

static int mmc_dbg_card_status_get(void *data, u64 *val)
{
	struct mmc_card *card = data;
	struct mmc_blk_data *md = dev_get_drvdata(&card->dev);
	struct mmc_queue *mq = &md->queue;
	struct request *req;
	int ret;

	/* Ask the block layer about the card status */
	req = blk_get_request(mq->queue, REQ_OP_DRV_IN, 0);
	if (IS_ERR(req))
		return PTR_ERR(req);
	req_to_mmc_queue_req(req)->drv_op = MMC_DRV_OP_GET_CARD_STATUS;
	req_to_mmc_queue_req(req)->drv_op_result = -EIO;
	blk_execute_rq(mq->queue, NULL, req, 0);
	ret = req_to_mmc_queue_req(req)->drv_op_result;
	if (ret >= 0) {
		*val = ret;
		ret = 0;
	}
	blk_put_request(req);

	return ret;
}
DEFINE_SIMPLE_ATTRIBUTE(mmc_dbg_card_status_fops, mmc_dbg_card_status_get,
		NULL, "%08llx\n");

/* That is two digits * 512 + 1 for newline */
#define EXT_CSD_STR_LEN 1025

static int mmc_ext_csd_open(struct inode *inode, struct file *filp)
{
	struct mmc_card *card = inode->i_private;
	struct mmc_blk_data *md = dev_get_drvdata(&card->dev);
	struct mmc_queue *mq = &md->queue;
	struct request *req;
	char *buf;
	ssize_t n = 0;
	u8 *ext_csd;
	int err, i;

	buf = kmalloc(EXT_CSD_STR_LEN + 1, GFP_KERNEL);
	if (!buf)
		return -ENOMEM;

	/* Ask the block layer for the EXT CSD */
	req = blk_get_request(mq->queue, REQ_OP_DRV_IN, 0);
	if (IS_ERR(req)) {
		err = PTR_ERR(req);
		goto out_free;
	}
	req_to_mmc_queue_req(req)->drv_op = MMC_DRV_OP_GET_EXT_CSD;
	req_to_mmc_queue_req(req)->drv_op_result = -EIO;
	req_to_mmc_queue_req(req)->drv_op_data = &ext_csd;
	blk_execute_rq(mq->queue, NULL, req, 0);
	err = req_to_mmc_queue_req(req)->drv_op_result;
	blk_put_request(req);
	if (err) {
		pr_err("FAILED %d\n", err);
		goto out_free;
	}

	for (i = 0; i < 512; i++)
		n += sprintf(buf + n, "%02x", ext_csd[i]);
	n += sprintf(buf + n, "\n");

	if (n != EXT_CSD_STR_LEN) {
		err = -EINVAL;
		kfree(ext_csd);
		goto out_free;
	}

	filp->private_data = buf;
	kfree(ext_csd);
	return 0;

out_free:
	kfree(buf);
	return err;
}

static ssize_t mmc_ext_csd_read(struct file *filp, char __user *ubuf,
				size_t cnt, loff_t *ppos)
{
	char *buf = filp->private_data;

	return simple_read_from_buffer(ubuf, cnt, ppos,
				       buf, EXT_CSD_STR_LEN);
}

static int mmc_ext_csd_release(struct inode *inode, struct file *file)
{
	kfree(file->private_data);
	return 0;
}

static const struct file_operations mmc_dbg_ext_csd_fops = {
	.open		= mmc_ext_csd_open,
	.read		= mmc_ext_csd_read,
	.release	= mmc_ext_csd_release,
	.llseek		= default_llseek,
};

static int mmc_blk_add_debugfs(struct mmc_card *card, struct mmc_blk_data *md)
{
	struct dentry *root;

	if (!card->debugfs_root)
		return 0;

	root = card->debugfs_root;

	if (mmc_card_mmc(card) || mmc_card_sd(card)) {
		md->status_dentry =
			debugfs_create_file("status", S_IRUSR, root, card,
					    &mmc_dbg_card_status_fops);
		if (!md->status_dentry)
			return -EIO;
	}

	if (mmc_card_mmc(card)) {
		md->ext_csd_dentry =
			debugfs_create_file("ext_csd", S_IRUSR, root, card,
					    &mmc_dbg_ext_csd_fops);
		if (!md->ext_csd_dentry)
			return -EIO;
	}

	return 0;
}

static void mmc_blk_remove_debugfs(struct mmc_card *card,
				   struct mmc_blk_data *md)
{
	if (!card->debugfs_root)
		return;

	if (!IS_ERR_OR_NULL(md->status_dentry)) {
		debugfs_remove(md->status_dentry);
		md->status_dentry = NULL;
	}

	if (!IS_ERR_OR_NULL(md->ext_csd_dentry)) {
		debugfs_remove(md->ext_csd_dentry);
		md->ext_csd_dentry = NULL;
	}
}

#else

static int mmc_blk_add_debugfs(struct mmc_card *card, struct mmc_blk_data *md)
{
	return 0;
}

static void mmc_blk_remove_debugfs(struct mmc_card *card,
				   struct mmc_blk_data *md)
{
}

#endif /* CONFIG_DEBUG_FS */

static int mmc_blk_probe(struct mmc_card *card)
{
	struct mmc_blk_data *md, *part_md;
	char cap_str[10];

	/*
	 * Check that the card supports the command class(es) we need.
	 */
	if (!(card->csd.cmdclass & CCC_BLOCK_READ))
		return -ENODEV;

	mmc_fixup_device(card, mmc_blk_fixups);

	card->complete_wq = alloc_workqueue("mmc_complete",
					WQ_MEM_RECLAIM | WQ_HIGHPRI, 0);
	if (unlikely(!card->complete_wq)) {
		pr_err("Failed to create mmc completion workqueue");
		return -ENOMEM;
	}

	md = mmc_blk_alloc(card);
	if (IS_ERR(md))
		return PTR_ERR(md);

	string_get_size((u64)get_capacity(md->disk), 512, STRING_UNITS_2,
			cap_str, sizeof(cap_str));
	pr_info("%s: %s %s %s %s\n",
		md->disk->disk_name, mmc_card_id(card), mmc_card_name(card),
		cap_str, md->read_only ? "(ro)" : "");

	if (mmc_blk_alloc_parts(card, md))
		goto out;

	dev_set_drvdata(&card->dev, md);

	mmc_set_bus_resume_policy(card->host, 1);
	if (mmc_add_disk(md))
		goto out;

	list_for_each_entry(part_md, &md->part, part) {
		if (mmc_add_disk(part_md))
			goto out;
	}

	/* Add two debugfs entries */
	mmc_blk_add_debugfs(card, md);

	pm_runtime_set_autosuspend_delay(&card->dev, 3000);
	pm_runtime_use_autosuspend(&card->dev);

	/*
	 * Don't enable runtime PM for SD-combo cards here. Leave that
	 * decision to be taken during the SDIO init sequence instead.
	 */
	if (card->type != MMC_TYPE_SD_COMBO) {
		pm_runtime_set_active(&card->dev);
		pm_runtime_enable(&card->dev);
	}

	return 0;

 out:
	mmc_blk_remove_parts(card, md);
	mmc_blk_remove_req(md);
	return 0;
}

static void mmc_blk_remove(struct mmc_card *card)
{
	struct mmc_blk_data *md = dev_get_drvdata(&card->dev);

	mmc_blk_remove_debugfs(card, md);
	mmc_blk_remove_parts(card, md);
	pm_runtime_get_sync(&card->dev);
	if (md->part_curr != md->part_type) {
		mmc_claim_host(card->host);
		mmc_blk_part_switch(card, md->part_type);
		mmc_release_host(card->host);
	}
	if (card->type != MMC_TYPE_SD_COMBO)
		pm_runtime_disable(&card->dev);
	pm_runtime_put_noidle(&card->dev);
	mmc_blk_remove_req(md);
	dev_set_drvdata(&card->dev, NULL);
	mmc_set_bus_resume_policy(card->host, 0);
	destroy_workqueue(card->complete_wq);
}

static int _mmc_blk_suspend(struct mmc_card *card)
{
	struct mmc_blk_data *part_md;
	struct mmc_blk_data *md = dev_get_drvdata(&card->dev);

	if (md) {
		mmc_queue_suspend(&md->queue);
		list_for_each_entry(part_md, &md->part, part) {
			mmc_queue_suspend(&part_md->queue);
		}
	}
	return 0;
}

static void mmc_blk_shutdown(struct mmc_card *card)
{
	_mmc_blk_suspend(card);
}

#ifdef CONFIG_PM_SLEEP
static int mmc_blk_suspend(struct device *dev)
{
	struct mmc_card *card = mmc_dev_to_card(dev);

	return _mmc_blk_suspend(card);
}

static int mmc_blk_resume(struct device *dev)
{
	struct mmc_blk_data *part_md;
	struct mmc_blk_data *md = dev_get_drvdata(dev);

	if (md) {
		/*
		 * Resume involves the card going into idle state,
		 * so current partition is always the main one.
		 */
		md->part_curr = md->part_type;
		mmc_queue_resume(&md->queue);
		list_for_each_entry(part_md, &md->part, part) {
			mmc_queue_resume(&part_md->queue);
		}
	}
	return 0;
}
#endif

static SIMPLE_DEV_PM_OPS(mmc_blk_pm_ops, mmc_blk_suspend, mmc_blk_resume);

static struct mmc_driver mmc_driver = {
	.drv		= {
		.name	= "mmcblk",
		.pm	= &mmc_blk_pm_ops,
	},
	.probe		= mmc_blk_probe,
	.remove		= mmc_blk_remove,
	.shutdown	= mmc_blk_shutdown,
};

static int __init mmc_blk_init(void)
{
	int res;

	res  = bus_register(&mmc_rpmb_bus_type);
	if (res < 0) {
		pr_err("mmcblk: could not register RPMB bus type\n");
		return res;
	}
	res = alloc_chrdev_region(&mmc_rpmb_devt, 0, MAX_DEVICES, "rpmb");
	if (res < 0) {
		pr_err("mmcblk: failed to allocate rpmb chrdev region\n");
		goto out_bus_unreg;
	}

	if (perdev_minors != CONFIG_MMC_BLOCK_MINORS)
		pr_info("mmcblk: using %d minors per device\n", perdev_minors);

	max_devices = min(MAX_DEVICES, (1 << MINORBITS) / perdev_minors);

	res = register_blkdev(MMC_BLOCK_MAJOR, "mmc");
	if (res)
		goto out_chrdev_unreg;

	res = mmc_register_driver(&mmc_driver);
	if (res)
		goto out_blkdev_unreg;

	return 0;

out_blkdev_unreg:
	unregister_blkdev(MMC_BLOCK_MAJOR, "mmc");
out_chrdev_unreg:
	unregister_chrdev_region(mmc_rpmb_devt, MAX_DEVICES);
out_bus_unreg:
	bus_unregister(&mmc_rpmb_bus_type);
	return res;
}

static void __exit mmc_blk_exit(void)
{
	mmc_unregister_driver(&mmc_driver);
	unregister_blkdev(MMC_BLOCK_MAJOR, "mmc");
	unregister_chrdev_region(mmc_rpmb_devt, MAX_DEVICES);
	bus_unregister(&mmc_rpmb_bus_type);
}

module_init(mmc_blk_init);
module_exit(mmc_blk_exit);

MODULE_LICENSE("GPL");
MODULE_DESCRIPTION("Multimedia Card (MMC) block device driver");
<|MERGE_RESOLUTION|>--- conflicted
+++ resolved
@@ -660,13 +660,7 @@
 	if (idata->ic.postsleep_min_us)
 		usleep_range(idata->ic.postsleep_min_us, idata->ic.postsleep_max_us);
 
-<<<<<<< HEAD
-	memcpy(&(idata->ic.response), cmd.resp, sizeof(cmd.resp));
-
-	if (idata->rpmb || (cmd.flags & MMC_RSP_BUSY)) {
-=======
 	if (idata->rpmb || (cmd.flags & MMC_RSP_R1B) == MMC_RSP_R1B) {
->>>>>>> b5a7a865
 		/*
 		 * Ensure RPMB/R1B command has completed by polling CMD13
 		 * "Send Status".
@@ -1539,10 +1533,7 @@
 	if (err || host->need_hw_reset)
 		mmc_blk_reset(mq->blkdata, host, MMC_BLK_CQE_RECOVERY);
 	mmc_blk_reset_success(mq->blkdata, MMC_BLK_CQE_RECOVERY);
-<<<<<<< HEAD
 	host->need_hw_reset = false;
-=======
->>>>>>> b5a7a865
 
 	pr_debug("%s: CQE recovery done\n", mmc_hostname(host));
 }
@@ -2051,22 +2042,14 @@
 				     struct request_queue *q,
 				     enum mmc_issue_type issue_type)
 {
-<<<<<<< HEAD
-	struct request_queue *q = req->q;
 	struct mmc_host *host = mq->card->host;
-=======
->>>>>>> b5a7a865
 	unsigned long flags;
 	bool put_card;
 
 	spin_lock_irqsave(q->queue_lock, flags);
 
-<<<<<<< HEAD
-	mq->in_flight[mmc_issue_type(mq, req)] -= 1;
-	atomic_dec(&host->active_reqs);
-=======
 	mq->in_flight[issue_type] -= 1;
->>>>>>> b5a7a865
+        atomic_dec(&host->active_reqs);
 
 	put_card = (mmc_tot_in_flight(mq) == 0);
 
