/*
 *  linux/drivers/mmc/sdio.c
 *
 *  Copyright 2006-2007 Pierre Ossman
 *
 * This program is free software; you can redistribute it and/or modify
 * it under the terms of the GNU General Public License as published by
 * the Free Software Foundation; either version 2 of the License, or (at
 * your option) any later version.
 */

#include <linux/err.h>
#include <linux/pm_runtime.h>

#include <linux/mmc/host.h>
#include <linux/mmc/card.h>
#include <linux/mmc/mmc.h>
#include <linux/mmc/sdio.h>
#include <linux/mmc/sdio_func.h>
#include <linux/mmc/sdio_ids.h>

#include "core.h"
#include "card.h"
#include "host.h"
#include "bus.h"
#include "quirks.h"
#include "sd.h"
#include "sdio_bus.h"
#include "mmc_ops.h"
#include "sd_ops.h"
#include "sdio_ops.h"
#include "sdio_cis.h"

static int sdio_read_fbr(struct sdio_func *func)
{
	int ret;
	unsigned char data;

	if (mmc_card_nonstd_func_interface(func->card)) {
		func->class = SDIO_CLASS_NONE;
		return 0;
	}

	ret = mmc_io_rw_direct(func->card, 0, 0,
		SDIO_FBR_BASE(func->num) + SDIO_FBR_STD_IF, 0, &data);
	if (ret)
		goto out;

	data &= 0x0f;

	if (data == 0x0f) {
		ret = mmc_io_rw_direct(func->card, 0, 0,
			SDIO_FBR_BASE(func->num) + SDIO_FBR_STD_IF_EXT, 0, &data);
		if (ret)
			goto out;
	}

	func->class = data;

out:
	return ret;
}

static int sdio_init_func(struct mmc_card *card, unsigned int fn)
{
	int ret;
	struct sdio_func *func;

	if (WARN_ON(fn > SDIO_MAX_FUNCS))
		return -EINVAL;

	func = sdio_alloc_func(card);
	if (IS_ERR(func))
		return PTR_ERR(func);

	func->num = fn;

	if (!(card->quirks & MMC_QUIRK_NONSTD_SDIO)) {
		ret = sdio_read_fbr(func);
		if (ret)
			goto fail;

		ret = sdio_read_func_cis(func);
		if (ret)
			goto fail;
	} else {
		func->vendor = func->card->cis.vendor;
		func->device = func->card->cis.device;
		func->max_blksize = func->card->cis.blksize;
	}

	card->sdio_func[fn - 1] = func;

	return 0;

fail:
	/*
	 * It is okay to remove the function here even though we hold
	 * the host lock as we haven't registered the device yet.
	 */
	sdio_remove_func(func);
	return ret;
}

static int sdio_read_cccr(struct mmc_card *card, u32 ocr)
{
	int ret;
	int cccr_vsn;
	int uhs = ocr & R4_18V_PRESENT;
	unsigned char data;
	unsigned char speed;

	ret = mmc_io_rw_direct(card, 0, 0, SDIO_CCCR_CCCR, 0, &data);
	if (ret)
		goto out;

	cccr_vsn = data & 0x0f;

	if (cccr_vsn > SDIO_CCCR_REV_3_00) {
		pr_err("%s: unrecognised CCCR structure version %d\n",
			mmc_hostname(card->host), cccr_vsn);
		return -EINVAL;
	}

	card->cccr.sdio_vsn = (data & 0xf0) >> 4;

	ret = mmc_io_rw_direct(card, 0, 0, SDIO_CCCR_CAPS, 0, &data);
	if (ret)
		goto out;

	if (data & SDIO_CCCR_CAP_SMB)
		card->cccr.multi_block = 1;
	if (data & SDIO_CCCR_CAP_LSC)
		card->cccr.low_speed = 1;
	if (data & SDIO_CCCR_CAP_4BLS)
		card->cccr.wide_bus = 1;

	if (cccr_vsn >= SDIO_CCCR_REV_1_10) {
		ret = mmc_io_rw_direct(card, 0, 0, SDIO_CCCR_POWER, 0, &data);
		if (ret)
			goto out;

		if (data & SDIO_POWER_SMPC)
			card->cccr.high_power = 1;
	}

	if (cccr_vsn >= SDIO_CCCR_REV_1_20) {
		ret = mmc_io_rw_direct(card, 0, 0, SDIO_CCCR_SPEED, 0, &speed);
		if (ret)
			goto out;

		card->scr.sda_spec3 = 0;
		card->sw_caps.sd3_bus_mode = 0;
		card->sw_caps.sd3_drv_type = 0;
		if (cccr_vsn >= SDIO_CCCR_REV_3_00 && uhs) {
			card->scr.sda_spec3 = 1;
			ret = mmc_io_rw_direct(card, 0, 0,
				SDIO_CCCR_UHS, 0, &data);
			if (ret)
				goto out;

			if (mmc_host_uhs(card->host)) {
				if (data & SDIO_UHS_DDR50)
					card->sw_caps.sd3_bus_mode
						|= SD_MODE_UHS_DDR50;

				if (data & SDIO_UHS_SDR50)
					card->sw_caps.sd3_bus_mode
						|= SD_MODE_UHS_SDR50;

				if (data & SDIO_UHS_SDR104)
					card->sw_caps.sd3_bus_mode
						|= SD_MODE_UHS_SDR104;
			}

			ret = mmc_io_rw_direct(card, 0, 0,
				SDIO_CCCR_DRIVE_STRENGTH, 0, &data);
			if (ret)
				goto out;

			if (data & SDIO_DRIVE_SDTA)
				card->sw_caps.sd3_drv_type |= SD_DRIVER_TYPE_A;
			if (data & SDIO_DRIVE_SDTC)
				card->sw_caps.sd3_drv_type |= SD_DRIVER_TYPE_C;
			if (data & SDIO_DRIVE_SDTD)
				card->sw_caps.sd3_drv_type |= SD_DRIVER_TYPE_D;

			ret = mmc_io_rw_direct(card, 0, 0,
				SDIO_CCCR_INTERRUPT_EXTENSION, 0, &data);
			if (ret)
				goto out;
			if (data & SDIO_SUPPORT_ASYNC_INTR) {
				if (card->host->caps2 &
					MMC_CAP2_ASYNC_SDIO_IRQ_4BIT_MODE) {
					data |= SDIO_ENABLE_ASYNC_INTR;
					ret = mmc_io_rw_direct(card, 1, 0,
						SDIO_CCCR_INTERRUPT_EXTENSION,
						data, NULL);
					if (ret)
						goto out;
					card->cccr.async_intr_sup = 1;
				}
			}
		}

		/* if no uhs mode ensure we check for high speed */
		if (!card->sw_caps.sd3_bus_mode) {
			if (speed & SDIO_SPEED_SHS) {
				card->cccr.high_speed = 1;
				card->sw_caps.hs_max_dtr = 50000000;
			} else {
				card->cccr.high_speed = 0;
				card->sw_caps.hs_max_dtr = 25000000;
			}
		}
	}

out:
	return ret;
}

static void sdio_enable_vendor_specific_settings(struct mmc_card *card)
{
	int ret;
	u8 settings;

	if (mmc_enable_qca6574_settings(card) ||
		mmc_enable_qca9377_settings(card) ||
		mmc_enable_qca9379_settings(card)) {
		ret = mmc_io_rw_direct(card, 1, 0, 0xF2, 0x0F, NULL);
		if (ret) {
			pr_crit("%s: failed to write to fn 0xf2 %d\n",
					mmc_hostname(card->host), ret);
			goto out;
		}

		ret = mmc_io_rw_direct(card, 0, 0, 0xF1, 0, &settings);
		if (ret) {
			pr_crit("%s: failed to read fn 0xf1 %d\n",
			mmc_hostname(card->host), ret);
			goto out;
		}

		settings |= 0x80;
		ret = mmc_io_rw_direct(card, 1, 0, 0xF1, settings, NULL);
		if (ret) {
			pr_crit("%s: failed to write to fn 0xf1 %d\n",
				mmc_hostname(card->host), ret);
			goto out;
		}

		ret = mmc_io_rw_direct(card, 0, 0, 0xF0, 0, &settings);
		if (ret) {
			pr_crit("%s: failed to read fn 0xf0 %d\n",
			mmc_hostname(card->host), ret);
			goto out;
		}

		settings |= 0x20;
		ret = mmc_io_rw_direct(card, 1, 0, 0xF0, settings, NULL);
		if (ret) {
			pr_crit("%s: failed to write to fn 0xf0 %d\n",
				mmc_hostname(card->host), ret);
			goto out;
		}
	}
out:
	return;
}

static int sdio_enable_wide(struct mmc_card *card)
{
	int ret;
	u8 ctrl;

	if (!(card->host->caps & (MMC_CAP_4_BIT_DATA | MMC_CAP_8_BIT_DATA)))
		return 0;

	if (card->cccr.low_speed && !card->cccr.wide_bus)
		return 0;

	ret = mmc_io_rw_direct(card, 0, 0, SDIO_CCCR_IF, 0, &ctrl);
	if (ret)
		return ret;

	if ((ctrl & SDIO_BUS_WIDTH_MASK) == SDIO_BUS_WIDTH_RESERVED)
		pr_warn("%s: SDIO_CCCR_IF is invalid: 0x%02x\n",
			mmc_hostname(card->host), ctrl);

	/* set as 4-bit bus width */
	ctrl &= ~SDIO_BUS_WIDTH_MASK;
	if (card->host->caps & MMC_CAP_8_BIT_DATA)
		ctrl |= SDIO_BUS_WIDTH_8BIT;
	else if (card->host->caps & MMC_CAP_4_BIT_DATA)
		ctrl |= SDIO_BUS_WIDTH_4BIT;

	ret = mmc_io_rw_direct(card, 1, 0, SDIO_CCCR_IF, ctrl, NULL);
	if (ret)
		return ret;

	return 1;
}

/*
 * If desired, disconnect the pull-up resistor on CD/DAT[3] (pin 1)
 * of the card. This may be required on certain setups of boards,
 * controllers and embedded sdio device which do not need the card's
 * pull-up. As a result, card detection is disabled and power is saved.
 */
static int sdio_disable_cd(struct mmc_card *card)
{
	int ret;
	u8 ctrl;

	if (!mmc_card_disable_cd(card))
		return 0;

	ret = mmc_io_rw_direct(card, 0, 0, SDIO_CCCR_IF, 0, &ctrl);
	if (ret)
		return ret;

	ctrl |= SDIO_BUS_CD_DISABLE;

	return mmc_io_rw_direct(card, 1, 0, SDIO_CCCR_IF, ctrl, NULL);
}

/*
 * Devices that remain active during a system suspend are
 * put back into 1-bit mode.
 */
static int sdio_disable_wide(struct mmc_card *card)
{
	int ret;
	u8 ctrl;

	if (!(card->host->caps & (MMC_CAP_4_BIT_DATA | MMC_CAP_8_BIT_DATA)))
		return 0;

	if (card->cccr.low_speed && !card->cccr.wide_bus)
		return 0;

	ret = mmc_io_rw_direct(card, 0, 0, SDIO_CCCR_IF, 0, &ctrl);
	if (ret)
		return ret;

	if (!(ctrl & (SDIO_BUS_WIDTH_4BIT | SDIO_BUS_WIDTH_8BIT)))
		return 0;

	ctrl &= ~(SDIO_BUS_WIDTH_4BIT | SDIO_BUS_WIDTH_8BIT);
	ctrl |= SDIO_BUS_ASYNC_INT;

	ret = mmc_io_rw_direct(card, 1, 0, SDIO_CCCR_IF, ctrl, NULL);
	if (ret)
		return ret;

	mmc_set_bus_width(card->host, MMC_BUS_WIDTH_1);

	return 0;
}


static int sdio_enable_4bit_bus(struct mmc_card *card)
{
	int err;

	if (card->type == MMC_TYPE_SDIO)
		err = sdio_enable_wide(card);
	else if ((card->host->caps & MMC_CAP_4_BIT_DATA) &&
		 (card->scr.bus_widths & SD_SCR_BUS_WIDTH_4)) {
		err = mmc_app_set_bus_width(card, MMC_BUS_WIDTH_4);
		if (err)
			return err;
		err = sdio_enable_wide(card);
		if (err <= 0)
			mmc_app_set_bus_width(card, MMC_BUS_WIDTH_1);
	} else
		return 0;

	if (err > 0) {
		mmc_set_bus_width(card->host, MMC_BUS_WIDTH_4);
		err = 0;
	}

	return err;
}


/*
 * Test if the card supports high-speed mode and, if so, switch to it.
 */
static int mmc_sdio_switch_hs(struct mmc_card *card, int enable)
{
	int ret;
	u8 speed;

	if (!(card->host->caps & MMC_CAP_SD_HIGHSPEED))
		return 0;

	if (!card->cccr.high_speed)
		return 0;

	ret = mmc_io_rw_direct(card, 0, 0, SDIO_CCCR_SPEED, 0, &speed);
	if (ret)
		return ret;

	if (enable)
		speed |= SDIO_SPEED_EHS;
	else
		speed &= ~SDIO_SPEED_EHS;

	ret = mmc_io_rw_direct(card, 1, 0, SDIO_CCCR_SPEED, speed, NULL);
	if (ret)
		return ret;

	return 1;
}

/*
 * Enable SDIO/combo card's high-speed mode. Return 0/1 if [not]supported.
 */
static int sdio_enable_hs(struct mmc_card *card)
{
	int ret;

	ret = mmc_sdio_switch_hs(card, true);
	if (ret <= 0 || card->type == MMC_TYPE_SDIO)
		return ret;

	ret = mmc_sd_switch_hs(card);
	if (ret <= 0)
		mmc_sdio_switch_hs(card, false);

	return ret;
}

static unsigned mmc_sdio_get_max_clock(struct mmc_card *card)
{
	unsigned max_dtr;

	if (mmc_card_hs(card)) {
		/*
		 * The SDIO specification doesn't mention how
		 * the CIS transfer speed register relates to
		 * high-speed, but it seems that 50 MHz is
		 * mandatory.
		 */
		max_dtr = 50000000;
	} else {
		max_dtr = card->cis.max_dtr;
	}

	if (card->type == MMC_TYPE_SD_COMBO)
		max_dtr = min(max_dtr, mmc_sd_get_max_clock(card));

	return max_dtr;
}

static unsigned char host_drive_to_sdio_drive(int host_strength)
{
	switch (host_strength) {
	case MMC_SET_DRIVER_TYPE_A:
		return SDIO_DTSx_SET_TYPE_A;
	case MMC_SET_DRIVER_TYPE_B:
		return SDIO_DTSx_SET_TYPE_B;
	case MMC_SET_DRIVER_TYPE_C:
		return SDIO_DTSx_SET_TYPE_C;
	case MMC_SET_DRIVER_TYPE_D:
		return SDIO_DTSx_SET_TYPE_D;
	default:
		return SDIO_DTSx_SET_TYPE_B;
	}
}

static void sdio_select_driver_type(struct mmc_card *card)
{
	int card_drv_type, drive_strength, drv_type;
	unsigned char card_strength;
	int err;

	card->drive_strength = 0;

	card_drv_type = card->sw_caps.sd3_drv_type | SD_DRIVER_TYPE_B;

	drive_strength = mmc_select_drive_strength(card,
						   card->sw_caps.uhs_max_dtr,
						   card_drv_type, &drv_type);

	if (drive_strength) {
		/* if error just use default for drive strength B */
		err = mmc_io_rw_direct(card, 0, 0, SDIO_CCCR_DRIVE_STRENGTH, 0,
				       &card_strength);
		if (err)
			return;

		card_strength &= ~(SDIO_DRIVE_DTSx_MASK<<SDIO_DRIVE_DTSx_SHIFT);
		card_strength |= host_drive_to_sdio_drive(drive_strength);

		/* if error default to drive strength B */
		err = mmc_io_rw_direct(card, 1, 0, SDIO_CCCR_DRIVE_STRENGTH,
				       card_strength, NULL);
		if (err)
			return;
		card->drive_strength = drive_strength;
	}

	if (drv_type)
		mmc_set_driver_type(card->host, drv_type);
}


static int sdio_set_bus_speed_mode(struct mmc_card *card)
{
	unsigned int bus_speed, timing;
	int err;
	unsigned char speed;
	unsigned int max_rate;

	/*
	 * If the host doesn't support any of the UHS-I modes, fallback on
	 * default speed.
	 */
	if (!mmc_host_uhs(card->host))
		return 0;

	bus_speed = SDIO_SPEED_SDR12;
	timing = MMC_TIMING_UHS_SDR12;
	if ((card->host->caps & MMC_CAP_UHS_SDR104) &&
	    (card->sw_caps.sd3_bus_mode & SD_MODE_UHS_SDR104)) {
			bus_speed = SDIO_SPEED_SDR104;
			timing = MMC_TIMING_UHS_SDR104;
			card->sw_caps.uhs_max_dtr = UHS_SDR104_MAX_DTR;
			card->sd_bus_speed = UHS_SDR104_BUS_SPEED;
	} else if ((card->host->caps & MMC_CAP_UHS_DDR50) &&
		   (card->sw_caps.sd3_bus_mode & SD_MODE_UHS_DDR50)) {
			bus_speed = SDIO_SPEED_DDR50;
			timing = MMC_TIMING_UHS_DDR50;
			card->sw_caps.uhs_max_dtr = UHS_DDR50_MAX_DTR;
			card->sd_bus_speed = UHS_DDR50_BUS_SPEED;
	} else if ((card->host->caps & (MMC_CAP_UHS_SDR104 |
		    MMC_CAP_UHS_SDR50)) && (card->sw_caps.sd3_bus_mode &
		    SD_MODE_UHS_SDR50)) {
			bus_speed = SDIO_SPEED_SDR50;
			timing = MMC_TIMING_UHS_SDR50;
			card->sw_caps.uhs_max_dtr = UHS_SDR50_MAX_DTR;
			card->sd_bus_speed = UHS_SDR50_BUS_SPEED;
	} else if ((card->host->caps & (MMC_CAP_UHS_SDR104 |
		    MMC_CAP_UHS_SDR50 | MMC_CAP_UHS_SDR25)) &&
		   (card->sw_caps.sd3_bus_mode & SD_MODE_UHS_SDR25)) {
			bus_speed = SDIO_SPEED_SDR25;
			timing = MMC_TIMING_UHS_SDR25;
			card->sw_caps.uhs_max_dtr = UHS_SDR25_MAX_DTR;
			card->sd_bus_speed = UHS_SDR25_BUS_SPEED;
	} else if ((card->host->caps & (MMC_CAP_UHS_SDR104 |
		    MMC_CAP_UHS_SDR50 | MMC_CAP_UHS_SDR25 |
		    MMC_CAP_UHS_SDR12)) && (card->sw_caps.sd3_bus_mode &
		    SD_MODE_UHS_SDR12)) {
			bus_speed = SDIO_SPEED_SDR12;
			timing = MMC_TIMING_UHS_SDR12;
			card->sw_caps.uhs_max_dtr = UHS_SDR12_MAX_DTR;
			card->sd_bus_speed = UHS_SDR12_BUS_SPEED;
	}

	err = mmc_io_rw_direct(card, 0, 0, SDIO_CCCR_SPEED, 0, &speed);
	if (err)
		return err;

	/* Vendor specific settings based on card quirks */
	sdio_enable_vendor_specific_settings(card);

	speed &= ~SDIO_SPEED_BSS_MASK;
	speed |= bus_speed;
	err = mmc_io_rw_direct(card, 1, 0, SDIO_CCCR_SPEED, speed, NULL);
	if (err)
		return err;

	max_rate = min_not_zero(card->quirk_max_rate,
				card->sw_caps.uhs_max_dtr);

	if (bus_speed) {
		mmc_set_timing(card->host, timing);
		mmc_set_clock(card->host, max_rate);
	}

	return 0;
}

/*
 * UHS-I specific initialization procedure
 */
static int mmc_sdio_init_uhs_card(struct mmc_card *card)
{
	int err;

	if (!card->scr.sda_spec3)
		return 0;

	/* Switch to wider bus */
	err = sdio_enable_4bit_bus(card);
	if (err)
		goto out;

	/* Set the driver strength for the card */
	sdio_select_driver_type(card);

	/* Set bus speed mode of the card */
	err = sdio_set_bus_speed_mode(card);
	if (err)
		goto out;

	/*
	 * SPI mode doesn't define CMD19 and tuning is only valid for SDR50 and
	 * SDR104 mode SD-cards. Note that tuning is mandatory for SDR104.
	 */
	if (!mmc_host_is_spi(card->host) &&
	    ((card->host->ios.timing == MMC_TIMING_UHS_SDR50) ||
	      (card->host->ios.timing == MMC_TIMING_UHS_SDR104)))
		err = mmc_execute_tuning(card);
out:
	return err;
}

static void mmc_sdio_resend_if_cond(struct mmc_host *host,
				    struct mmc_card *card)
{
	sdio_reset(host);
	mmc_go_idle(host);
	mmc_send_if_cond(host, host->ocr_avail);
	mmc_remove_card(card);
}

/*
 * Handle the detection and initialisation of a card.
 *
 * In the case of a resume, "oldcard" will contain the card
 * we're trying to reinitialise.
 */
static int mmc_sdio_init_card(struct mmc_host *host, u32 ocr,
			      struct mmc_card *oldcard, int powered_resume)
{
	struct mmc_card *card;
	int err;
	int retries = 10;
	u32 rocr = 0;
	u32 ocr_card = ocr;

	WARN_ON(!host->claimed);

	/* to query card if 1.8V signalling is supported */
	if (mmc_host_uhs(host))
		ocr |= R4_18V_PRESENT;

try_again:
	if (!retries) {
		pr_warn("%s: Skipping voltage switch\n", mmc_hostname(host));
		ocr &= ~R4_18V_PRESENT;
	}

	/*
	 * Inform the card of the voltage
	 */
	if (!powered_resume) {
		err = mmc_send_io_op_cond(host, ocr, &rocr);
		if (err)
			goto err;
	}

	/*
	 * For SPI, enable CRC as appropriate.
	 */
	if (mmc_host_is_spi(host)) {
		err = mmc_spi_set_crc(host, use_spi_crc);
		if (err)
			goto err;
	}

	/*
	 * Allocate card structure.
	 */
	card = mmc_alloc_card(host, NULL);
	if (IS_ERR(card)) {
		err = PTR_ERR(card);
		goto err;
	}

	if ((rocr & R4_MEMORY_PRESENT) &&
	    mmc_sd_get_cid(host, ocr & rocr, card->raw_cid, NULL) == 0) {
		card->type = MMC_TYPE_SD_COMBO;

		if (oldcard && (oldcard->type != MMC_TYPE_SD_COMBO ||
		    memcmp(card->raw_cid, oldcard->raw_cid,
					sizeof(card->raw_cid)) != 0)) {
			mmc_remove_card(card);
			return -ENOENT;
		}
	} else {
		card->type = MMC_TYPE_SDIO;

		if (oldcard && oldcard->type != MMC_TYPE_SDIO) {
			mmc_remove_card(card);
			return -ENOENT;
		}
	}

	/*
	 * Call the optional HC's init_card function to handle quirks.
	 */
	if (host->ops->init_card)
		host->ops->init_card(host, card);

	card->ocr = ocr_card;

	/*
	 * If the host and card support UHS-I mode request the card
	 * to switch to 1.8V signaling level.  No 1.8v signalling if
	 * UHS mode is not enabled to maintain compatibility and some
	 * systems that claim 1.8v signalling in fact do not support
	 * it. Per SDIO spec v3, section 3.1.2, if the voltage is already
	 * 1.8v, the card sets S18A to 0 in the R4 response. So it will
	 * fails to check rocr & R4_18V_PRESENT,  but we still need to
	 * try to init uhs card. sdio_read_cccr will take over this task
	 * to make sure which speed mode should work.
	 */
	if (!powered_resume && (rocr & ocr & R4_18V_PRESENT)) {
		err = mmc_set_uhs_voltage(host, ocr_card);
		if (err == -EAGAIN) {
			mmc_sdio_resend_if_cond(host, card);
			retries--;
			goto try_again;
		} else if (err) {
			ocr &= ~R4_18V_PRESENT;
		}
	}

	/*
	 * For native busses:  set card RCA and quit open drain mode.
	 */
	if (!powered_resume && !mmc_host_is_spi(host)) {
		err = mmc_send_relative_addr(host, &card->rca);
		if (err)
			goto remove;

		/*
		 * Update oldcard with the new RCA received from the SDIO
		 * device -- we're doing this so that it's updated in the
		 * "card" struct when oldcard overwrites that later.
		 */
		if (oldcard)
			oldcard->rca = card->rca;
	}

	/*
	 * Read CSD, before selecting the card
	 */
	if (!oldcard && card->type == MMC_TYPE_SD_COMBO) {
		err = mmc_sd_get_csd(host, card);
		if (err)
			return err;

		mmc_decode_cid(card);
	}

	/*
	 * Select card, as all following commands rely on that.
	 */
	if (!powered_resume && !mmc_host_is_spi(host)) {
		err = mmc_select_card(card);
		if (err)
			goto remove;
	}

	if (card->quirks & MMC_QUIRK_NONSTD_SDIO) {
		/*
		 * This is non-standard SDIO device, meaning it doesn't
		 * have any CIA (Common I/O area) registers present.
		 * It's host's responsibility to fill cccr and cis
		 * structures in init_card().
		 */
		mmc_set_clock(host, card->cis.max_dtr);

		if (card->cccr.high_speed) {
			mmc_set_timing(card->host, MMC_TIMING_SD_HS);
		}

		goto finish;
	}

	/*
	 * Read the common registers. Note that we should try to
	 * validate whether UHS would work or not.
	 */
	err = sdio_read_cccr(card, ocr);
	if (err) {
		mmc_sdio_resend_if_cond(host, card);
		if (ocr & R4_18V_PRESENT) {
			/* Retry init sequence, but without R4_18V_PRESENT. */
			retries = 0;
			goto try_again;
		}
		return err;
	}

	/*
	 * Read the common CIS tuples.
	 */
	err = sdio_read_common_cis(card);
	if (err)
		goto remove;

	if (oldcard) {
		int same = (card->cis.vendor == oldcard->cis.vendor &&
			    card->cis.device == oldcard->cis.device);
		mmc_remove_card(card);
		if (!same)
			return -ENOENT;

		card = oldcard;
	}

	mmc_fixup_device(card, sdio_fixup_methods);

	if (card->type == MMC_TYPE_SD_COMBO) {
		err = mmc_sd_setup_card(host, card, oldcard != NULL);
		/* handle as SDIO-only card if memory init failed */
		if (err) {
			mmc_go_idle(host);
			if (mmc_host_is_spi(host))
				/* should not fail, as it worked previously */
				mmc_spi_set_crc(host, use_spi_crc);
			card->type = MMC_TYPE_SDIO;
		} else
			card->dev.type = &sd_type;
	}

	/*
	 * If needed, disconnect card detection pull-up resistor.
	 */
	err = sdio_disable_cd(card);
	if (err)
		goto remove;

	/* Initialization sequence for UHS-I cards */
	/* Only if card supports 1.8v and UHS signaling */
	if ((ocr & R4_18V_PRESENT) && card->sw_caps.sd3_bus_mode) {
		err = mmc_sdio_init_uhs_card(card);
		if (err)
			goto remove;
	} else {
		/*
		 * Switch to high-speed (if supported).
		 */
		err = sdio_enable_hs(card);
		if (err > 0)
			mmc_set_timing(card->host, MMC_TIMING_SD_HS);
		else if (err)
			goto remove;

		/*
		 * Change to the card's maximum speed.
		 */
		mmc_set_clock(host, mmc_sdio_get_max_clock(card));

		/*
		 * Switch to wider bus (if supported).
		 */
		err = sdio_enable_4bit_bus(card);
		if (err > 0) {
			if (card->host->caps & MMC_CAP_8_BIT_DATA)
				mmc_set_bus_width(card->host, MMC_BUS_WIDTH_8);
			else if (card->host->caps & MMC_CAP_4_BIT_DATA)
				mmc_set_bus_width(card->host, MMC_BUS_WIDTH_4);
		} else if (err)
			goto remove;
	}

	if (host->caps2 & MMC_CAP2_AVOID_3_3V &&
	    host->ios.signal_voltage == MMC_SIGNAL_VOLTAGE_330) {
		pr_err("%s: Host failed to negotiate down from 3.3V\n",
			mmc_hostname(host));
		err = -EINVAL;
		goto remove;
	}
finish:
	if (!oldcard)
		host->card = card;
	return 0;

remove:
	if (!oldcard)
		mmc_remove_card(card);

err:
	return err;
}

static int mmc_sdio_reinit_card(struct mmc_host *host, bool powered_resume)
{
	int ret;

	sdio_reset(host);
	mmc_go_idle(host);
	mmc_send_if_cond(host, host->card->ocr);

	ret = mmc_send_io_op_cond(host, 0, NULL);
	if (ret)
		return ret;

	return mmc_sdio_init_card(host, host->card->ocr, host->card,
				  powered_resume);
}

/*
 * Host is being removed. Free up the current card.
 */
static void mmc_sdio_remove(struct mmc_host *host)
{
	int i;

	for (i = 0;i < host->card->sdio_funcs;i++) {
		if (host->card->sdio_func[i]) {
			sdio_remove_func(host->card->sdio_func[i]);
			host->card->sdio_func[i] = NULL;
		}
	}

	mmc_remove_card(host->card);
	host->card = NULL;
}

/*
 * Card detection - card is alive.
 */
static int mmc_sdio_alive(struct mmc_host *host)
{
	return mmc_select_card(host->card);
}

/*
 * Card detection callback from host.
 */
static void mmc_sdio_detect(struct mmc_host *host)
{
	int err;

	/* Make sure card is powered before detecting it */
	if (host->caps & MMC_CAP_POWER_OFF_CARD) {
		err = pm_runtime_get_sync(&host->card->dev);
		if (err < 0) {
			pm_runtime_put_noidle(&host->card->dev);
			goto out;
		}
	}

	mmc_claim_host(host);

	/*
	 * Just check if our card has been removed.
	 */
	err = _mmc_detect_card_removed(host);

	mmc_release_host(host);

	/*
	 * Tell PM core it's OK to power off the card now.
	 *
	 * The _sync variant is used in order to ensure that the card
	 * is left powered off in case an error occurred, and the card
	 * is going to be removed.
	 *
	 * Since there is no specific reason to believe a new user
	 * is about to show up at this point, the _sync variant is
	 * desirable anyway.
	 */
	if (host->caps & MMC_CAP_POWER_OFF_CARD)
		pm_runtime_put_sync(&host->card->dev);

out:
	if (err) {
		mmc_sdio_remove(host);

		mmc_claim_host(host);
		mmc_detach_bus(host);
		mmc_power_off(host);
		mmc_release_host(host);
	}
}

/*
 * SDIO pre_suspend.  We need to suspend all functions separately.
 * Therefore all registered functions must have drivers with suspend
 * and resume methods.  Failing that we simply remove the whole card.
 */
static int mmc_sdio_pre_suspend(struct mmc_host *host)
{
	int i, err = 0;

	for (i = 0; i < host->card->sdio_funcs; i++) {
		struct sdio_func *func = host->card->sdio_func[i];
		if (func && sdio_func_present(func) && func->dev.driver) {
			const struct dev_pm_ops *pmops = func->dev.driver->pm;
			if (!pmops || !pmops->suspend || !pmops->resume) {
				/* force removal of entire card in that case */
				err = -ENOSYS;
				break;
			}
		}
	}

	return err;
}

/*
 * SDIO suspend.  Suspend all functions separately.
 */
static int mmc_sdio_suspend(struct mmc_host *host)
{
	/* Prevent processing of SDIO IRQs in suspended state. */
	mmc_card_set_suspended(host->card);
	cancel_delayed_work_sync(&host->sdio_irq_work);

	mmc_claim_host(host);
	mmc_log_string(host, "Enter\n");

	if (mmc_card_keep_power(host) && mmc_card_wake_sdio_irq(host))
		sdio_disable_wide(host->card);

	if (!mmc_card_keep_power(host)) {
		mmc_power_off(host);
	} else if (host->retune_period) {
		mmc_retune_timer_stop(host);
		mmc_retune_needed(host);
	}

	mmc_log_string(host, "Exit\n");
	mmc_release_host(host);

	return 0;
}

static int mmc_sdio_resume(struct mmc_host *host)
{
	int err = 0;

	/* Basic card reinitialization. */
	mmc_claim_host(host);
	mmc_log_string(host, "Enter\n");

	/*
	 * Restore power and reinitialize the card when needed. Note that a
	 * removable card is checked from a detect work later on in the resume
	 * process.
	 */
	if (!mmc_card_keep_power(host)) {
		mmc_power_up(host, host->card->ocr);
		/*
		 * Tell runtime PM core we just powered up the card,
		 * since it still believes the card is powered off.
		 * Note that currently runtime PM is only enabled
		 * for SDIO cards that are MMC_CAP_POWER_OFF_CARD
		 */
		if (host->caps & MMC_CAP_POWER_OFF_CARD) {
			pm_runtime_disable(&host->card->dev);
			pm_runtime_set_active(&host->card->dev);
			pm_runtime_enable(&host->card->dev);
		}
		err = mmc_sdio_reinit_card(host, 0);
	} else if (mmc_card_wake_sdio_irq(host)) {
		/*
		 * We may have switched to 1-bit mode during suspend,
		 * need to hold retuning, because tuning only supprt
		 * 4-bit mode or 8 bit mode.
		 */
		mmc_retune_hold_now(host);
		err = sdio_enable_4bit_bus(host->card);
<<<<<<< HEAD
		if (err > 0) {
			if (host->caps & MMC_CAP_8_BIT_DATA)
				mmc_set_bus_width(host, MMC_BUS_WIDTH_8);
			else if (host->caps & MMC_CAP_4_BIT_DATA)
				mmc_set_bus_width(host, MMC_BUS_WIDTH_4);
			err = 0;
		}
=======
		mmc_retune_release(host);
>>>>>>> aa8663e8
	}

	if (err)
		goto out;

	/* Allow SDIO IRQs to be processed again. */
	mmc_card_clr_suspended(host->card);

	if (host->sdio_irqs) {
		if (!(host->caps2 & MMC_CAP2_SDIO_IRQ_NOTHREAD))
			wake_up_process(host->sdio_irq_thread);
		else if (host->caps & MMC_CAP_SDIO_IRQ)
			host->ops->enable_sdio_irq(host, 1);
	}

	mmc_retune_needed(host);

out:
	mmc_log_string(host, "Exit err: %d\n", err);
	mmc_release_host(host);

	host->pm_flags &= ~MMC_PM_KEEP_POWER;
	host->pm_flags &= ~MMC_PM_WAKE_SDIO_IRQ;
	return err;
}

static int mmc_sdio_power_restore(struct mmc_host *host)
{
	int ret;

	/*
	 * Reset the card by performing the same steps that are taken by
	 * mmc_rescan_try_freq() and mmc_attach_sdio() during a "normal" probe.
	 *
	 * sdio_reset() is technically not needed. Having just powered up the
	 * hardware, it should already be in reset state. However, some
	 * platforms (such as SD8686 on OLPC) do not instantly cut power,
	 * meaning that a reset is required when restoring power soon after
	 * powering off. It is harmless in other cases.
	 *
	 * The CMD5 reset (mmc_send_io_op_cond()), according to the SDIO spec,
	 * is not necessary for non-removable cards. However, it is required
	 * for OLPC SD8686 (which expects a [CMD5,5,3,7] init sequence), and
	 * harmless in other situations.
	 *
	 */

	mmc_claim_host(host);

	ret = mmc_sdio_reinit_card(host, mmc_card_keep_power(host));
	if (!ret && host->sdio_irqs)
		mmc_signal_sdio_irq(host);

	mmc_release_host(host);

	return ret;
}

static int mmc_sdio_runtime_suspend(struct mmc_host *host)
{
	/* No references to the card, cut the power to it. */
	mmc_claim_host(host);
	mmc_power_off(host);
	mmc_release_host(host);

	return 0;
}

static int mmc_sdio_runtime_resume(struct mmc_host *host)
{
	int ret;

	/* Restore power and re-initialize. */
	mmc_claim_host(host);
	mmc_power_up(host, host->card->ocr);
	ret = mmc_sdio_power_restore(host);
	mmc_release_host(host);

	return ret;
}

static int mmc_sdio_hw_reset(struct mmc_host *host)
{
	mmc_power_cycle(host, host->card->ocr);
	return mmc_sdio_power_restore(host);
}

static int mmc_sdio_sw_reset(struct mmc_host *host)
{
	mmc_set_clock(host, host->f_init);
	sdio_reset(host);
	mmc_go_idle(host);

	mmc_set_initial_state(host);
	mmc_set_initial_signal_voltage(host);

	return mmc_sdio_reinit_card(host, 0);
}

static const struct mmc_bus_ops mmc_sdio_ops = {
	.remove = mmc_sdio_remove,
	.detect = mmc_sdio_detect,
	.pre_suspend = mmc_sdio_pre_suspend,
	.suspend = mmc_sdio_suspend,
	.resume = mmc_sdio_resume,
	.runtime_suspend = mmc_sdio_runtime_suspend,
	.runtime_resume = mmc_sdio_runtime_resume,
	.alive = mmc_sdio_alive,
	.hw_reset = mmc_sdio_hw_reset,
	.sw_reset = mmc_sdio_sw_reset,
};


/*
 * Starting point for SDIO card init.
 */
int mmc_attach_sdio(struct mmc_host *host)
{
	int err, i, funcs;
	u32 ocr, rocr;
	struct mmc_card *card;

	WARN_ON(!host->claimed);

	err = mmc_send_io_op_cond(host, 0, &ocr);
	if (err)
		return err;

	mmc_attach_bus(host, &mmc_sdio_ops);
	if (host->ocr_avail_sdio)
		host->ocr_avail = host->ocr_avail_sdio;


	rocr = mmc_select_voltage(host, ocr);

	/*
	 * Can we support the voltage(s) of the card(s)?
	 */
	if (!rocr) {
		err = -EINVAL;
		goto err;
	}

	/*
	 * Detect and init the card.
	 */
	err = mmc_sdio_init_card(host, rocr, NULL, 0);
	if (err)
		goto err;

	card = host->card;

	/*
	 * Enable runtime PM only if supported by host+card+board
	 */
	if (host->caps & MMC_CAP_POWER_OFF_CARD) {
		/*
		 * Do not allow runtime suspend until after SDIO function
		 * devices are added.
		 */
		pm_runtime_get_noresume(&card->dev);

		/*
		 * Let runtime PM core know our card is active
		 */
		err = pm_runtime_set_active(&card->dev);
		if (err)
			goto remove;

		/*
		 * Enable runtime PM for this card
		 */
		pm_runtime_enable(&card->dev);
	}

	/*
	 * The number of functions on the card is encoded inside
	 * the ocr.
	 */
	funcs = (ocr & 0x70000000) >> 28;
	card->sdio_funcs = 0;

	/*
	 * Initialize (but don't add) all present functions.
	 */
	for (i = 0; i < funcs; i++, card->sdio_funcs++) {
		err = sdio_init_func(host->card, i + 1);
		if (err)
			goto remove;

		/*
		 * Enable Runtime PM for this func (if supported)
		 */
		if (host->caps & MMC_CAP_POWER_OFF_CARD)
			pm_runtime_enable(&card->sdio_func[i]->dev);
	}

	/*
	 * First add the card to the driver model...
	 */
	mmc_release_host(host);
	err = mmc_add_card(host->card);
	if (err)
		goto remove_added;

	/*
	 * ...then the SDIO functions.
	 */
	for (i = 0;i < funcs;i++) {
		err = sdio_add_func(host->card->sdio_func[i]);
		if (err)
			goto remove_added;
	}

	if (host->caps & MMC_CAP_POWER_OFF_CARD)
		pm_runtime_put(&card->dev);

	mmc_claim_host(host);
	return 0;


remove:
	mmc_release_host(host);
remove_added:
	/*
	 * The devices are being deleted so it is not necessary to disable
	 * runtime PM. Similarly we also don't pm_runtime_put() the SDIO card
	 * because it needs to be active to remove any function devices that
	 * were probed, and after that it gets deleted.
	 */
	mmc_sdio_remove(host);
	mmc_claim_host(host);
err:
	mmc_detach_bus(host);

	pr_err("%s: error %d whilst initialising SDIO card\n",
		mmc_hostname(host), err);

	return err;
}
<|MERGE_RESOLUTION|>--- conflicted
+++ resolved
@@ -1071,7 +1071,8 @@
 		 */
 		mmc_retune_hold_now(host);
 		err = sdio_enable_4bit_bus(host->card);
-<<<<<<< HEAD
+                mmc_retune_release(host);
+
 		if (err > 0) {
 			if (host->caps & MMC_CAP_8_BIT_DATA)
 				mmc_set_bus_width(host, MMC_BUS_WIDTH_8);
@@ -1079,9 +1080,6 @@
 				mmc_set_bus_width(host, MMC_BUS_WIDTH_4);
 			err = 0;
 		}
-=======
-		mmc_retune_release(host);
->>>>>>> aa8663e8
 	}
 
 	if (err)
