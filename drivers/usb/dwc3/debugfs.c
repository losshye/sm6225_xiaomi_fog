// SPDX-License-Identifier: GPL-2.0
/**
 * debugfs.c - DesignWare USB3 DRD Controller DebugFS file
 *
 * Copyright (C) 2010-2011 Texas Instruments Incorporated - http://www.ti.com
 *
 * Authors: Felipe Balbi <balbi@ti.com>,
 *	    Sebastian Andrzej Siewior <bigeasy@linutronix.de>
 */

#include <linux/kernel.h>
#include <linux/slab.h>
#include <linux/ptrace.h>
#include <linux/types.h>
#include <linux/spinlock.h>
#include <linux/debugfs.h>
#include <linux/seq_file.h>
#include <linux/delay.h>
#include <linux/uaccess.h>

#include <linux/usb/ch9.h>

#include "core.h"
#include "gadget.h"
#include "io.h"
#include "debug.h"

#define dump_register(nm)				\
{							\
	.name	= __stringify(nm),			\
	.offset	= DWC3_ ##nm,				\
}

#define dump_ep_register_set(n)			\
	{					\
		.name = "DEPCMDPAR2("__stringify(n)")",	\
		.offset = DWC3_DEP_BASE(n) +	\
			DWC3_DEPCMDPAR2,	\
	},					\
	{					\
		.name = "DEPCMDPAR1("__stringify(n)")",	\
		.offset = DWC3_DEP_BASE(n) +	\
			DWC3_DEPCMDPAR1,	\
	},					\
	{					\
		.name = "DEPCMDPAR0("__stringify(n)")",	\
		.offset = DWC3_DEP_BASE(n) +	\
			DWC3_DEPCMDPAR0,	\
	},					\
	{					\
		.name = "DEPCMD("__stringify(n)")",	\
		.offset = DWC3_DEP_BASE(n) +	\
			DWC3_DEPCMD,		\
	}


#define ep_event_rate(ev, c, p, dt)	\
	((dt) ? ((c.ev - p.ev) * (MSEC_PER_SEC)) / (dt) : 0)

static const struct debugfs_reg32 dwc3_regs[] = {
	dump_register(GSBUSCFG0),
	dump_register(GSBUSCFG1),
	dump_register(GTXTHRCFG),
	dump_register(GRXTHRCFG),
	dump_register(GCTL),
	dump_register(GEVTEN),
	dump_register(GSTS),
	dump_register(GUCTL1),
	dump_register(GSNPSID),
	dump_register(GGPIO),
	dump_register(GUID),
	dump_register(GUCTL),
	dump_register(GBUSERRADDR0),
	dump_register(GBUSERRADDR1),
	dump_register(GPRTBIMAP0),
	dump_register(GPRTBIMAP1),
	dump_register(GHWPARAMS0),
	dump_register(GHWPARAMS1),
	dump_register(GHWPARAMS2),
	dump_register(GHWPARAMS3),
	dump_register(GHWPARAMS4),
	dump_register(GHWPARAMS5),
	dump_register(GHWPARAMS6),
	dump_register(GHWPARAMS7),
	dump_register(GDBGFIFOSPACE),
	dump_register(GDBGLTSSM),
	dump_register(GDBGBMU),
	dump_register(GDBGLSPMUX),
	dump_register(GDBGLSP),
	dump_register(GDBGEPINFO0),
	dump_register(GDBGEPINFO1),
	dump_register(GPRTBIMAP_HS0),
	dump_register(GPRTBIMAP_HS1),
	dump_register(GPRTBIMAP_FS0),
	dump_register(GPRTBIMAP_FS1),

	dump_register(GUSB2PHYCFG(0)),
	dump_register(GUSB2PHYCFG(1)),
	dump_register(GUSB2PHYCFG(2)),
	dump_register(GUSB2PHYCFG(3)),
	dump_register(GUSB2PHYCFG(4)),
	dump_register(GUSB2PHYCFG(5)),
	dump_register(GUSB2PHYCFG(6)),
	dump_register(GUSB2PHYCFG(7)),
	dump_register(GUSB2PHYCFG(8)),
	dump_register(GUSB2PHYCFG(9)),
	dump_register(GUSB2PHYCFG(10)),
	dump_register(GUSB2PHYCFG(11)),
	dump_register(GUSB2PHYCFG(12)),
	dump_register(GUSB2PHYCFG(13)),
	dump_register(GUSB2PHYCFG(14)),
	dump_register(GUSB2PHYCFG(15)),

	dump_register(GUSB2I2CCTL(0)),
	dump_register(GUSB2I2CCTL(1)),
	dump_register(GUSB2I2CCTL(2)),
	dump_register(GUSB2I2CCTL(3)),
	dump_register(GUSB2I2CCTL(4)),
	dump_register(GUSB2I2CCTL(5)),
	dump_register(GUSB2I2CCTL(6)),
	dump_register(GUSB2I2CCTL(7)),
	dump_register(GUSB2I2CCTL(8)),
	dump_register(GUSB2I2CCTL(9)),
	dump_register(GUSB2I2CCTL(10)),
	dump_register(GUSB2I2CCTL(11)),
	dump_register(GUSB2I2CCTL(12)),
	dump_register(GUSB2I2CCTL(13)),
	dump_register(GUSB2I2CCTL(14)),
	dump_register(GUSB2I2CCTL(15)),

	dump_register(GUSB2PHYACC(0)),
	dump_register(GUSB2PHYACC(1)),
	dump_register(GUSB2PHYACC(2)),
	dump_register(GUSB2PHYACC(3)),
	dump_register(GUSB2PHYACC(4)),
	dump_register(GUSB2PHYACC(5)),
	dump_register(GUSB2PHYACC(6)),
	dump_register(GUSB2PHYACC(7)),
	dump_register(GUSB2PHYACC(8)),
	dump_register(GUSB2PHYACC(9)),
	dump_register(GUSB2PHYACC(10)),
	dump_register(GUSB2PHYACC(11)),
	dump_register(GUSB2PHYACC(12)),
	dump_register(GUSB2PHYACC(13)),
	dump_register(GUSB2PHYACC(14)),
	dump_register(GUSB2PHYACC(15)),

	dump_register(GUSB3PIPECTL(0)),
	dump_register(GUSB3PIPECTL(1)),
	dump_register(GUSB3PIPECTL(2)),
	dump_register(GUSB3PIPECTL(3)),
	dump_register(GUSB3PIPECTL(4)),
	dump_register(GUSB3PIPECTL(5)),
	dump_register(GUSB3PIPECTL(6)),
	dump_register(GUSB3PIPECTL(7)),
	dump_register(GUSB3PIPECTL(8)),
	dump_register(GUSB3PIPECTL(9)),
	dump_register(GUSB3PIPECTL(10)),
	dump_register(GUSB3PIPECTL(11)),
	dump_register(GUSB3PIPECTL(12)),
	dump_register(GUSB3PIPECTL(13)),
	dump_register(GUSB3PIPECTL(14)),
	dump_register(GUSB3PIPECTL(15)),

	dump_register(GTXFIFOSIZ(0)),
	dump_register(GTXFIFOSIZ(1)),
	dump_register(GTXFIFOSIZ(2)),
	dump_register(GTXFIFOSIZ(3)),
	dump_register(GTXFIFOSIZ(4)),
	dump_register(GTXFIFOSIZ(5)),
	dump_register(GTXFIFOSIZ(6)),
	dump_register(GTXFIFOSIZ(7)),
	dump_register(GTXFIFOSIZ(8)),
	dump_register(GTXFIFOSIZ(9)),
	dump_register(GTXFIFOSIZ(10)),
	dump_register(GTXFIFOSIZ(11)),
	dump_register(GTXFIFOSIZ(12)),
	dump_register(GTXFIFOSIZ(13)),
	dump_register(GTXFIFOSIZ(14)),
	dump_register(GTXFIFOSIZ(15)),
	dump_register(GTXFIFOSIZ(16)),
	dump_register(GTXFIFOSIZ(17)),
	dump_register(GTXFIFOSIZ(18)),
	dump_register(GTXFIFOSIZ(19)),
	dump_register(GTXFIFOSIZ(20)),
	dump_register(GTXFIFOSIZ(21)),
	dump_register(GTXFIFOSIZ(22)),
	dump_register(GTXFIFOSIZ(23)),
	dump_register(GTXFIFOSIZ(24)),
	dump_register(GTXFIFOSIZ(25)),
	dump_register(GTXFIFOSIZ(26)),
	dump_register(GTXFIFOSIZ(27)),
	dump_register(GTXFIFOSIZ(28)),
	dump_register(GTXFIFOSIZ(29)),
	dump_register(GTXFIFOSIZ(30)),
	dump_register(GTXFIFOSIZ(31)),

	dump_register(GRXFIFOSIZ(0)),
	dump_register(GRXFIFOSIZ(1)),
	dump_register(GRXFIFOSIZ(2)),
	dump_register(GRXFIFOSIZ(3)),
	dump_register(GRXFIFOSIZ(4)),
	dump_register(GRXFIFOSIZ(5)),
	dump_register(GRXFIFOSIZ(6)),
	dump_register(GRXFIFOSIZ(7)),
	dump_register(GRXFIFOSIZ(8)),
	dump_register(GRXFIFOSIZ(9)),
	dump_register(GRXFIFOSIZ(10)),
	dump_register(GRXFIFOSIZ(11)),
	dump_register(GRXFIFOSIZ(12)),
	dump_register(GRXFIFOSIZ(13)),
	dump_register(GRXFIFOSIZ(14)),
	dump_register(GRXFIFOSIZ(15)),
	dump_register(GRXFIFOSIZ(16)),
	dump_register(GRXFIFOSIZ(17)),
	dump_register(GRXFIFOSIZ(18)),
	dump_register(GRXFIFOSIZ(19)),
	dump_register(GRXFIFOSIZ(20)),
	dump_register(GRXFIFOSIZ(21)),
	dump_register(GRXFIFOSIZ(22)),
	dump_register(GRXFIFOSIZ(23)),
	dump_register(GRXFIFOSIZ(24)),
	dump_register(GRXFIFOSIZ(25)),
	dump_register(GRXFIFOSIZ(26)),
	dump_register(GRXFIFOSIZ(27)),
	dump_register(GRXFIFOSIZ(28)),
	dump_register(GRXFIFOSIZ(29)),
	dump_register(GRXFIFOSIZ(30)),
	dump_register(GRXFIFOSIZ(31)),

	dump_register(GEVNTADRLO(0)),
	dump_register(GEVNTADRHI(0)),
	dump_register(GEVNTSIZ(0)),
	dump_register(GEVNTCOUNT(0)),

	dump_register(GHWPARAMS8),
	dump_register(DCFG),
	dump_register(DCTL),
	dump_register(DEVTEN),
	dump_register(DSTS),
	dump_register(DGCMDPAR),
	dump_register(DGCMD),
	dump_register(DALEPENA),

	dump_ep_register_set(0),
	dump_ep_register_set(1),
	dump_ep_register_set(2),
	dump_ep_register_set(3),
	dump_ep_register_set(4),
	dump_ep_register_set(5),
	dump_ep_register_set(6),
	dump_ep_register_set(7),
	dump_ep_register_set(8),
	dump_ep_register_set(9),
	dump_ep_register_set(10),
	dump_ep_register_set(11),
	dump_ep_register_set(12),
	dump_ep_register_set(13),
	dump_ep_register_set(14),
	dump_ep_register_set(15),
	dump_ep_register_set(16),
	dump_ep_register_set(17),
	dump_ep_register_set(18),
	dump_ep_register_set(19),
	dump_ep_register_set(20),
	dump_ep_register_set(21),
	dump_ep_register_set(22),
	dump_ep_register_set(23),
	dump_ep_register_set(24),
	dump_ep_register_set(25),
	dump_ep_register_set(26),
	dump_ep_register_set(27),
	dump_ep_register_set(28),
	dump_ep_register_set(29),
	dump_ep_register_set(30),
	dump_ep_register_set(31),

	dump_register(OCFG),
	dump_register(OCTL),
	dump_register(OEVT),
	dump_register(OEVTEN),
	dump_register(OSTS),
};

static int dwc3_regdump_show(struct seq_file *s, void *unused)
{
	struct dwc3		*dwc = s->private;

	if (atomic_read(&dwc->in_lpm)) {
		seq_puts(s, "USB device is powered off\n");
		return 0;
	}

	debugfs_print_regs32(s, dwc->regset->regs, dwc->regset->nregs,
				dwc->regset->base, "");
	return 0;
}

static int dwc3_regdump_open(struct inode *inode, struct file *file)
{
	return single_open(file, dwc3_regdump_show, inode->i_private);
}

static const struct file_operations dwc3_regdump_fops = {
	.open			= dwc3_regdump_open,
	.read			= seq_read,
	.llseek			= seq_lseek,
	.release		= single_release,
};

static int dwc3_mode_show(struct seq_file *s, void *unused)
{
	struct dwc3		*dwc = s->private;
	unsigned long		flags;
	u32			reg;

	if (atomic_read(&dwc->in_lpm)) {
		seq_puts(s, "USB device is powered off\n");
		return 0;
	}

	spin_lock_irqsave(&dwc->lock, flags);
	reg = dwc3_readl(dwc->regs, DWC3_GCTL);
	spin_unlock_irqrestore(&dwc->lock, flags);

	switch (DWC3_GCTL_PRTCAP(reg)) {
	case DWC3_GCTL_PRTCAP_HOST:
		seq_printf(s, "host\n");
		break;
	case DWC3_GCTL_PRTCAP_DEVICE:
		seq_printf(s, "device\n");
		break;
	case DWC3_GCTL_PRTCAP_OTG:
		seq_printf(s, "otg\n");
		break;
	default:
		seq_printf(s, "UNKNOWN %08x\n", DWC3_GCTL_PRTCAP(reg));
	}

	return 0;
}

static int dwc3_mode_open(struct inode *inode, struct file *file)
{
	return single_open(file, dwc3_mode_show, inode->i_private);
}

static ssize_t dwc3_mode_write(struct file *file,
		const char __user *ubuf, size_t count, loff_t *ppos)
{
	struct seq_file		*s = file->private_data;
	struct dwc3		*dwc = s->private;
	u32			mode = 0;
	char			buf[32] = {};

	if (atomic_read(&dwc->in_lpm)) {
		dev_err(dwc->dev, "USB device is powered off\n");
		return count;
	}

	if (copy_from_user(&buf, ubuf, min_t(size_t, sizeof(buf) - 1, count)))
		return -EFAULT;

	if (!strncmp(buf, "host", 4))
		mode = DWC3_GCTL_PRTCAP_HOST;

	if (!strncmp(buf, "device", 6))
		mode = DWC3_GCTL_PRTCAP_DEVICE;

	if (!strncmp(buf, "otg", 3))
		mode = DWC3_GCTL_PRTCAP_OTG;

	dwc3_set_mode(dwc, mode);

	return count;
}

static const struct file_operations dwc3_mode_fops = {
	.open			= dwc3_mode_open,
	.write			= dwc3_mode_write,
	.read			= seq_read,
	.llseek			= seq_lseek,
	.release		= single_release,
};

static int dwc3_testmode_show(struct seq_file *s, void *unused)
{
	struct dwc3		*dwc = s->private;
	unsigned long		flags;
	u32			reg;

	if (atomic_read(&dwc->in_lpm)) {
		seq_puts(s, "USB device is powered off\n");
		return 0;
	}

	spin_lock_irqsave(&dwc->lock, flags);
	reg = dwc3_readl(dwc->regs, DWC3_DCTL);
	reg &= DWC3_DCTL_TSTCTRL_MASK;
	reg >>= 1;
	spin_unlock_irqrestore(&dwc->lock, flags);

	switch (reg) {
	case 0:
		seq_printf(s, "no test\n");
		break;
	case TEST_J:
		seq_printf(s, "test_j\n");
		break;
	case TEST_K:
		seq_printf(s, "test_k\n");
		break;
	case TEST_SE0_NAK:
		seq_printf(s, "test_se0_nak\n");
		break;
	case TEST_PACKET:
		seq_printf(s, "test_packet\n");
		break;
	case TEST_FORCE_EN:
		seq_printf(s, "test_force_enable\n");
		break;
	default:
		seq_printf(s, "UNKNOWN %d\n", reg);
	}

	return 0;
}

static int dwc3_testmode_open(struct inode *inode, struct file *file)
{
	return single_open(file, dwc3_testmode_show, inode->i_private);
}

static ssize_t dwc3_testmode_write(struct file *file,
		const char __user *ubuf, size_t count, loff_t *ppos)
{
	struct seq_file		*s = file->private_data;
	struct dwc3		*dwc = s->private;
	unsigned long		flags;
	u32			testmode = 0;
	char			buf[32] = {};

	if (atomic_read(&dwc->in_lpm)) {
		seq_puts(s, "USB device is powered off\n");
		return 0;
	}

	if (copy_from_user(&buf, ubuf, min_t(size_t, sizeof(buf) - 1, count)))
		return -EFAULT;

	if (!strncmp(buf, "test_j", 6))
		testmode = TEST_J;
	else if (!strncmp(buf, "test_k", 6))
		testmode = TEST_K;
	else if (!strncmp(buf, "test_se0_nak", 12))
		testmode = TEST_SE0_NAK;
	else if (!strncmp(buf, "test_packet", 11))
		testmode = TEST_PACKET;
	else if (!strncmp(buf, "test_force_enable", 17))
		testmode = TEST_FORCE_EN;
	else
		testmode = 0;

	spin_lock_irqsave(&dwc->lock, flags);
	dwc3_gadget_set_test_mode(dwc, testmode);
	spin_unlock_irqrestore(&dwc->lock, flags);

	return count;
}

static const struct file_operations dwc3_testmode_fops = {
	.open			= dwc3_testmode_open,
	.write			= dwc3_testmode_write,
	.read			= seq_read,
	.llseek			= seq_lseek,
	.release		= single_release,
};

static int dwc3_link_state_show(struct seq_file *s, void *unused)
{
	struct dwc3		*dwc = s->private;
	unsigned long		flags;
	enum dwc3_link_state	state;
	u32			reg;
	u8			speed;

	if (atomic_read(&dwc->in_lpm)) {
		seq_puts(s, "USB device is powered off\n");
		return 0;
	}

	spin_lock_irqsave(&dwc->lock, flags);
	reg = dwc3_readl(dwc->regs, DWC3_DSTS);
	state = DWC3_DSTS_USBLNKST(reg);
	speed = reg & DWC3_DSTS_CONNECTSPD;

	seq_printf(s, "%s\n", (speed >= DWC3_DSTS_SUPERSPEED) ?
		   dwc3_gadget_link_string(state) :
		   dwc3_gadget_hs_link_string(state));
	spin_unlock_irqrestore(&dwc->lock, flags);

	return 0;
}

static int dwc3_link_state_open(struct inode *inode, struct file *file)
{
	return single_open(file, dwc3_link_state_show, inode->i_private);
}

static ssize_t dwc3_link_state_write(struct file *file,
		const char __user *ubuf, size_t count, loff_t *ppos)
{
	struct seq_file		*s = file->private_data;
	struct dwc3		*dwc = s->private;
	unsigned long		flags;
	enum dwc3_link_state	state = 0;
<<<<<<< HEAD
	char			buf[32] = {};

	if (atomic_read(&dwc->in_lpm)) {
		seq_puts(s, "USB device is powered off\n");
		return 0;
	}
=======
	char			buf[32];
	u32			reg;
	u8			speed;
>>>>>>> 3962b315

	if (copy_from_user(&buf, ubuf, min_t(size_t, sizeof(buf) - 1, count)))
		return -EFAULT;

	if (!strncmp(buf, "SS.Disabled", 11))
		state = DWC3_LINK_STATE_SS_DIS;
	else if (!strncmp(buf, "Rx.Detect", 9))
		state = DWC3_LINK_STATE_RX_DET;
	else if (!strncmp(buf, "SS.Inactive", 11))
		state = DWC3_LINK_STATE_SS_INACT;
	else if (!strncmp(buf, "Recovery", 8))
		state = DWC3_LINK_STATE_RECOV;
	else if (!strncmp(buf, "Compliance", 10))
		state = DWC3_LINK_STATE_CMPLY;
	else if (!strncmp(buf, "Loopback", 8))
		state = DWC3_LINK_STATE_LPBK;
	else
		return -EINVAL;

	spin_lock_irqsave(&dwc->lock, flags);
	reg = dwc3_readl(dwc->regs, DWC3_DSTS);
	speed = reg & DWC3_DSTS_CONNECTSPD;

	if (speed < DWC3_DSTS_SUPERSPEED &&
	    state != DWC3_LINK_STATE_RECOV) {
		spin_unlock_irqrestore(&dwc->lock, flags);
		return -EINVAL;
	}

	dwc3_gadget_set_link_state(dwc, state);
	spin_unlock_irqrestore(&dwc->lock, flags);

	return count;
}

static const struct file_operations dwc3_link_state_fops = {
	.open			= dwc3_link_state_open,
	.write			= dwc3_link_state_write,
	.read			= seq_read,
	.llseek			= seq_lseek,
	.release		= single_release,
};

struct dwc3_ep_file_map {
	const char name[25];
	const struct file_operations *const fops;
};

static int dwc3_tx_fifo_queue_show(struct seq_file *s, void *unused)
{
	struct dwc3_ep		*dep = s->private;
	struct dwc3		*dwc = dep->dwc;
	unsigned long		flags;
	u32			val;

	if (atomic_read(&dwc->in_lpm)) {
		seq_puts(s, "USB device is powered off\n");
		return 0;
	}

	spin_lock_irqsave(&dwc->lock, flags);
	val = dwc3_core_fifo_space(dep, DWC3_TXFIFOQ);
	seq_printf(s, "%u\n", val);
	spin_unlock_irqrestore(&dwc->lock, flags);

	return 0;
}

static int dwc3_rx_fifo_queue_show(struct seq_file *s, void *unused)
{
	struct dwc3_ep		*dep = s->private;
	struct dwc3		*dwc = dep->dwc;
	unsigned long		flags;
	u32			val;

	if (atomic_read(&dwc->in_lpm)) {
		seq_puts(s, "USB device is powered off\n");
		return 0;
	}

	spin_lock_irqsave(&dwc->lock, flags);
	val = dwc3_core_fifo_space(dep, DWC3_RXFIFOQ);
	seq_printf(s, "%u\n", val);
	spin_unlock_irqrestore(&dwc->lock, flags);

	return 0;
}

static int dwc3_tx_request_queue_show(struct seq_file *s, void *unused)
{
	struct dwc3_ep		*dep = s->private;
	struct dwc3		*dwc = dep->dwc;
	unsigned long		flags;
	u32			val;

	if (atomic_read(&dwc->in_lpm)) {
		seq_puts(s, "USB device is powered off\n");
		return 0;
	}

	spin_lock_irqsave(&dwc->lock, flags);
	val = dwc3_core_fifo_space(dep, DWC3_TXREQQ);
	seq_printf(s, "%u\n", val);
	spin_unlock_irqrestore(&dwc->lock, flags);

	return 0;
}

static int dwc3_rx_request_queue_show(struct seq_file *s, void *unused)
{
	struct dwc3_ep		*dep = s->private;
	struct dwc3		*dwc = dep->dwc;
	unsigned long		flags;
	u32			val;

	if (atomic_read(&dwc->in_lpm)) {
		seq_puts(s, "USB device is powered off\n");
		return 0;
	}

	spin_lock_irqsave(&dwc->lock, flags);
	val = dwc3_core_fifo_space(dep, DWC3_RXREQQ);
	seq_printf(s, "%u\n", val);
	spin_unlock_irqrestore(&dwc->lock, flags);

	return 0;
}

static int dwc3_rx_info_queue_show(struct seq_file *s, void *unused)
{
	struct dwc3_ep		*dep = s->private;
	struct dwc3		*dwc = dep->dwc;
	unsigned long		flags;
	u32			val;

	if (atomic_read(&dwc->in_lpm)) {
		seq_puts(s, "USB device is powered off\n");
		return 0;
	}

	spin_lock_irqsave(&dwc->lock, flags);
	val = dwc3_core_fifo_space(dep, DWC3_RXINFOQ);
	seq_printf(s, "%u\n", val);
	spin_unlock_irqrestore(&dwc->lock, flags);

	return 0;
}

static int dwc3_descriptor_fetch_queue_show(struct seq_file *s, void *unused)
{
	struct dwc3_ep		*dep = s->private;
	struct dwc3		*dwc = dep->dwc;
	unsigned long		flags;
	u32			val;

	if (atomic_read(&dwc->in_lpm)) {
		seq_puts(s, "USB device is powered off\n");
		return 0;
	}

	spin_lock_irqsave(&dwc->lock, flags);
	val = dwc3_core_fifo_space(dep, DWC3_DESCFETCHQ);
	seq_printf(s, "%u\n", val);
	spin_unlock_irqrestore(&dwc->lock, flags);

	return 0;
}

static int dwc3_event_queue_show(struct seq_file *s, void *unused)
{
	struct dwc3_ep		*dep = s->private;
	struct dwc3		*dwc = dep->dwc;
	unsigned long		flags;
	u32			val;

	if (atomic_read(&dwc->in_lpm)) {
		seq_puts(s, "USB device is powered off\n");
		return 0;
	}

	spin_lock_irqsave(&dwc->lock, flags);
	val = dwc3_core_fifo_space(dep, DWC3_EVENTQ);
	seq_printf(s, "%u\n", val);
	spin_unlock_irqrestore(&dwc->lock, flags);

	return 0;
}

static int dwc3_transfer_type_show(struct seq_file *s, void *unused)
{
	struct dwc3_ep		*dep = s->private;
	struct dwc3		*dwc = dep->dwc;
	unsigned long		flags;

	spin_lock_irqsave(&dwc->lock, flags);
	if (!(dep->flags & DWC3_EP_ENABLED) ||
			!dep->endpoint.desc) {
		seq_printf(s, "--\n");
		goto out;
	}

	switch (usb_endpoint_type(dep->endpoint.desc)) {
	case USB_ENDPOINT_XFER_CONTROL:
		seq_printf(s, "control\n");
		break;
	case USB_ENDPOINT_XFER_ISOC:
		seq_printf(s, "isochronous\n");
		break;
	case USB_ENDPOINT_XFER_BULK:
		seq_printf(s, "bulk\n");
		break;
	case USB_ENDPOINT_XFER_INT:
		seq_printf(s, "interrupt\n");
		break;
	default:
		seq_printf(s, "--\n");
	}

out:
	spin_unlock_irqrestore(&dwc->lock, flags);

	return 0;
}

static int dwc3_trb_ring_show(struct seq_file *s, void *unused)
{
	struct dwc3_ep		*dep = s->private;
	struct dwc3		*dwc = dep->dwc;
	unsigned long		flags;
	int			i;

	spin_lock_irqsave(&dwc->lock, flags);
	if (dep->number <= 1) {
		seq_printf(s, "--\n");
		goto out;
	}

	seq_printf(s, "buffer_addr,size,type,ioc,isp_imi,csp,chn,lst,hwo\n");

	for (i = 0; i < DWC3_TRB_NUM; i++) {
		struct dwc3_trb *trb = &dep->trb_pool[i];
		unsigned int type = DWC3_TRBCTL_TYPE(trb->ctrl);

		seq_printf(s, "%08x%08x,%d,%s,%d,%d,%d,%d,%d,%d       %c%c\n",
				trb->bph, trb->bpl, trb->size,
				dwc3_trb_type_string(type),
				!!(trb->ctrl & DWC3_TRB_CTRL_IOC),
				!!(trb->ctrl & DWC3_TRB_CTRL_ISP_IMI),
				!!(trb->ctrl & DWC3_TRB_CTRL_CSP),
				!!(trb->ctrl & DWC3_TRB_CTRL_CHN),
				!!(trb->ctrl & DWC3_TRB_CTRL_LST),
				!!(trb->ctrl & DWC3_TRB_CTRL_HWO),
				dep->trb_enqueue == i ? 'E' : ' ',
				dep->trb_dequeue == i ? 'D' : ' ');
	}

out:
	spin_unlock_irqrestore(&dwc->lock, flags);

	return 0;
}

DEFINE_SHOW_ATTRIBUTE(dwc3_tx_fifo_queue);
DEFINE_SHOW_ATTRIBUTE(dwc3_rx_fifo_queue);
DEFINE_SHOW_ATTRIBUTE(dwc3_tx_request_queue);
DEFINE_SHOW_ATTRIBUTE(dwc3_rx_request_queue);
DEFINE_SHOW_ATTRIBUTE(dwc3_rx_info_queue);
DEFINE_SHOW_ATTRIBUTE(dwc3_descriptor_fetch_queue);
DEFINE_SHOW_ATTRIBUTE(dwc3_event_queue);
DEFINE_SHOW_ATTRIBUTE(dwc3_transfer_type);
DEFINE_SHOW_ATTRIBUTE(dwc3_trb_ring);

static const struct dwc3_ep_file_map dwc3_ep_file_map[] = {
	{ "tx_fifo_queue", &dwc3_tx_fifo_queue_fops, },
	{ "rx_fifo_queue", &dwc3_rx_fifo_queue_fops, },
	{ "tx_request_queue", &dwc3_tx_request_queue_fops, },
	{ "rx_request_queue", &dwc3_rx_request_queue_fops, },
	{ "rx_info_queue", &dwc3_rx_info_queue_fops, },
	{ "descriptor_fetch_queue", &dwc3_descriptor_fetch_queue_fops, },
	{ "event_queue", &dwc3_event_queue_fops, },
	{ "transfer_type", &dwc3_transfer_type_fops, },
	{ "trb_ring", &dwc3_trb_ring_fops, },
};

static void dwc3_debugfs_create_endpoint_files(struct dwc3_ep *dep,
		struct dentry *parent)
{
	int			i;

	for (i = 0; i < ARRAY_SIZE(dwc3_ep_file_map); i++) {
		const struct file_operations *fops = dwc3_ep_file_map[i].fops;
		const char *name = dwc3_ep_file_map[i].name;

		debugfs_create_file(name, S_IRUGO, parent, dep, fops);
	}
}

static void dwc3_debugfs_create_endpoint_dir(struct dwc3_ep *dep,
		struct dentry *parent)
{
	struct dentry		*dir;

	dir = debugfs_create_dir(dep->name, parent);
	if (!dir) {
		pr_err("%s: failed to create dir %s\n", __func__, dep->name);
		return;
	}

	dwc3_debugfs_create_endpoint_files(dep, dir);
}

static void dwc3_debugfs_create_endpoint_dirs(struct dwc3 *dwc,
		struct dentry *parent)
{
	int			i;

	for (i = 0; i < dwc->num_eps; i++) {
		struct dwc3_ep	*dep = dwc->eps[i];

		if (!dep)
			continue;

		dwc3_debugfs_create_endpoint_dir(dep, parent);
	}
}

static ssize_t dwc3_store_int_events(struct file *file,
			const char __user *ubuf, size_t count, loff_t *ppos)
{
	int i, ret;
	unsigned long flags;
	struct seq_file *s = file->private_data;
	struct dwc3 *dwc = s->private;
	struct dwc3_ep *dep;
	struct timespec ts;
	u8 clear_stats;

	if (ubuf == NULL) {
		pr_err("[%s] EINVAL\n", __func__);
		ret = -EINVAL;
		return ret;
	}

	ret = kstrtou8_from_user(ubuf, count, 0, &clear_stats);
	if (ret < 0) {
		pr_err("can't get enter value.\n");
		return ret;
	}

	if (clear_stats != 0) {
		pr_err("Wrong value. To clear stats, enter value as 0.\n");
		ret = -EINVAL;
		return ret;
	}

	pr_debug("%s(): clearing debug interrupt buffers\n", __func__);
	spin_lock_irqsave(&dwc->lock, flags);
	ts = current_kernel_time();
	for (i = 0; i < DWC3_ENDPOINTS_NUM; i++) {
		dep = dwc->eps[i];
		memset(&dep->dbg_ep_events, 0, sizeof(dep->dbg_ep_events));
		memset(&dep->dbg_ep_events_diff, 0, sizeof(dep->dbg_ep_events));
		dep->dbg_ep_events_ts = ts;
	}
	memset(&dwc->dbg_gadget_events, 0, sizeof(dwc->dbg_gadget_events));
	spin_unlock_irqrestore(&dwc->lock, flags);
	return count;
}

static int dwc3_gadget_int_events_show(struct seq_file *s, void *unused)
{
	unsigned long   flags;
	struct dwc3 *dwc = s->private;
	struct dwc3_gadget_events *dbg_gadget_events;
	struct dwc3_ep *dep;
	int i;
	struct timespec ts_delta;
	struct timespec ts_current;
	u32 ts_delta_ms;

	spin_lock_irqsave(&dwc->lock, flags);
	dbg_gadget_events = &dwc->dbg_gadget_events;

	for (i = 0; i < DWC3_ENDPOINTS_NUM; i++) {
		dep = dwc->eps[i];

		if (dep == NULL || !(dep->flags & DWC3_EP_ENABLED))
			continue;

		ts_current = current_kernel_time();
		ts_delta = timespec_sub(ts_current, dep->dbg_ep_events_ts);
		ts_delta_ms = ts_delta.tv_nsec / NSEC_PER_MSEC +
			ts_delta.tv_sec * MSEC_PER_SEC;

		seq_printf(s, "\n\n===== dbg_ep_events for EP(%d) %s =====\n",
			i, dep->name);
		seq_printf(s, "xfercomplete:%u @ %luHz\n",
			dep->dbg_ep_events.xfercomplete,
			ep_event_rate(xfercomplete, dep->dbg_ep_events,
				dep->dbg_ep_events_diff, ts_delta_ms));
		seq_printf(s, "xfernotready:%u @ %luHz\n",
			dep->dbg_ep_events.xfernotready,
			ep_event_rate(xfernotready, dep->dbg_ep_events,
				dep->dbg_ep_events_diff, ts_delta_ms));
		seq_printf(s, "control_data:%u @ %luHz\n",
			dep->dbg_ep_events.control_data,
			ep_event_rate(control_data, dep->dbg_ep_events,
				dep->dbg_ep_events_diff, ts_delta_ms));
		seq_printf(s, "control_status:%u @ %luHz\n",
			dep->dbg_ep_events.control_status,
			ep_event_rate(control_status, dep->dbg_ep_events,
				dep->dbg_ep_events_diff, ts_delta_ms));
		seq_printf(s, "xferinprogress:%u @ %luHz\n",
			dep->dbg_ep_events.xferinprogress,
			ep_event_rate(xferinprogress, dep->dbg_ep_events,
				dep->dbg_ep_events_diff, ts_delta_ms));
		seq_printf(s, "rxtxfifoevent:%u @ %luHz\n",
			dep->dbg_ep_events.rxtxfifoevent,
			ep_event_rate(rxtxfifoevent, dep->dbg_ep_events,
				dep->dbg_ep_events_diff, ts_delta_ms));
		seq_printf(s, "streamevent:%u @ %luHz\n",
			dep->dbg_ep_events.streamevent,
			ep_event_rate(streamevent, dep->dbg_ep_events,
				dep->dbg_ep_events_diff, ts_delta_ms));
		seq_printf(s, "epcmdcomplt:%u @ %luHz\n",
			dep->dbg_ep_events.epcmdcomplete,
			ep_event_rate(epcmdcomplete, dep->dbg_ep_events,
				dep->dbg_ep_events_diff, ts_delta_ms));
		seq_printf(s, "unknown:%u @ %luHz\n",
			dep->dbg_ep_events.unknown_event,
			ep_event_rate(unknown_event, dep->dbg_ep_events,
				dep->dbg_ep_events_diff, ts_delta_ms));
		seq_printf(s, "total:%u @ %luHz\n",
			dep->dbg_ep_events.total,
			ep_event_rate(total, dep->dbg_ep_events,
				dep->dbg_ep_events_diff, ts_delta_ms));

		dep->dbg_ep_events_ts = ts_current;
		dep->dbg_ep_events_diff = dep->dbg_ep_events;
	}

	seq_puts(s, "\n=== dbg_gadget events ==\n");
	seq_printf(s, "disconnect:%u\n reset:%u\n",
		dbg_gadget_events->disconnect, dbg_gadget_events->reset);
	seq_printf(s, "connect:%u\n wakeup:%u\n",
		dbg_gadget_events->connect, dbg_gadget_events->wakeup);
	seq_printf(s, "link_status_change:%u\n eopf:%u\n",
		dbg_gadget_events->link_status_change, dbg_gadget_events->eopf);
	seq_printf(s, "sof:%u\n suspend:%u\n",
		dbg_gadget_events->sof, dbg_gadget_events->suspend);
	seq_printf(s, "erratic_error:%u\n overflow:%u\n",
		dbg_gadget_events->erratic_error,
		dbg_gadget_events->overflow);
	seq_printf(s, "vendor_dev_test_lmp:%u\n cmdcmplt:%u\n",
		dbg_gadget_events->vendor_dev_test_lmp,
		dbg_gadget_events->cmdcmplt);
	seq_printf(s, "unknown_event:%u\n", dbg_gadget_events->unknown_event);

	seq_printf(s, "\n\t== Last %d interrupts stats ==\t\n", MAX_INTR_STATS);
	seq_puts(s, "@ time (us):\t");
	for (i = 0; i < MAX_INTR_STATS; i++)
		seq_printf(s, "%lld\t", ktime_to_us(dwc->irq_start_time[i]));
	seq_puts(s, "\nhard irq time (us):\t");
	for (i = 0; i < MAX_INTR_STATS; i++)
		seq_printf(s, "%d\t", dwc->irq_completion_time[i]);
	seq_puts(s, "\nevents count:\t\t");
	for (i = 0; i < MAX_INTR_STATS; i++)
		seq_printf(s, "%d\t", dwc->irq_event_count[i]);
	seq_puts(s, "\nbh handled count:\t");
	for (i = 0; i < MAX_INTR_STATS; i++)
		seq_printf(s, "%d\t", dwc->bh_handled_evt_cnt[i]);
	seq_puts(s, "\nirq thread time (us):\t");
	for (i = 0; i < MAX_INTR_STATS; i++)
		seq_printf(s, "%d\t", dwc->bh_completion_time[i]);
	seq_putc(s, '\n');

	seq_printf(s, "t_pwr evt irq : %lld\n",
			ktime_to_us(dwc->t_pwr_evt_irq));

	seq_printf(s, "l1_remote_wakeup_cnt : %lu\n",
		dwc->l1_remote_wakeup_cnt);

	spin_unlock_irqrestore(&dwc->lock, flags);
	return 0;
}

static int dwc3_gadget_events_open(struct inode *inode, struct file *f)
{
	return single_open(f, dwc3_gadget_int_events_show, inode->i_private);
}

const struct file_operations dwc3_gadget_dbg_events_fops = {
	.open		= dwc3_gadget_events_open,
	.read		= seq_read,
	.write		= dwc3_store_int_events,
	.llseek		= seq_lseek,
	.release	= single_release,
};

void dwc3_debugfs_init(struct dwc3 *dwc)
{
	struct dentry		*root;
	struct dentry           *file;

	dwc->regset = kzalloc(sizeof(*dwc->regset), GFP_KERNEL);
	if (!dwc->regset)
		return;

	dwc->regset->regs = dwc3_regs;
	dwc->regset->nregs = ARRAY_SIZE(dwc3_regs);
	dwc->regset->base = dwc->regs - DWC3_GLOBALS_REGS_START;

	root = debugfs_create_dir(dev_name(dwc->dev), NULL);
	if (!root) {
		pr_err("%s: failed to create dir %s\n", __func__,
				dev_name(dwc->dev));
		return;
	}

	dwc->root = root;

	debugfs_create_file("regdump", 0444, root, dwc, &dwc3_regdump_fops);

	if (IS_ENABLED(CONFIG_USB_DWC3_DUAL_ROLE)) {
		debugfs_create_file("mode", S_IRUGO | S_IWUSR, root, dwc,
				    &dwc3_mode_fops);
	}

	if (IS_ENABLED(CONFIG_USB_DWC3_DUAL_ROLE) ||
			IS_ENABLED(CONFIG_USB_DWC3_GADGET)) {
		debugfs_create_file("testmode", S_IRUGO | S_IWUSR, root, dwc,
				    &dwc3_testmode_fops);
		debugfs_create_file("link_state", S_IRUGO | S_IWUSR, root, dwc,
				    &dwc3_link_state_fops);
		dwc3_debugfs_create_endpoint_dirs(dwc, root);

		file = debugfs_create_file("int_events", 0644, root, dwc,
				&dwc3_gadget_dbg_events_fops);
		if (!file)
			dev_dbg(dwc->dev, "Can't create debugfs int_events\n");
	}
}

void dwc3_debugfs_exit(struct dwc3 *dwc)
{
	debugfs_remove_recursive(dwc->root);
	kfree(dwc->regset);
}<|MERGE_RESOLUTION|>--- conflicted
+++ resolved
@@ -514,18 +514,14 @@
 	struct dwc3		*dwc = s->private;
 	unsigned long		flags;
 	enum dwc3_link_state	state = 0;
-<<<<<<< HEAD
 	char			buf[32] = {};
-
-	if (atomic_read(&dwc->in_lpm)) {
-		seq_puts(s, "USB device is powered off\n");
-		return 0;
-	}
-=======
-	char			buf[32];
 	u32			reg;
 	u8			speed;
->>>>>>> 3962b315
+
+	if (atomic_read(&dwc->in_lpm)) {
+		seq_puts(s, "USB device is powered off\n");
+		return 0;
+	}
 
 	if (copy_from_user(&buf, ubuf, min_t(size_t, sizeof(buf) - 1, count)))
 		return -EFAULT;
