/*
 * Qualcomm Serial USB driver
 *
 *	Copyright (c) 2008 QUALCOMM Incorporated.
 *	Copyright (c) 2009 Greg Kroah-Hartman <gregkh@suse.de>
 *	Copyright (c) 2009 Novell Inc.
 *
 *	This program is free software; you can redistribute it and/or
 *	modify it under the terms of the GNU General Public License version
 *	2 as published by the Free Software Foundation.
 *
 */

#include <linux/tty.h>
#include <linux/tty_flip.h>
#include <linux/module.h>
#include <linux/usb.h>
#include <linux/usb/serial.h>
#include <linux/slab.h>
#include "usb-wwan.h"

#define DRIVER_AUTHOR "Qualcomm Inc"
#define DRIVER_DESC "Qualcomm USB Serial driver"

static bool debug;

#define DEVICE_G1K(v, p) \
	USB_DEVICE(v, p), .driver_info = 1

static const struct usb_device_id id_table[] = {
<<<<<<< HEAD
	{USB_DEVICE(0x05c6, 0x9211)},	/* Acer Gobi QDL device */
	{USB_DEVICE(0x05c6, 0x9212)},	/* Acer Gobi Modem Device */
	{USB_DEVICE(0x03f0, 0x1f1d)},	/* HP un2400 Gobi Modem Device */
	{USB_DEVICE(0x03f0, 0x201d)},	/* HP un2400 Gobi QDL Device */
	{USB_DEVICE(0x03f0, 0x371d)},	/* HP un2430 Mobile Broadband Module */
	{USB_DEVICE(0x04da, 0x250d)},	/* Panasonic Gobi Modem device */
	{USB_DEVICE(0x04da, 0x250c)},	/* Panasonic Gobi QDL device */
	{USB_DEVICE(0x413c, 0x8172)},	/* Dell Gobi Modem device */
	{USB_DEVICE(0x413c, 0x8171)},	/* Dell Gobi QDL device */
	{USB_DEVICE(0x1410, 0xa001)},	/* Novatel Gobi Modem device */
	{USB_DEVICE(0x1410, 0xa008)},	/* Novatel Gobi QDL device */
	{USB_DEVICE(0x1410, 0xa010)},	/* Novatel Gobi QDL device */
	{USB_DEVICE(0x1410, 0xa011)},	/* Novatel Gobi QDL device */
	{USB_DEVICE(0x1410, 0xa012)},	/* Novatel Gobi QDL device */
	{USB_DEVICE(0x1410, 0xa013)},	/* Novatel Gobi QDL device */
	{USB_DEVICE(0x1410, 0xa014)},	/* Novatel Gobi QDL device */
	{USB_DEVICE(0x0b05, 0x1776)},	/* Asus Gobi Modem device */
	{USB_DEVICE(0x0b05, 0x1774)},	/* Asus Gobi QDL device */
	{USB_DEVICE(0x19d2, 0xfff3)},	/* ONDA Gobi Modem device */
	{USB_DEVICE(0x19d2, 0xfff2)},	/* ONDA Gobi QDL device */
	{USB_DEVICE(0x1557, 0x0a80)},	/* OQO Gobi QDL device */
	{USB_DEVICE(0x05c6, 0x9001)},   /* Generic Gobi Modem device */
	{USB_DEVICE(0x05c6, 0x9002)},	/* Generic Gobi Modem device */
	{USB_DEVICE(0x05c6, 0x9202)},	/* Generic Gobi Modem device */
	{USB_DEVICE(0x05c6, 0x9203)},	/* Generic Gobi Modem device */
	{USB_DEVICE(0x05c6, 0x9222)},	/* Generic Gobi Modem device */
	{USB_DEVICE(0x05c6, 0x9008)},	/* Generic Gobi QDL device */
	{USB_DEVICE(0x05c6, 0x9009)},	/* Generic Gobi Modem device */
	{USB_DEVICE(0x05c6, 0x9201)},	/* Generic Gobi QDL device */
	{USB_DEVICE(0x05c6, 0x9221)},	/* Generic Gobi QDL device */
	{USB_DEVICE(0x05c6, 0x9231)},	/* Generic Gobi QDL device */
	{USB_DEVICE(0x1f45, 0x0001)},	/* Unknown Gobi QDL device */
=======
	/* Gobi 1000 devices */
	{DEVICE_G1K(0x05c6, 0x9211)},	/* Acer Gobi QDL device */
	{DEVICE_G1K(0x05c6, 0x9212)},	/* Acer Gobi Modem Device */
	{DEVICE_G1K(0x03f0, 0x1f1d)},	/* HP un2400 Gobi Modem Device */
	{DEVICE_G1K(0x03f0, 0x201d)},	/* HP un2400 Gobi QDL Device */
	{DEVICE_G1K(0x04da, 0x250d)},	/* Panasonic Gobi Modem device */
	{DEVICE_G1K(0x04da, 0x250c)},	/* Panasonic Gobi QDL device */
	{DEVICE_G1K(0x413c, 0x8172)},	/* Dell Gobi Modem device */
	{DEVICE_G1K(0x413c, 0x8171)},	/* Dell Gobi QDL device */
	{DEVICE_G1K(0x1410, 0xa001)},	/* Novatel Gobi Modem device */
	{DEVICE_G1K(0x1410, 0xa008)},	/* Novatel Gobi QDL device */
	{DEVICE_G1K(0x0b05, 0x1776)},	/* Asus Gobi Modem device */
	{DEVICE_G1K(0x0b05, 0x1774)},	/* Asus Gobi QDL device */
	{DEVICE_G1K(0x19d2, 0xfff3)},	/* ONDA Gobi Modem device */
	{DEVICE_G1K(0x19d2, 0xfff2)},	/* ONDA Gobi QDL device */
	{DEVICE_G1K(0x1557, 0x0a80)},	/* OQO Gobi QDL device */
	{DEVICE_G1K(0x05c6, 0x9001)},   /* Generic Gobi Modem device */
	{DEVICE_G1K(0x05c6, 0x9002)},	/* Generic Gobi Modem device */
	{DEVICE_G1K(0x05c6, 0x9202)},	/* Generic Gobi Modem device */
	{DEVICE_G1K(0x05c6, 0x9203)},	/* Generic Gobi Modem device */
	{DEVICE_G1K(0x05c6, 0x9222)},	/* Generic Gobi Modem device */
	{DEVICE_G1K(0x05c6, 0x9008)},	/* Generic Gobi QDL device */
	{DEVICE_G1K(0x05c6, 0x9009)},	/* Generic Gobi Modem device */
	{DEVICE_G1K(0x05c6, 0x9201)},	/* Generic Gobi QDL device */
	{DEVICE_G1K(0x05c6, 0x9221)},	/* Generic Gobi QDL device */
	{DEVICE_G1K(0x05c6, 0x9231)},	/* Generic Gobi QDL device */
	{DEVICE_G1K(0x1f45, 0x0001)},	/* Unknown Gobi QDL device */

	/* Gobi 2000 devices */
	{USB_DEVICE(0x1410, 0xa010)},	/* Novatel Gobi 2000 QDL device */
	{USB_DEVICE(0x1410, 0xa011)},	/* Novatel Gobi 2000 QDL device */
	{USB_DEVICE(0x1410, 0xa012)},	/* Novatel Gobi 2000 QDL device */
	{USB_DEVICE(0x1410, 0xa013)},	/* Novatel Gobi 2000 QDL device */
	{USB_DEVICE(0x1410, 0xa014)},	/* Novatel Gobi 2000 QDL device */
>>>>>>> e9676695
	{USB_DEVICE(0x413c, 0x8185)},	/* Dell Gobi 2000 QDL device (N0218, VU936) */
	{USB_DEVICE(0x413c, 0x8186)},	/* Dell Gobi 2000 Modem device (N0218, VU936) */
	{USB_DEVICE(0x05c6, 0x9208)},	/* Generic Gobi 2000 QDL device */
	{USB_DEVICE(0x05c6, 0x920b)},	/* Generic Gobi 2000 Modem device */
	{USB_DEVICE(0x05c6, 0x9224)},	/* Sony Gobi 2000 QDL device (N0279, VU730) */
	{USB_DEVICE(0x05c6, 0x9225)},	/* Sony Gobi 2000 Modem device (N0279, VU730) */
	{USB_DEVICE(0x05c6, 0x9244)},	/* Samsung Gobi 2000 QDL device (VL176) */
	{USB_DEVICE(0x05c6, 0x9245)},	/* Samsung Gobi 2000 Modem device (VL176) */
	{USB_DEVICE(0x03f0, 0x241d)},	/* HP Gobi 2000 QDL device (VP412) */
	{USB_DEVICE(0x03f0, 0x251d)},	/* HP Gobi 2000 Modem device (VP412) */
	{USB_DEVICE(0x05c6, 0x9214)},	/* Acer Gobi 2000 QDL device (VP413) */
	{USB_DEVICE(0x05c6, 0x9215)},	/* Acer Gobi 2000 Modem device (VP413) */
	{USB_DEVICE(0x05c6, 0x9264)},	/* Asus Gobi 2000 QDL device (VR305) */
	{USB_DEVICE(0x05c6, 0x9265)},	/* Asus Gobi 2000 Modem device (VR305) */
	{USB_DEVICE(0x05c6, 0x9234)},	/* Top Global Gobi 2000 QDL device (VR306) */
	{USB_DEVICE(0x05c6, 0x9235)},	/* Top Global Gobi 2000 Modem device (VR306) */
	{USB_DEVICE(0x05c6, 0x9274)},	/* iRex Technologies Gobi 2000 QDL device (VR307) */
	{USB_DEVICE(0x05c6, 0x9275)},	/* iRex Technologies Gobi 2000 Modem device (VR307) */
	{USB_DEVICE(0x1199, 0x9000)},	/* Sierra Wireless Gobi 2000 QDL device (VT773) */
	{USB_DEVICE(0x1199, 0x9001)},	/* Sierra Wireless Gobi 2000 Modem device (VT773) */
	{USB_DEVICE(0x1199, 0x9002)},	/* Sierra Wireless Gobi 2000 Modem device (VT773) */
	{USB_DEVICE(0x1199, 0x9003)},	/* Sierra Wireless Gobi 2000 Modem device (VT773) */
	{USB_DEVICE(0x1199, 0x9004)},	/* Sierra Wireless Gobi 2000 Modem device (VT773) */
	{USB_DEVICE(0x1199, 0x9005)},	/* Sierra Wireless Gobi 2000 Modem device (VT773) */
	{USB_DEVICE(0x1199, 0x9006)},	/* Sierra Wireless Gobi 2000 Modem device (VT773) */
	{USB_DEVICE(0x1199, 0x9007)},	/* Sierra Wireless Gobi 2000 Modem device (VT773) */
	{USB_DEVICE(0x1199, 0x9008)},	/* Sierra Wireless Gobi 2000 Modem device (VT773) */
	{USB_DEVICE(0x1199, 0x9009)},	/* Sierra Wireless Gobi 2000 Modem device (VT773) */
	{USB_DEVICE(0x1199, 0x900a)},	/* Sierra Wireless Gobi 2000 Modem device (VT773) */
	{USB_DEVICE(0x1199, 0x9011)},   /* Sierra Wireless Gobi 2000 Modem device (MC8305) */
	{USB_DEVICE(0x16d8, 0x8001)},	/* CMDTech Gobi 2000 QDL device (VU922) */
	{USB_DEVICE(0x16d8, 0x8002)},	/* CMDTech Gobi 2000 Modem device (VU922) */
	{USB_DEVICE(0x05c6, 0x9204)},	/* Gobi 2000 QDL device */
	{USB_DEVICE(0x05c6, 0x9205)},	/* Gobi 2000 Modem device */

<<<<<<< HEAD
=======
	/* Gobi 3000 devices */
	{USB_DEVICE(0x03f0, 0x371d)},	/* HP un2430 Gobi 3000 QDL */
>>>>>>> e9676695
	{USB_DEVICE(0x05c6, 0x920c)},	/* Gobi 3000 QDL */
	{USB_DEVICE(0x05c6, 0x920d)},	/* Gobi 3000 Composite */
	{USB_DEVICE(0x1410, 0xa020)},   /* Novatel Gobi 3000 QDL */
	{USB_DEVICE(0x1410, 0xa021)},	/* Novatel Gobi 3000 Composite */
	{USB_DEVICE(0x413c, 0x8193)},	/* Dell Gobi 3000 QDL */
	{USB_DEVICE(0x413c, 0x8194)},	/* Dell Gobi 3000 Composite */
	{USB_DEVICE(0x1199, 0x9013)},	/* Sierra Wireless Gobi 3000 Modem device (MC8355) */
	{USB_DEVICE(0x12D1, 0x14F0)},	/* Sony Gobi 3000 QDL */
	{USB_DEVICE(0x12D1, 0x14F1)},	/* Sony Gobi 3000 Composite */
	{ }				/* Terminating entry */
};
MODULE_DEVICE_TABLE(usb, id_table);

static struct usb_driver qcdriver = {
	.name			= "qcserial",
	.probe			= usb_serial_probe,
	.disconnect		= usb_serial_disconnect,
	.id_table		= id_table,
	.suspend		= usb_serial_suspend,
	.resume			= usb_serial_resume,
	.supports_autosuspend	= true,
};

static int qcprobe(struct usb_serial *serial, const struct usb_device_id *id)
{
	struct usb_wwan_intf_private *data;
	struct usb_host_interface *intf = serial->interface->cur_altsetting;
	int retval = -ENODEV;
	__u8 nintf;
	__u8 ifnum;
	bool is_gobi1k = id->driver_info ? true : false;

	dbg("%s", __func__);
	dbg("Is Gobi 1000 = %d", is_gobi1k);

	nintf = serial->dev->actconfig->desc.bNumInterfaces;
	dbg("Num Interfaces = %d", nintf);
	ifnum = intf->desc.bInterfaceNumber;
	dbg("This Interface = %d", ifnum);

	data = kzalloc(sizeof(struct usb_wwan_intf_private),
					 GFP_KERNEL);
	if (!data)
		return -ENOMEM;

	spin_lock_init(&data->susp_lock);

	switch (nintf) {
	case 1:
		/* QDL mode */
		/* Gobi 2000 has a single altsetting, older ones have two */
		if (serial->interface->num_altsetting == 2)
			intf = &serial->interface->altsetting[1];
		else if (serial->interface->num_altsetting > 2)
			break;

		if (intf->desc.bNumEndpoints == 2 &&
		    usb_endpoint_is_bulk_in(&intf->endpoint[0].desc) &&
		    usb_endpoint_is_bulk_out(&intf->endpoint[1].desc)) {
			dbg("QDL port found");

			if (serial->interface->num_altsetting == 1) {
				retval = 0; /* Success */
				break;
			}

			retval = usb_set_interface(serial->dev, ifnum, 1);
			if (retval < 0) {
				dev_err(&serial->dev->dev,
					"Could not set interface, error %d\n",
					retval);
				retval = -ENODEV;
				kfree(data);
			}
		}
		break;

	case 3:
	case 4:
		/* Composite mode; don't bind to the QMI/net interface as that
		 * gets handled by other drivers.
		 */

		/* Gobi 1K USB layout:
		 * 0: serial port (doesn't respond)
		 * 1: serial port (doesn't respond)
		 * 2: AT-capable modem port
		 * 3: QMI/net
		 *
		 * Gobi 2K+ USB layout:
		 * 0: QMI/net
		 * 1: DM/DIAG (use libqcdm from ModemManager for communication)
		 * 2: AT-capable modem port
		 * 3: NMEA
		 */

		if (ifnum == 1 && !is_gobi1k) {
			dbg("Gobi 2K+ DM/DIAG interface found");
			retval = usb_set_interface(serial->dev, ifnum, 0);
			if (retval < 0) {
				dev_err(&serial->dev->dev,
					"Could not set interface, error %d\n",
					retval);
				retval = -ENODEV;
				kfree(data);
			}
		} else if (ifnum == 2) {
			dbg("Modem port found");
			retval = usb_set_interface(serial->dev, ifnum, 0);
			if (retval < 0) {
				dev_err(&serial->dev->dev,
					"Could not set interface, error %d\n",
					retval);
				retval = -ENODEV;
				kfree(data);
			}
		} else if (ifnum==3 && !is_gobi1k) {
			/*
			 * NMEA (serial line 9600 8N1)
			 * # echo "\$GPS_START" > /dev/ttyUSBx
			 * # echo "\$GPS_STOP"  > /dev/ttyUSBx
			 */
			dbg("Gobi 2K+ NMEA GPS interface found");
			retval = usb_set_interface(serial->dev, ifnum, 0);
			if (retval < 0) {
				dev_err(&serial->dev->dev,
					"Could not set interface, error %d\n",
					retval);
				retval = -ENODEV;
				kfree(data);
			}
		}
		break;

	default:
		dev_err(&serial->dev->dev,
			"unknown number of interfaces: %d\n", nintf);
		kfree(data);
		retval = -ENODEV;
	}

	/* Set serial->private if not returning -ENODEV */
	if (retval != -ENODEV)
		usb_set_serial_data(serial, data);
	return retval;
}

static void qc_release(struct usb_serial *serial)
{
	struct usb_wwan_intf_private *priv = usb_get_serial_data(serial);

	dbg("%s", __func__);

	/* Call usb_wwan release & free the private data allocated in qcprobe */
	usb_wwan_release(serial);
	usb_set_serial_data(serial, NULL);
	kfree(priv);
}

static struct usb_serial_driver qcdevice = {
	.driver = {
		.owner     = THIS_MODULE,
		.name      = "qcserial",
	},
	.description         = "Qualcomm USB modem",
	.id_table            = id_table,
	.num_ports           = 1,
	.probe               = qcprobe,
	.open		     = usb_wwan_open,
	.close		     = usb_wwan_close,
	.write		     = usb_wwan_write,
	.write_room	     = usb_wwan_write_room,
	.chars_in_buffer     = usb_wwan_chars_in_buffer,
	.attach		     = usb_wwan_startup,
	.disconnect	     = usb_wwan_disconnect,
	.release	     = qc_release,
#ifdef CONFIG_PM
	.suspend	     = usb_wwan_suspend,
	.resume		     = usb_wwan_resume,
#endif
};

static struct usb_serial_driver * const serial_drivers[] = {
	&qcdevice, NULL
};

module_usb_serial_driver(qcdriver, serial_drivers);

MODULE_AUTHOR(DRIVER_AUTHOR);
MODULE_DESCRIPTION(DRIVER_DESC);
MODULE_LICENSE("GPL v2");

module_param(debug, bool, S_IRUGO | S_IWUSR);
MODULE_PARM_DESC(debug, "Debug enabled or not");<|MERGE_RESOLUTION|>--- conflicted
+++ resolved
@@ -28,40 +28,6 @@
 	USB_DEVICE(v, p), .driver_info = 1
 
 static const struct usb_device_id id_table[] = {
-<<<<<<< HEAD
-	{USB_DEVICE(0x05c6, 0x9211)},	/* Acer Gobi QDL device */
-	{USB_DEVICE(0x05c6, 0x9212)},	/* Acer Gobi Modem Device */
-	{USB_DEVICE(0x03f0, 0x1f1d)},	/* HP un2400 Gobi Modem Device */
-	{USB_DEVICE(0x03f0, 0x201d)},	/* HP un2400 Gobi QDL Device */
-	{USB_DEVICE(0x03f0, 0x371d)},	/* HP un2430 Mobile Broadband Module */
-	{USB_DEVICE(0x04da, 0x250d)},	/* Panasonic Gobi Modem device */
-	{USB_DEVICE(0x04da, 0x250c)},	/* Panasonic Gobi QDL device */
-	{USB_DEVICE(0x413c, 0x8172)},	/* Dell Gobi Modem device */
-	{USB_DEVICE(0x413c, 0x8171)},	/* Dell Gobi QDL device */
-	{USB_DEVICE(0x1410, 0xa001)},	/* Novatel Gobi Modem device */
-	{USB_DEVICE(0x1410, 0xa008)},	/* Novatel Gobi QDL device */
-	{USB_DEVICE(0x1410, 0xa010)},	/* Novatel Gobi QDL device */
-	{USB_DEVICE(0x1410, 0xa011)},	/* Novatel Gobi QDL device */
-	{USB_DEVICE(0x1410, 0xa012)},	/* Novatel Gobi QDL device */
-	{USB_DEVICE(0x1410, 0xa013)},	/* Novatel Gobi QDL device */
-	{USB_DEVICE(0x1410, 0xa014)},	/* Novatel Gobi QDL device */
-	{USB_DEVICE(0x0b05, 0x1776)},	/* Asus Gobi Modem device */
-	{USB_DEVICE(0x0b05, 0x1774)},	/* Asus Gobi QDL device */
-	{USB_DEVICE(0x19d2, 0xfff3)},	/* ONDA Gobi Modem device */
-	{USB_DEVICE(0x19d2, 0xfff2)},	/* ONDA Gobi QDL device */
-	{USB_DEVICE(0x1557, 0x0a80)},	/* OQO Gobi QDL device */
-	{USB_DEVICE(0x05c6, 0x9001)},   /* Generic Gobi Modem device */
-	{USB_DEVICE(0x05c6, 0x9002)},	/* Generic Gobi Modem device */
-	{USB_DEVICE(0x05c6, 0x9202)},	/* Generic Gobi Modem device */
-	{USB_DEVICE(0x05c6, 0x9203)},	/* Generic Gobi Modem device */
-	{USB_DEVICE(0x05c6, 0x9222)},	/* Generic Gobi Modem device */
-	{USB_DEVICE(0x05c6, 0x9008)},	/* Generic Gobi QDL device */
-	{USB_DEVICE(0x05c6, 0x9009)},	/* Generic Gobi Modem device */
-	{USB_DEVICE(0x05c6, 0x9201)},	/* Generic Gobi QDL device */
-	{USB_DEVICE(0x05c6, 0x9221)},	/* Generic Gobi QDL device */
-	{USB_DEVICE(0x05c6, 0x9231)},	/* Generic Gobi QDL device */
-	{USB_DEVICE(0x1f45, 0x0001)},	/* Unknown Gobi QDL device */
-=======
 	/* Gobi 1000 devices */
 	{DEVICE_G1K(0x05c6, 0x9211)},	/* Acer Gobi QDL device */
 	{DEVICE_G1K(0x05c6, 0x9212)},	/* Acer Gobi Modem Device */
@@ -96,7 +62,6 @@
 	{USB_DEVICE(0x1410, 0xa012)},	/* Novatel Gobi 2000 QDL device */
 	{USB_DEVICE(0x1410, 0xa013)},	/* Novatel Gobi 2000 QDL device */
 	{USB_DEVICE(0x1410, 0xa014)},	/* Novatel Gobi 2000 QDL device */
->>>>>>> e9676695
 	{USB_DEVICE(0x413c, 0x8185)},	/* Dell Gobi 2000 QDL device (N0218, VU936) */
 	{USB_DEVICE(0x413c, 0x8186)},	/* Dell Gobi 2000 Modem device (N0218, VU936) */
 	{USB_DEVICE(0x05c6, 0x9208)},	/* Generic Gobi 2000 QDL device */
@@ -132,11 +97,8 @@
 	{USB_DEVICE(0x05c6, 0x9204)},	/* Gobi 2000 QDL device */
 	{USB_DEVICE(0x05c6, 0x9205)},	/* Gobi 2000 Modem device */
 
-<<<<<<< HEAD
-=======
 	/* Gobi 3000 devices */
 	{USB_DEVICE(0x03f0, 0x371d)},	/* HP un2430 Gobi 3000 QDL */
->>>>>>> e9676695
 	{USB_DEVICE(0x05c6, 0x920c)},	/* Gobi 3000 QDL */
 	{USB_DEVICE(0x05c6, 0x920d)},	/* Gobi 3000 Composite */
 	{USB_DEVICE(0x1410, 0xa020)},   /* Novatel Gobi 3000 QDL */
