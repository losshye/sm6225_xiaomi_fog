--- conflicted
+++ resolved
@@ -362,22 +362,14 @@
 
 		memcpy(transaction->aid, &skb->data[2],
 		       transaction->aid_len);
-		transaction->params_len = skb->data[transaction->aid_len + 3];
-
-		/* Check next byte is PARAMETERS tag (82) and the length field */
+
+		/* Check next byte is PARAMETERS tag (82) */
 		if (skb->data[transaction->aid_len + 2] !=
-<<<<<<< HEAD
-		    NFC_EVT_TRANSACTION_PARAMS_TAG ||
-		    skb->len < transaction->aid_len + transaction->params_len + 4) {
-=======
 		    NFC_EVT_TRANSACTION_PARAMS_TAG) {
->>>>>>> b5a7a865
 			devm_kfree(dev, transaction);
 			return -EPROTO;
 		}
 
-<<<<<<< HEAD
-=======
 		transaction->params_len = skb->data[transaction->aid_len + 3];
 
 		/* Total size is allocated (skb->len - 2) minus fixed array members */
@@ -387,7 +379,6 @@
 			return -EINVAL;
 		}
 
->>>>>>> b5a7a865
 		memcpy(transaction->params, skb->data +
 		       transaction->aid_len + 4, transaction->params_len);
 
