--- conflicted
+++ resolved
@@ -60,10 +60,6 @@
 	return ret;
 }
 
-<<<<<<< HEAD
-bool amdgpu_amdkfd_load_interface(struct amdgpu_device *adev)
-{
-=======
 void amdgpu_amdkfd_fini(void)
 {
 	if (kgd2kfd) {
@@ -79,7 +75,6 @@
 	if (!kgd2kfd)
 		return;
 
->>>>>>> bb176f67
 	switch (adev->asic_type) {
 #ifdef CONFIG_DRM_AMDGPU_CIK
 	case CHIP_KAVERI:
@@ -94,16 +89,8 @@
 		return;
 	}
 
-<<<<<<< HEAD
-void amdgpu_amdkfd_device_probe(struct amdgpu_device *adev)
-{
-	if (kgd2kfd)
-		adev->kfd = kgd2kfd->probe((struct kgd_dev *)adev,
-					adev->pdev, kfd2kgd);
-=======
 	adev->kfd = kgd2kfd->probe((struct kgd_dev *)adev,
 				   adev->pdev, kfd2kgd);
->>>>>>> bb176f67
 }
 
 void amdgpu_amdkfd_device_init(struct amdgpu_device *adev)
@@ -196,12 +183,8 @@
 		return -ENOMEM;
 
 	r = amdgpu_bo_create(adev, size, PAGE_SIZE, true, AMDGPU_GEM_DOMAIN_GTT,
-<<<<<<< HEAD
-			     AMDGPU_GEM_CREATE_CPU_GTT_USWC, NULL, NULL, &(*mem)->bo);
-=======
 			     AMDGPU_GEM_CREATE_CPU_GTT_USWC, NULL, NULL, 0,
 			     &(*mem)->bo);
->>>>>>> bb176f67
 	if (r) {
 		dev_err(adev->dev,
 			"failed to allocate BO for amdkfd (%d)\n", r);
