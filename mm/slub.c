// SPDX-License-Identifier: GPL-2.0
/*
 * SLUB: A slab allocator that limits cache line use instead of queuing
 * objects in per cpu and per node lists.
 *
 * The allocator synchronizes using per slab locks or atomic operatios
 * and only uses a centralized lock to manage a pool of partial slabs.
 *
 * (C) 2007 SGI, Christoph Lameter
 * (C) 2011 Linux Foundation, Christoph Lameter
 */

#include <linux/mm.h>
#include <linux/swap.h> /* struct reclaim_state */
#include <linux/module.h>
#include <linux/bit_spinlock.h>
#include <linux/interrupt.h>
#include <linux/bitops.h>
#include <linux/slab.h>
#include "slab.h"
#include <linux/proc_fs.h>
#include <linux/seq_file.h>
#include <linux/kasan.h>
#include <linux/cpu.h>
#include <linux/cpuset.h>
#include <linux/mempolicy.h>
#include <linux/ctype.h>
#include <linux/debugobjects.h>
#include <linux/kallsyms.h>
#include <linux/memory.h>
#include <linux/math64.h>
#include <linux/fault-inject.h>
#include <linux/stacktrace.h>
#include <linux/prefetch.h>
#include <linux/memcontrol.h>
#include <linux/random.h>

#include <trace/events/kmem.h>

#include "internal.h"

/*
 * Lock order:
 *   1. slab_mutex (Global Mutex)
 *   2. node->list_lock
 *   3. slab_lock(page) (Only on some arches and for debugging)
 *
 *   slab_mutex
 *
 *   The role of the slab_mutex is to protect the list of all the slabs
 *   and to synchronize major metadata changes to slab cache structures.
 *
 *   The slab_lock is only used for debugging and on arches that do not
 *   have the ability to do a cmpxchg_double. It only protects:
 *	A. page->freelist	-> List of object free in a page
 *	B. page->inuse		-> Number of objects in use
 *	C. page->objects	-> Number of objects in page
 *	D. page->frozen		-> frozen state
 *
 *   If a slab is frozen then it is exempt from list management. It is not
 *   on any list. The processor that froze the slab is the one who can
 *   perform list operations on the page. Other processors may put objects
 *   onto the freelist but the processor that froze the slab is the only
 *   one that can retrieve the objects from the page's freelist.
 *
 *   The list_lock protects the partial and full list on each node and
 *   the partial slab counter. If taken then no new slabs may be added or
 *   removed from the lists nor make the number of partial slabs be modified.
 *   (Note that the total number of slabs is an atomic value that may be
 *   modified without taking the list lock).
 *
 *   The list_lock is a centralized lock and thus we avoid taking it as
 *   much as possible. As long as SLUB does not have to handle partial
 *   slabs, operations can continue without any centralized lock. F.e.
 *   allocating a long series of objects that fill up slabs does not require
 *   the list lock.
 *   Interrupts are disabled during allocation and deallocation in order to
 *   make the slab allocator safe to use in the context of an irq. In addition
 *   interrupts are disabled to ensure that the processor does not change
 *   while handling per_cpu slabs, due to kernel preemption.
 *
 * SLUB assigns one slab for allocation to each processor.
 * Allocations only occur from these slabs called cpu slabs.
 *
 * Slabs with free elements are kept on a partial list and during regular
 * operations no list for full slabs is used. If an object in a full slab is
 * freed then the slab will show up again on the partial lists.
 * We track full slabs for debugging purposes though because otherwise we
 * cannot scan all objects.
 *
 * Slabs are freed when they become empty. Teardown and setup is
 * minimal so we rely on the page allocators per cpu caches for
 * fast frees and allocs.
 *
 * Overloading of page flags that are otherwise used for LRU management.
 *
 * PageActive 		The slab is frozen and exempt from list processing.
 * 			This means that the slab is dedicated to a purpose
 * 			such as satisfying allocations for a specific
 * 			processor. Objects may be freed in the slab while
 * 			it is frozen but slab_free will then skip the usual
 * 			list operations. It is up to the processor holding
 * 			the slab to integrate the slab into the slab lists
 * 			when the slab is no longer needed.
 *
 * 			One use of this flag is to mark slabs that are
 * 			used for allocations. Then such a slab becomes a cpu
 * 			slab. The cpu slab may be equipped with an additional
 * 			freelist that allows lockless access to
 * 			free objects in addition to the regular freelist
 * 			that requires the slab lock.
 *
 * PageError		Slab requires special handling due to debug
 * 			options set. This moves	slab handling out of
 * 			the fast path and disables lockless freelists.
 */

static inline int kmem_cache_debug(struct kmem_cache *s)
{
#ifdef CONFIG_SLUB_DEBUG
	return unlikely(s->flags & SLAB_DEBUG_FLAGS);
#else
	return 0;
#endif
}

void *fixup_red_left(struct kmem_cache *s, void *p)
{
	if (kmem_cache_debug(s) && s->flags & SLAB_RED_ZONE)
		p += s->red_left_pad;

	return p;
}

static inline bool kmem_cache_has_cpu_partial(struct kmem_cache *s)
{
#ifdef CONFIG_SLUB_CPU_PARTIAL
	return !kmem_cache_debug(s);
#else
	return false;
#endif
}

/*
 * Issues still to be resolved:
 *
 * - Support PAGE_ALLOC_DEBUG. Should be easy to do.
 *
 * - Variable sizing of the per node arrays
 */

/* Enable to test recovery from slab corruption on boot */
#undef SLUB_RESILIENCY_TEST

/* Enable to log cmpxchg failures */
#undef SLUB_DEBUG_CMPXCHG

/*
 * Mininum number of partial slabs. These will be left on the partial
 * lists even if they are empty. kmem_cache_shrink may reclaim them.
 */
#define MIN_PARTIAL 5

/*
 * Maximum number of desirable partial slabs.
 * The existence of more partial slabs makes kmem_cache_shrink
 * sort the partial list by the number of objects in use.
 */
#define MAX_PARTIAL 10

#define DEBUG_DEFAULT_FLAGS (SLAB_CONSISTENCY_CHECKS | SLAB_RED_ZONE | \
				SLAB_POISON | SLAB_STORE_USER)

/*
 * These debug flags cannot use CMPXCHG because there might be consistency
 * issues when checking or reading debug information
 */
#define SLAB_NO_CMPXCHG (SLAB_CONSISTENCY_CHECKS | SLAB_STORE_USER | \
				SLAB_TRACE)


/*
 * Debugging flags that require metadata to be stored in the slab.  These get
 * disabled when slub_debug=O is used and a cache's min order increases with
 * metadata.
 */
#define DEBUG_METADATA_FLAGS (SLAB_RED_ZONE | SLAB_POISON | SLAB_STORE_USER)

#define OO_SHIFT	16
#define OO_MASK		((1 << OO_SHIFT) - 1)
#define MAX_OBJS_PER_PAGE	32767 /* since page.objects is u15 */

/* Internal SLUB flags */
/* Poison object */
#define __OBJECT_POISON		((slab_flags_t __force)0x80000000U)
/* Use cmpxchg_double */
#define __CMPXCHG_DOUBLE	((slab_flags_t __force)0x40000000U)

/*
 * Tracking user of a slab.
 */
#define TRACK_ADDRS_COUNT 16
struct track {
	unsigned long addr;	/* Called from address */
#ifdef CONFIG_STACKTRACE
	unsigned long addrs[TRACK_ADDRS_COUNT];	/* Called from address */
#endif
	int cpu;		/* Was running on cpu */
	int pid;		/* Pid context */
	unsigned long when;	/* When did the operation occur */
};

enum track_item { TRACK_ALLOC, TRACK_FREE };

#ifdef CONFIG_SYSFS
static int sysfs_slab_add(struct kmem_cache *);
static int sysfs_slab_alias(struct kmem_cache *, const char *);
static void memcg_propagate_slab_attrs(struct kmem_cache *s);
static void sysfs_slab_remove(struct kmem_cache *s);
#else
static inline int sysfs_slab_add(struct kmem_cache *s) { return 0; }
static inline int sysfs_slab_alias(struct kmem_cache *s, const char *p)
							{ return 0; }
static inline void memcg_propagate_slab_attrs(struct kmem_cache *s) { }
static inline void sysfs_slab_remove(struct kmem_cache *s) { }
#endif

static inline void stat(const struct kmem_cache *s, enum stat_item si)
{
#ifdef CONFIG_SLUB_STATS
	/*
	 * The rmw is racy on a preemptible kernel but this is acceptable, so
	 * avoid this_cpu_add()'s irq-disable overhead.
	 */
	raw_cpu_inc(s->cpu_slab->stat[si]);
#endif
}

/********************************************************************
 * 			Core slab cache functions
 *******************************************************************/

/*
 * Returns freelist pointer (ptr). With hardening, this is obfuscated
 * with an XOR of the address where the pointer is held and a per-cache
 * random number.
 */
static inline void *freelist_ptr(const struct kmem_cache *s, void *ptr,
				 unsigned long ptr_addr)
{
#ifdef CONFIG_SLAB_FREELIST_HARDENED
<<<<<<< HEAD
	/*
	 * When CONFIG_KASAN_SW_TAGS is enabled, ptr_addr might be tagged.
	 * Normally, this doesn't cause any issues, as both set_freepointer()
	 * and get_freepointer() are called with a pointer with the same tag.
	 * However, there are some issues with CONFIG_SLUB_DEBUG code. For
	 * example, when __free_slub() iterates over objects in a cache, it
	 * passes untagged pointers to check_object(). check_object() in turns
	 * calls get_freepointer() with an untagged pointer, which causes the
	 * freepointer to be restored incorrectly.
	 */
	return (void *)((unsigned long)ptr ^ s->random ^
			(unsigned long)kasan_reset_tag((void *)ptr_addr));
=======
	return (void *)((unsigned long)ptr ^ s->random ^ swab(ptr_addr));
>>>>>>> 8488c3f3
#else
	return ptr;
#endif
}

/* Returns the freelist pointer recorded at location ptr_addr. */
static inline void *freelist_dereference(const struct kmem_cache *s,
					 void *ptr_addr)
{
	return freelist_ptr(s, (void *)*(unsigned long *)(ptr_addr),
			    (unsigned long)ptr_addr);
}

static inline void *get_freepointer(struct kmem_cache *s, void *object)
{
	return freelist_dereference(s, object + s->offset);
}

static void prefetch_freepointer(const struct kmem_cache *s, void *object)
{
	prefetch(object + s->offset);
}

static inline void *get_freepointer_safe(struct kmem_cache *s, void *object)
{
	unsigned long freepointer_addr;
	void *p;

	if (!debug_pagealloc_enabled())
		return get_freepointer(s, object);

	freepointer_addr = (unsigned long)object + s->offset;
	probe_kernel_read(&p, (void **)freepointer_addr, sizeof(p));
	return freelist_ptr(s, p, freepointer_addr);
}

static inline void set_freepointer(struct kmem_cache *s, void *object, void *fp)
{
	unsigned long freeptr_addr = (unsigned long)object + s->offset;

#ifdef CONFIG_SLAB_FREELIST_HARDENED
	BUG_ON(object == fp); /* naive detection of double free or corruption */
#endif

	*(void **)freeptr_addr = freelist_ptr(s, fp, freeptr_addr);
}

/* Loop over all objects in a slab */
#define for_each_object(__p, __s, __addr, __objects) \
	for (__p = fixup_red_left(__s, __addr); \
		__p < (__addr) + (__objects) * (__s)->size; \
		__p += (__s)->size)

/* Determine object index from a given position */
static inline unsigned int slab_index(void *p, struct kmem_cache *s, void *addr)
{
	return (kasan_reset_tag(p) - addr) / s->size;
}

static inline unsigned int order_objects(unsigned int order, unsigned int size)
{
	return ((unsigned int)PAGE_SIZE << order) / size;
}

static inline struct kmem_cache_order_objects oo_make(unsigned int order,
		unsigned int size)
{
	struct kmem_cache_order_objects x = {
		(order << OO_SHIFT) + order_objects(order, size)
	};

	return x;
}

static inline unsigned int oo_order(struct kmem_cache_order_objects x)
{
	return x.x >> OO_SHIFT;
}

static inline unsigned int oo_objects(struct kmem_cache_order_objects x)
{
	return x.x & OO_MASK;
}

/*
 * Per slab locking using the pagelock
 */
static __always_inline void slab_lock(struct page *page)
{
	VM_BUG_ON_PAGE(PageTail(page), page);
	bit_spin_lock(PG_locked, &page->flags);
}

static __always_inline void slab_unlock(struct page *page)
{
	VM_BUG_ON_PAGE(PageTail(page), page);
	__bit_spin_unlock(PG_locked, &page->flags);
}

/* Interrupts must be disabled (for the fallback code to work right) */
static inline bool __cmpxchg_double_slab(struct kmem_cache *s, struct page *page,
		void *freelist_old, unsigned long counters_old,
		void *freelist_new, unsigned long counters_new,
		const char *n)
{
	VM_BUG_ON(!irqs_disabled());
#if defined(CONFIG_HAVE_CMPXCHG_DOUBLE) && \
    defined(CONFIG_HAVE_ALIGNED_STRUCT_PAGE)
	if (s->flags & __CMPXCHG_DOUBLE) {
		if (cmpxchg_double(&page->freelist, &page->counters,
				   freelist_old, counters_old,
				   freelist_new, counters_new))
			return true;
	} else
#endif
	{
		slab_lock(page);
		if (page->freelist == freelist_old &&
					page->counters == counters_old) {
			page->freelist = freelist_new;
			page->counters = counters_new;
			slab_unlock(page);
			return true;
		}
		slab_unlock(page);
	}

	cpu_relax();
	stat(s, CMPXCHG_DOUBLE_FAIL);

#ifdef SLUB_DEBUG_CMPXCHG
	pr_info("%s %s: cmpxchg double redo ", n, s->name);
#endif

	return false;
}

static inline bool cmpxchg_double_slab(struct kmem_cache *s, struct page *page,
		void *freelist_old, unsigned long counters_old,
		void *freelist_new, unsigned long counters_new,
		const char *n)
{
#if defined(CONFIG_HAVE_CMPXCHG_DOUBLE) && \
    defined(CONFIG_HAVE_ALIGNED_STRUCT_PAGE)
	if (s->flags & __CMPXCHG_DOUBLE) {
		if (cmpxchg_double(&page->freelist, &page->counters,
				   freelist_old, counters_old,
				   freelist_new, counters_new))
			return true;
	} else
#endif
	{
		unsigned long flags;

		local_irq_save(flags);
		slab_lock(page);
		if (page->freelist == freelist_old &&
					page->counters == counters_old) {
			page->freelist = freelist_new;
			page->counters = counters_new;
			slab_unlock(page);
			local_irq_restore(flags);
			return true;
		}
		slab_unlock(page);
		local_irq_restore(flags);
	}

	cpu_relax();
	stat(s, CMPXCHG_DOUBLE_FAIL);

#ifdef SLUB_DEBUG_CMPXCHG
	pr_info("%s %s: cmpxchg double redo ", n, s->name);
#endif

	return false;
}

#ifdef CONFIG_SLUB_DEBUG
/*
 * Determine a map of object in use on a page.
 *
 * Node listlock must be held to guarantee that the page does
 * not vanish from under us.
 */
static void get_map(struct kmem_cache *s, struct page *page, unsigned long *map)
{
	void *p;
	void *addr = page_address(page);

	for (p = page->freelist; p; p = get_freepointer(s, p))
		set_bit(slab_index(p, s, addr), map);
}

static inline unsigned int size_from_object(struct kmem_cache *s)
{
	if (s->flags & SLAB_RED_ZONE)
		return s->size - s->red_left_pad;

	return s->size;
}

static inline void *restore_red_left(struct kmem_cache *s, void *p)
{
	if (s->flags & SLAB_RED_ZONE)
		p -= s->red_left_pad;

	return p;
}

/*
 * Debug settings:
 */
#if defined(CONFIG_SLUB_DEBUG_ON)
static slab_flags_t slub_debug = DEBUG_DEFAULT_FLAGS;
#else
static slab_flags_t slub_debug;
#endif

static char *slub_debug_slabs;
static int disable_higher_order_debug;

/*
 * slub is about to manipulate internal object metadata.  This memory lies
 * outside the range of the allocated object, so accessing it would normally
 * be reported by kasan as a bounds error.  metadata_access_enable() is used
 * to tell kasan that these accesses are OK.
 */
static inline void metadata_access_enable(void)
{
	kasan_disable_current();
}

static inline void metadata_access_disable(void)
{
	kasan_enable_current();
}

/*
 * Object debugging
 */

/* Verify that a pointer has an address that is valid within a slab page */
static inline int check_valid_pointer(struct kmem_cache *s,
				struct page *page, void *object)
{
	void *base;

	if (!object)
		return 1;

	base = page_address(page);
	object = kasan_reset_tag(object);
	object = restore_red_left(s, object);
	if (object < base || object >= base + page->objects * s->size ||
		(object - base) % s->size) {
		return 0;
	}

	return 1;
}

static void print_section(char *level, char *text, u8 *addr,
			  unsigned int length)
{
	metadata_access_enable();
	print_hex_dump(level, text, DUMP_PREFIX_ADDRESS, 16, 1, addr,
			length, 1);
	metadata_access_disable();
}

static struct track *get_track(struct kmem_cache *s, void *object,
	enum track_item alloc)
{
	struct track *p;

	if (s->offset)
		p = object + s->offset + sizeof(void *);
	else
		p = object + s->inuse;

	return p + alloc;
}

static void set_track(struct kmem_cache *s, void *object,
			enum track_item alloc, unsigned long addr)
{
	struct track *p = get_track(s, object, alloc);

	if (addr) {
#ifdef CONFIG_STACKTRACE
		struct stack_trace trace;
		int i;

		trace.nr_entries = 0;
		trace.max_entries = TRACK_ADDRS_COUNT;
		trace.entries = p->addrs;
		trace.skip = 3;
		metadata_access_enable();
		save_stack_trace(&trace);
		metadata_access_disable();

		/* See rant in lockdep.c */
		if (trace.nr_entries != 0 &&
		    trace.entries[trace.nr_entries - 1] == ULONG_MAX)
			trace.nr_entries--;

		for (i = trace.nr_entries; i < TRACK_ADDRS_COUNT; i++)
			p->addrs[i] = 0;
#endif
		p->addr = addr;
		p->cpu = smp_processor_id();
		p->pid = current->pid;
		p->when = jiffies;
	} else
		memset(p, 0, sizeof(struct track));
}

static void init_tracking(struct kmem_cache *s, void *object)
{
	if (!(s->flags & SLAB_STORE_USER))
		return;

	set_track(s, object, TRACK_FREE, 0UL);
	set_track(s, object, TRACK_ALLOC, 0UL);
}

static void print_track(const char *s, struct track *t, unsigned long pr_time)
{
	if (!t->addr)
		return;

	pr_err("INFO: %s in %pS age=%lu cpu=%u pid=%d\n",
	       s, (void *)t->addr, pr_time - t->when, t->cpu, t->pid);
#ifdef CONFIG_STACKTRACE
	{
		int i;
		for (i = 0; i < TRACK_ADDRS_COUNT; i++)
			if (t->addrs[i])
				pr_err("\t%pS\n", (void *)t->addrs[i]);
			else
				break;
	}
#endif
}

static void print_tracking(struct kmem_cache *s, void *object)
{
	unsigned long pr_time = jiffies;
	if (!(s->flags & SLAB_STORE_USER))
		return;

	print_track("Allocated", get_track(s, object, TRACK_ALLOC), pr_time);
	print_track("Freed", get_track(s, object, TRACK_FREE), pr_time);
}

static void print_page_info(struct page *page)
{
	pr_err("INFO: Slab 0x%p objects=%u used=%u fp=0x%p flags=0x%04lx\n",
	       page, page->objects, page->inuse, page->freelist, page->flags);

}

static void slab_bug(struct kmem_cache *s, char *fmt, ...)
{
	struct va_format vaf;
	va_list args;

	va_start(args, fmt);
	vaf.fmt = fmt;
	vaf.va = &args;
	pr_err("=============================================================================\n");
	pr_err("BUG %s (%s): %pV\n", s->name, print_tainted(), &vaf);
	pr_err("-----------------------------------------------------------------------------\n\n");

	add_taint(TAINT_BAD_PAGE, LOCKDEP_NOW_UNRELIABLE);
	va_end(args);
}

static void slab_fix(struct kmem_cache *s, char *fmt, ...)
{
	struct va_format vaf;
	va_list args;

	va_start(args, fmt);
	vaf.fmt = fmt;
	vaf.va = &args;
	pr_err("FIX %s: %pV\n", s->name, &vaf);
	va_end(args);
}

static void print_trailer(struct kmem_cache *s, struct page *page, u8 *p)
{
	unsigned int off;	/* Offset of last byte */
	u8 *addr = page_address(page);

	print_tracking(s, p);

	print_page_info(page);

	pr_err("INFO: Object 0x%p @offset=%tu fp=0x%p\n\n",
	       p, p - addr, get_freepointer(s, p));

	if (s->flags & SLAB_RED_ZONE)
		print_section(KERN_ERR, "Redzone ", p - s->red_left_pad,
			      s->red_left_pad);
	else if (p > addr + 16)
		print_section(KERN_ERR, "Bytes b4 ", p - 16, 16);

	print_section(KERN_ERR, "Object ", p,
		      min_t(unsigned int, s->object_size, PAGE_SIZE));
	if (s->flags & SLAB_RED_ZONE)
		print_section(KERN_ERR, "Redzone ", p + s->object_size,
			s->inuse - s->object_size);

	if (s->offset)
		off = s->offset + sizeof(void *);
	else
		off = s->inuse;

	if (s->flags & SLAB_STORE_USER)
		off += 2 * sizeof(struct track);

	off += kasan_metadata_size(s);

	if (off != size_from_object(s))
		/* Beginning of the filler is the free pointer */
		print_section(KERN_ERR, "Padding ", p + off,
			      size_from_object(s) - off);

	dump_stack();
}

void object_err(struct kmem_cache *s, struct page *page,
			u8 *object, char *reason)
{
	slab_bug(s, "%s", reason);
	print_trailer(s, page, object);
}

static __printf(3, 4) void slab_err(struct kmem_cache *s, struct page *page,
			const char *fmt, ...)
{
	va_list args;
	char buf[100];

	va_start(args, fmt);
	vsnprintf(buf, sizeof(buf), fmt, args);
	va_end(args);
	slab_bug(s, "%s", buf);
	print_page_info(page);
	dump_stack();
}

static void init_object(struct kmem_cache *s, void *object, u8 val)
{
	u8 *p = object;

	if (s->flags & SLAB_RED_ZONE)
		memset(p - s->red_left_pad, val, s->red_left_pad);

	if (s->flags & __OBJECT_POISON) {
		memset(p, POISON_FREE, s->object_size - 1);
		p[s->object_size - 1] = POISON_END;
	}

	if (s->flags & SLAB_RED_ZONE)
		memset(p + s->object_size, val, s->inuse - s->object_size);
}

static void restore_bytes(struct kmem_cache *s, char *message, u8 data,
						void *from, void *to)
{
	slab_fix(s, "Restoring 0x%p-0x%p=0x%x\n", from, to - 1, data);
	memset(from, data, to - from);
}

static int check_bytes_and_report(struct kmem_cache *s, struct page *page,
			u8 *object, char *what,
			u8 *start, unsigned int value, unsigned int bytes)
{
	u8 *fault;
	u8 *end;

	metadata_access_enable();
	fault = memchr_inv(start, value, bytes);
	metadata_access_disable();
	if (!fault)
		return 1;

	end = start + bytes;
	while (end > fault && end[-1] == value)
		end--;

	slab_bug(s, "%s overwritten", what);
	pr_err("INFO: 0x%p-0x%p. First byte 0x%x instead of 0x%x\n",
					fault, end - 1, fault[0], value);
	print_trailer(s, page, object);

	restore_bytes(s, what, value, fault, end);
	return 0;
}

/*
 * Object layout:
 *
 * object address
 * 	Bytes of the object to be managed.
 * 	If the freepointer may overlay the object then the free
 * 	pointer is the first word of the object.
 *
 * 	Poisoning uses 0x6b (POISON_FREE) and the last byte is
 * 	0xa5 (POISON_END)
 *
 * object + s->object_size
 * 	Padding to reach word boundary. This is also used for Redzoning.
 * 	Padding is extended by another word if Redzoning is enabled and
 * 	object_size == inuse.
 *
 * 	We fill with 0xbb (RED_INACTIVE) for inactive objects and with
 * 	0xcc (RED_ACTIVE) for objects in use.
 *
 * object + s->inuse
 * 	Meta data starts here.
 *
 * 	A. Free pointer (if we cannot overwrite object on free)
 * 	B. Tracking data for SLAB_STORE_USER
 * 	C. Padding to reach required alignment boundary or at mininum
 * 		one word if debugging is on to be able to detect writes
 * 		before the word boundary.
 *
 *	Padding is done using 0x5a (POISON_INUSE)
 *
 * object + s->size
 * 	Nothing is used beyond s->size.
 *
 * If slabcaches are merged then the object_size and inuse boundaries are mostly
 * ignored. And therefore no slab options that rely on these boundaries
 * may be used with merged slabcaches.
 */

static int check_pad_bytes(struct kmem_cache *s, struct page *page, u8 *p)
{
	unsigned long off = s->inuse;	/* The end of info */

	if (s->offset)
		/* Freepointer is placed after the object. */
		off += sizeof(void *);

	if (s->flags & SLAB_STORE_USER)
		/* We also have user information there */
		off += 2 * sizeof(struct track);

	off += kasan_metadata_size(s);

	if (size_from_object(s) == off)
		return 1;

	return check_bytes_and_report(s, page, p, "Object padding",
			p + off, POISON_INUSE, size_from_object(s) - off);
}

/* Check the pad bytes at the end of a slab page */
static int slab_pad_check(struct kmem_cache *s, struct page *page)
{
	u8 *start;
	u8 *fault;
	u8 *end;
	u8 *pad;
	int length;
	int remainder;

	if (!(s->flags & SLAB_POISON))
		return 1;

	start = page_address(page);
	length = PAGE_SIZE << compound_order(page);
	end = start + length;
	remainder = length % s->size;
	if (!remainder)
		return 1;

	pad = end - remainder;
	metadata_access_enable();
	fault = memchr_inv(pad, POISON_INUSE, remainder);
	metadata_access_disable();
	if (!fault)
		return 1;
	while (end > fault && end[-1] == POISON_INUSE)
		end--;

	slab_err(s, page, "Padding overwritten. 0x%p-0x%p", fault, end - 1);
	print_section(KERN_ERR, "Padding ", pad, remainder);

	restore_bytes(s, "slab padding", POISON_INUSE, fault, end);
	return 0;
}

static int check_object(struct kmem_cache *s, struct page *page,
					void *object, u8 val)
{
	u8 *p = object;
	u8 *endobject = object + s->object_size;

	if (s->flags & SLAB_RED_ZONE) {
		if (!check_bytes_and_report(s, page, object, "Redzone",
			object - s->red_left_pad, val, s->red_left_pad))
			return 0;

		if (!check_bytes_and_report(s, page, object, "Redzone",
			endobject, val, s->inuse - s->object_size))
			return 0;
	} else {
		if ((s->flags & SLAB_POISON) && s->object_size < s->inuse) {
			check_bytes_and_report(s, page, p, "Alignment padding",
				endobject, POISON_INUSE,
				s->inuse - s->object_size);
		}
	}

	if (s->flags & SLAB_POISON) {
		if (val != SLUB_RED_ACTIVE && (s->flags & __OBJECT_POISON) &&
			(!check_bytes_and_report(s, page, p, "Poison", p,
					POISON_FREE, s->object_size - 1) ||
			 !check_bytes_and_report(s, page, p, "Poison",
				p + s->object_size - 1, POISON_END, 1)))
			return 0;
		/*
		 * check_pad_bytes cleans up on its own.
		 */
		check_pad_bytes(s, page, p);
	}

	if (!s->offset && val == SLUB_RED_ACTIVE)
		/*
		 * Object and freepointer overlap. Cannot check
		 * freepointer while object is allocated.
		 */
		return 1;

	/* Check free pointer validity */
	if (!check_valid_pointer(s, page, get_freepointer(s, p))) {
		object_err(s, page, p, "Freepointer corrupt");
		/*
		 * No choice but to zap it and thus lose the remainder
		 * of the free objects in this slab. May cause
		 * another error because the object count is now wrong.
		 */
		set_freepointer(s, p, NULL);
		return 0;
	}
	return 1;
}

static int check_slab(struct kmem_cache *s, struct page *page)
{
	int maxobj;

	VM_BUG_ON(!irqs_disabled());

	if (!PageSlab(page)) {
		slab_err(s, page, "Not a valid slab page");
		return 0;
	}

	maxobj = order_objects(compound_order(page), s->size);
	if (page->objects > maxobj) {
		slab_err(s, page, "objects %u > max %u",
			page->objects, maxobj);
		return 0;
	}
	if (page->inuse > page->objects) {
		slab_err(s, page, "inuse %u > max %u",
			page->inuse, page->objects);
		return 0;
	}
	/* Slab_pad_check fixes things up after itself */
	slab_pad_check(s, page);
	return 1;
}

/*
 * Determine if a certain object on a page is on the freelist. Must hold the
 * slab lock to guarantee that the chains are in a consistent state.
 */
static int on_freelist(struct kmem_cache *s, struct page *page, void *search)
{
	int nr = 0;
	void *fp;
	void *object = NULL;
	int max_objects;

	fp = page->freelist;
	while (fp && nr <= page->objects) {
		if (fp == search)
			return 1;
		if (!check_valid_pointer(s, page, fp)) {
			if (object) {
				object_err(s, page, object,
					"Freechain corrupt");
				set_freepointer(s, object, NULL);
			} else {
				slab_err(s, page, "Freepointer corrupt");
				page->freelist = NULL;
				page->inuse = page->objects;
				slab_fix(s, "Freelist cleared");
				return 0;
			}
			break;
		}
		object = fp;
		fp = get_freepointer(s, object);
		nr++;
	}

	max_objects = order_objects(compound_order(page), s->size);
	if (max_objects > MAX_OBJS_PER_PAGE)
		max_objects = MAX_OBJS_PER_PAGE;

	if (page->objects != max_objects) {
		slab_err(s, page, "Wrong number of objects. Found %d but should be %d",
			 page->objects, max_objects);
		page->objects = max_objects;
		slab_fix(s, "Number of objects adjusted.");
	}
	if (page->inuse != page->objects - nr) {
		slab_err(s, page, "Wrong object count. Counter is %d but counted were %d",
			 page->inuse, page->objects - nr);
		page->inuse = page->objects - nr;
		slab_fix(s, "Object count adjusted.");
	}
	return search == NULL;
}

static void trace(struct kmem_cache *s, struct page *page, void *object,
								int alloc)
{
	if (s->flags & SLAB_TRACE) {
		pr_info("TRACE %s %s 0x%p inuse=%d fp=0x%p\n",
			s->name,
			alloc ? "alloc" : "free",
			object, page->inuse,
			page->freelist);

		if (!alloc)
			print_section(KERN_INFO, "Object ", (void *)object,
					s->object_size);

		dump_stack();
	}
}

/*
 * Tracking of fully allocated slabs for debugging purposes.
 */
static void add_full(struct kmem_cache *s,
	struct kmem_cache_node *n, struct page *page)
{
	if (!(s->flags & SLAB_STORE_USER))
		return;

	lockdep_assert_held(&n->list_lock);
	list_add(&page->lru, &n->full);
}

static void remove_full(struct kmem_cache *s, struct kmem_cache_node *n, struct page *page)
{
	if (!(s->flags & SLAB_STORE_USER))
		return;

	lockdep_assert_held(&n->list_lock);
	list_del(&page->lru);
}

/* Tracking of the number of slabs for debugging purposes */
static inline unsigned long slabs_node(struct kmem_cache *s, int node)
{
	struct kmem_cache_node *n = get_node(s, node);

	return atomic_long_read(&n->nr_slabs);
}

static inline unsigned long node_nr_slabs(struct kmem_cache_node *n)
{
	return atomic_long_read(&n->nr_slabs);
}

static inline void inc_slabs_node(struct kmem_cache *s, int node, int objects)
{
	struct kmem_cache_node *n = get_node(s, node);

	/*
	 * May be called early in order to allocate a slab for the
	 * kmem_cache_node structure. Solve the chicken-egg
	 * dilemma by deferring the increment of the count during
	 * bootstrap (see early_kmem_cache_node_alloc).
	 */
	if (likely(n)) {
		atomic_long_inc(&n->nr_slabs);
		atomic_long_add(objects, &n->total_objects);
	}
}
static inline void dec_slabs_node(struct kmem_cache *s, int node, int objects)
{
	struct kmem_cache_node *n = get_node(s, node);

	atomic_long_dec(&n->nr_slabs);
	atomic_long_sub(objects, &n->total_objects);
}

/* Object debug checks for alloc/free paths */
static void setup_object_debug(struct kmem_cache *s, struct page *page,
								void *object)
{
	if (!(s->flags & (SLAB_STORE_USER|SLAB_RED_ZONE|__OBJECT_POISON)))
		return;

	init_object(s, object, SLUB_RED_INACTIVE);
	init_tracking(s, object);
}

static void setup_page_debug(struct kmem_cache *s, void *addr, int order)
{
	if (!(s->flags & SLAB_POISON))
		return;

	metadata_access_enable();
	memset(addr, POISON_INUSE, PAGE_SIZE << order);
	metadata_access_disable();
}

static inline int alloc_consistency_checks(struct kmem_cache *s,
					struct page *page,
					void *object, unsigned long addr)
{
	if (!check_slab(s, page))
		return 0;

	if (!check_valid_pointer(s, page, object)) {
		object_err(s, page, object, "Freelist Pointer check fails");
		return 0;
	}

	if (!check_object(s, page, object, SLUB_RED_INACTIVE))
		return 0;

	return 1;
}

static noinline int alloc_debug_processing(struct kmem_cache *s,
					struct page *page,
					void *object, unsigned long addr)
{
	if (s->flags & SLAB_CONSISTENCY_CHECKS) {
		if (!alloc_consistency_checks(s, page, object, addr))
			goto bad;
	}

	/* Success perform special debug activities for allocs */
	if (s->flags & SLAB_STORE_USER)
		set_track(s, object, TRACK_ALLOC, addr);
	trace(s, page, object, 1);
	init_object(s, object, SLUB_RED_ACTIVE);
	return 1;

bad:
	if (PageSlab(page)) {
		/*
		 * If this is a slab page then lets do the best we can
		 * to avoid issues in the future. Marking all objects
		 * as used avoids touching the remaining objects.
		 */
		slab_fix(s, "Marking all objects used");
		page->inuse = page->objects;
		page->freelist = NULL;
	}
	return 0;
}

static inline int free_consistency_checks(struct kmem_cache *s,
		struct page *page, void *object, unsigned long addr)
{
	if (!check_valid_pointer(s, page, object)) {
		slab_err(s, page, "Invalid object pointer 0x%p", object);
		return 0;
	}

	if (on_freelist(s, page, object)) {
		object_err(s, page, object, "Object already free");
		return 0;
	}

	if (!check_object(s, page, object, SLUB_RED_ACTIVE))
		return 0;

	if (unlikely(s != page->slab_cache)) {
		if (!PageSlab(page)) {
			slab_err(s, page, "Attempt to free object(0x%p) outside of slab",
				 object);
		} else if (!page->slab_cache) {
			pr_err("SLUB <none>: no slab for object 0x%p.\n",
			       object);
			dump_stack();
		} else
			object_err(s, page, object,
					"page slab pointer corrupt.");
		return 0;
	}
	return 1;
}

/* Supports checking bulk free of a constructed freelist */
static noinline int free_debug_processing(
	struct kmem_cache *s, struct page *page,
	void *head, void *tail, int bulk_cnt,
	unsigned long addr)
{
	struct kmem_cache_node *n = get_node(s, page_to_nid(page));
	void *object = head;
	int cnt = 0;
	unsigned long uninitialized_var(flags);
	int ret = 0;

	spin_lock_irqsave(&n->list_lock, flags);
	slab_lock(page);

	if (s->flags & SLAB_CONSISTENCY_CHECKS) {
		if (!check_slab(s, page))
			goto out;
	}

next_object:
	cnt++;

	if (s->flags & SLAB_CONSISTENCY_CHECKS) {
		if (!free_consistency_checks(s, page, object, addr))
			goto out;
	}

	if (s->flags & SLAB_STORE_USER)
		set_track(s, object, TRACK_FREE, addr);
	trace(s, page, object, 0);
	/* Freepointer not overwritten by init_object(), SLAB_POISON moved it */
	init_object(s, object, SLUB_RED_INACTIVE);

	/* Reached end of constructed freelist yet? */
	if (object != tail) {
		object = get_freepointer(s, object);
		goto next_object;
	}
	ret = 1;

out:
	if (cnt != bulk_cnt)
		slab_err(s, page, "Bulk freelist count(%d) invalid(%d)\n",
			 bulk_cnt, cnt);

	slab_unlock(page);
	spin_unlock_irqrestore(&n->list_lock, flags);
	if (!ret)
		slab_fix(s, "Object at 0x%p not freed", object);
	return ret;
}

static int __init setup_slub_debug(char *str)
{
	slub_debug = DEBUG_DEFAULT_FLAGS;
	if (*str++ != '=' || !*str)
		/*
		 * No options specified. Switch on full debugging.
		 */
		goto out;

	if (*str == ',')
		/*
		 * No options but restriction on slabs. This means full
		 * debugging for slabs matching a pattern.
		 */
		goto check_slabs;

	slub_debug = 0;
	if (*str == '-')
		/*
		 * Switch off all debugging measures.
		 */
		goto out;

	/*
	 * Determine which debug features should be switched on
	 */
	for (; *str && *str != ','; str++) {
		switch (tolower(*str)) {
		case 'f':
			slub_debug |= SLAB_CONSISTENCY_CHECKS;
			break;
		case 'z':
			slub_debug |= SLAB_RED_ZONE;
			break;
		case 'p':
			slub_debug |= SLAB_POISON;
			break;
		case 'u':
			slub_debug |= SLAB_STORE_USER;
			break;
		case 't':
			slub_debug |= SLAB_TRACE;
			break;
		case 'a':
			slub_debug |= SLAB_FAILSLAB;
			break;
		case 'o':
			/*
			 * Avoid enabling debugging on caches if its minimum
			 * order would increase as a result.
			 */
			disable_higher_order_debug = 1;
			break;
		default:
			pr_err("slub_debug option '%c' unknown. skipped\n",
			       *str);
		}
	}

check_slabs:
	if (*str == ',')
		slub_debug_slabs = str + 1;
out:
	if ((static_branch_unlikely(&init_on_alloc) ||
	     static_branch_unlikely(&init_on_free)) &&
	    (slub_debug & SLAB_POISON))
		pr_info("mem auto-init: SLAB_POISON will take precedence over init_on_alloc/init_on_free\n");
	return 1;
}

__setup("slub_debug", setup_slub_debug);

slab_flags_t kmem_cache_flags(unsigned int object_size,
	slab_flags_t flags, const char *name,
	void (*ctor)(void *))
{
	/*
	 * Enable debugging if selected on the kernel commandline.
	 */
	if (slub_debug && (!slub_debug_slabs || (name &&
		!strncmp(slub_debug_slabs, name, strlen(slub_debug_slabs)))))
		flags |= slub_debug;

	return flags;
}
#else /* !CONFIG_SLUB_DEBUG */
static inline void setup_object_debug(struct kmem_cache *s,
			struct page *page, void *object) {}
static inline void setup_page_debug(struct kmem_cache *s,
			void *addr, int order) {}

static inline int alloc_debug_processing(struct kmem_cache *s,
	struct page *page, void *object, unsigned long addr) { return 0; }

static inline int free_debug_processing(
	struct kmem_cache *s, struct page *page,
	void *head, void *tail, int bulk_cnt,
	unsigned long addr) { return 0; }

static inline int slab_pad_check(struct kmem_cache *s, struct page *page)
			{ return 1; }
static inline int check_object(struct kmem_cache *s, struct page *page,
			void *object, u8 val) { return 1; }
static inline void add_full(struct kmem_cache *s, struct kmem_cache_node *n,
					struct page *page) {}
static inline void remove_full(struct kmem_cache *s, struct kmem_cache_node *n,
					struct page *page) {}
slab_flags_t kmem_cache_flags(unsigned int object_size,
	slab_flags_t flags, const char *name,
	void (*ctor)(void *))
{
	return flags;
}
#define slub_debug 0

#define disable_higher_order_debug 0

static inline unsigned long slabs_node(struct kmem_cache *s, int node)
							{ return 0; }
static inline unsigned long node_nr_slabs(struct kmem_cache_node *n)
							{ return 0; }
static inline void inc_slabs_node(struct kmem_cache *s, int node,
							int objects) {}
static inline void dec_slabs_node(struct kmem_cache *s, int node,
							int objects) {}

#endif /* CONFIG_SLUB_DEBUG */

/*
 * Hooks for other subsystems that check memory allocations. In a typical
 * production configuration these hooks all should produce no code at all.
 */
static inline void *kmalloc_large_node_hook(void *ptr, size_t size, gfp_t flags)
{
	ptr = kasan_kmalloc_large(ptr, size, flags);
	kmemleak_alloc(ptr, size, 1, flags);
	return ptr;
}

static __always_inline void kfree_hook(void *x)
{
	kmemleak_free(x);
	kasan_kfree_large(x, _RET_IP_);
}

static __always_inline bool slab_free_hook(struct kmem_cache *s, void *x)
{
	kmemleak_free_recursive(x, s->flags);

	/*
	 * Trouble is that we may no longer disable interrupts in the fast path
	 * So in order to make the debug calls that expect irqs to be
	 * disabled we need to disable interrupts temporarily.
	 */
#ifdef CONFIG_LOCKDEP
	{
		unsigned long flags;

		local_irq_save(flags);
		debug_check_no_locks_freed(x, s->object_size);
		local_irq_restore(flags);
	}
#endif
	if (!(s->flags & SLAB_DEBUG_OBJECTS))
		debug_check_no_obj_freed(x, s->object_size);

	/* KASAN might put x into memory quarantine, delaying its reuse */
	return kasan_slab_free(s, x, _RET_IP_);
}

static inline bool slab_free_freelist_hook(struct kmem_cache *s,
					   void **head, void **tail)
{

	void *object;
	void *next = *head;
	void *old_tail = *tail ? *tail : *head;
	int rsize;

	/* Head and tail of the reconstructed freelist */
	*head = NULL;
	*tail = NULL;

	do {
		object = next;
		next = get_freepointer(s, object);

		if (slab_want_init_on_free(s)) {
			/*
			 * Clear the object and the metadata, but don't touch
			 * the redzone.
			 */
			memset(object, 0, s->object_size);
			rsize = (s->flags & SLAB_RED_ZONE) ? s->red_left_pad
							   : 0;
			memset((char *)object + s->inuse, 0,
			       s->size - s->inuse - rsize);

		}
		/* If object's reuse doesn't have to be delayed */
		if (!slab_free_hook(s, object)) {
			/* Move object to the new freelist */
			set_freepointer(s, object, *head);
			*head = object;
			if (!*tail)
				*tail = object;
		}
	} while (object != old_tail);

	if (*head == *tail)
		*tail = NULL;

	return *head != NULL;
}

static void *setup_object(struct kmem_cache *s, struct page *page,
				void *object)
{
	setup_object_debug(s, page, object);
	object = kasan_init_slab_obj(s, object);
	if (unlikely(s->ctor)) {
		kasan_unpoison_object_data(s, object);
		s->ctor(object);
		kasan_poison_object_data(s, object);
	}
	return object;
}

/*
 * Slab allocation and freeing
 */
static inline struct page *alloc_slab_page(struct kmem_cache *s,
		gfp_t flags, int node, struct kmem_cache_order_objects oo)
{
	struct page *page;
	unsigned int order = oo_order(oo);

	if (node == NUMA_NO_NODE)
		page = alloc_pages(flags, order);
	else
		page = __alloc_pages_node(node, flags, order);

	if (page && memcg_charge_slab(page, flags, order, s)) {
		__free_pages(page, order);
		page = NULL;
	}

	return page;
}

#ifdef CONFIG_SLAB_FREELIST_RANDOM
/* Pre-initialize the random sequence cache */
static int init_cache_random_seq(struct kmem_cache *s)
{
	unsigned int count = oo_objects(s->oo);
	int err;

	/* Bailout if already initialised */
	if (s->random_seq)
		return 0;

	err = cache_random_seq_create(s, count, GFP_KERNEL);
	if (err) {
		pr_err("SLUB: Unable to initialize free list for %s\n",
			s->name);
		return err;
	}

	/* Transform to an offset on the set of pages */
	if (s->random_seq) {
		unsigned int i;

		for (i = 0; i < count; i++)
			s->random_seq[i] *= s->size;
	}
	return 0;
}

/* Initialize each random sequence freelist per cache */
static void __init init_freelist_randomization(void)
{
	struct kmem_cache *s;

	mutex_lock(&slab_mutex);

	list_for_each_entry(s, &slab_caches, list)
		init_cache_random_seq(s);

	mutex_unlock(&slab_mutex);
}

/* Get the next entry on the pre-computed freelist randomized */
static void *next_freelist_entry(struct kmem_cache *s, struct page *page,
				unsigned long *pos, void *start,
				unsigned long page_limit,
				unsigned long freelist_count)
{
	unsigned int idx;

	/*
	 * If the target page allocation failed, the number of objects on the
	 * page might be smaller than the usual size defined by the cache.
	 */
	do {
		idx = s->random_seq[*pos];
		*pos += 1;
		if (*pos >= freelist_count)
			*pos = 0;
	} while (unlikely(idx >= page_limit));

	return (char *)start + idx;
}

/* Shuffle the single linked freelist based on a random pre-computed sequence */
static bool shuffle_freelist(struct kmem_cache *s, struct page *page)
{
	void *start;
	void *cur;
	void *next;
	unsigned long idx, pos, page_limit, freelist_count;

	if (page->objects < 2 || !s->random_seq)
		return false;

	freelist_count = oo_objects(s->oo);
	pos = get_random_int() % freelist_count;

	page_limit = page->objects * s->size;
	start = fixup_red_left(s, page_address(page));

	/* First entry is used as the base of the freelist */
	cur = next_freelist_entry(s, page, &pos, start, page_limit,
				freelist_count);
	cur = setup_object(s, page, cur);
	page->freelist = cur;

	for (idx = 1; idx < page->objects; idx++) {
		next = next_freelist_entry(s, page, &pos, start, page_limit,
			freelist_count);
		next = setup_object(s, page, next);
		set_freepointer(s, cur, next);
		cur = next;
	}
	set_freepointer(s, cur, NULL);

	return true;
}
#else
static inline int init_cache_random_seq(struct kmem_cache *s)
{
	return 0;
}
static inline void init_freelist_randomization(void) { }
static inline bool shuffle_freelist(struct kmem_cache *s, struct page *page)
{
	return false;
}
#endif /* CONFIG_SLAB_FREELIST_RANDOM */

static struct page *allocate_slab(struct kmem_cache *s, gfp_t flags, int node)
{
	struct page *page;
	struct kmem_cache_order_objects oo = s->oo;
	gfp_t alloc_gfp;
	void *start, *p, *next;
	int idx, order;
	bool shuffle;

	flags &= gfp_allowed_mask;

	if (gfpflags_allow_blocking(flags))
		local_irq_enable();

	flags |= s->allocflags;

	/*
	 * Let the initial higher-order allocation fail under memory pressure
	 * so we fall-back to the minimum order allocation.
	 */
	alloc_gfp = (flags | __GFP_NOWARN | __GFP_NORETRY) & ~__GFP_NOFAIL;
	if ((alloc_gfp & __GFP_DIRECT_RECLAIM) && oo_order(oo) > oo_order(s->min))
		alloc_gfp = (alloc_gfp | __GFP_NOMEMALLOC) & ~(__GFP_RECLAIM|__GFP_NOFAIL);

	page = alloc_slab_page(s, alloc_gfp, node, oo);
	if (unlikely(!page)) {
		oo = s->min;
		alloc_gfp = flags;
		/*
		 * Allocation may have failed due to fragmentation.
		 * Try a lower order alloc if possible
		 */
		page = alloc_slab_page(s, alloc_gfp, node, oo);
		if (unlikely(!page))
			goto out;
		stat(s, ORDER_FALLBACK);
	}

	page->objects = oo_objects(oo);

	order = compound_order(page);
	page->slab_cache = s;
	__SetPageSlab(page);
	if (page_is_pfmemalloc(page))
		SetPageSlabPfmemalloc(page);

	kasan_poison_slab(page);

	start = page_address(page);

	setup_page_debug(s, start, order);

	shuffle = shuffle_freelist(s, page);

	if (!shuffle) {
		start = fixup_red_left(s, start);
		start = setup_object(s, page, start);
		page->freelist = start;
		for (idx = 0, p = start; idx < page->objects - 1; idx++) {
			next = p + s->size;
			next = setup_object(s, page, next);
			set_freepointer(s, p, next);
			p = next;
		}
		set_freepointer(s, p, NULL);
	}

	page->inuse = page->objects;
	page->frozen = 1;

out:
	if (gfpflags_allow_blocking(flags))
		local_irq_disable();
	if (!page)
		return NULL;

	mod_lruvec_page_state(page,
		(s->flags & SLAB_RECLAIM_ACCOUNT) ?
		NR_SLAB_RECLAIMABLE : NR_SLAB_UNRECLAIMABLE,
		1 << oo_order(oo));

	inc_slabs_node(s, page_to_nid(page), page->objects);

	return page;
}

static struct page *new_slab(struct kmem_cache *s, gfp_t flags, int node)
{
	if (unlikely(flags & GFP_SLAB_BUG_MASK)) {
		gfp_t invalid_mask = flags & GFP_SLAB_BUG_MASK;
		flags &= ~GFP_SLAB_BUG_MASK;
		pr_warn("Unexpected gfp: %#x (%pGg). Fixing up to gfp: %#x (%pGg). Fix your code!\n",
				invalid_mask, &invalid_mask, flags, &flags);
		dump_stack();
	}

	return allocate_slab(s,
		flags & (GFP_RECLAIM_MASK | GFP_CONSTRAINT_MASK), node);
}

static void __free_slab(struct kmem_cache *s, struct page *page)
{
	int order = compound_order(page);
	int pages = 1 << order;

	if (s->flags & SLAB_CONSISTENCY_CHECKS) {
		void *p;

		slab_pad_check(s, page);
		for_each_object(p, s, page_address(page),
						page->objects)
			check_object(s, page, p, SLUB_RED_INACTIVE);
	}

	mod_lruvec_page_state(page,
		(s->flags & SLAB_RECLAIM_ACCOUNT) ?
		NR_SLAB_RECLAIMABLE : NR_SLAB_UNRECLAIMABLE,
		-pages);

	__ClearPageSlabPfmemalloc(page);
	__ClearPageSlab(page);

	page->mapping = NULL;
	if (current->reclaim_state)
		current->reclaim_state->reclaimed_slab += pages;
	memcg_uncharge_slab(page, order, s);
	__free_pages(page, order);
}

static void rcu_free_slab(struct rcu_head *h)
{
	struct page *page = container_of(h, struct page, rcu_head);

	__free_slab(page->slab_cache, page);
}

static void free_slab(struct kmem_cache *s, struct page *page)
{
	if (unlikely(s->flags & SLAB_TYPESAFE_BY_RCU)) {
		call_rcu(&page->rcu_head, rcu_free_slab);
	} else
		__free_slab(s, page);
}

static void discard_slab(struct kmem_cache *s, struct page *page)
{
	dec_slabs_node(s, page_to_nid(page), page->objects);
	free_slab(s, page);
}

/*
 * Management of partially allocated slabs.
 */
static inline void
__add_partial(struct kmem_cache_node *n, struct page *page, int tail)
{
	n->nr_partial++;
	if (tail == DEACTIVATE_TO_TAIL)
		list_add_tail(&page->lru, &n->partial);
	else
		list_add(&page->lru, &n->partial);
}

static inline void add_partial(struct kmem_cache_node *n,
				struct page *page, int tail)
{
	lockdep_assert_held(&n->list_lock);
	__add_partial(n, page, tail);
}

static inline void remove_partial(struct kmem_cache_node *n,
					struct page *page)
{
	lockdep_assert_held(&n->list_lock);
	list_del(&page->lru);
	n->nr_partial--;
}

/*
 * Remove slab from the partial list, freeze it and
 * return the pointer to the freelist.
 *
 * Returns a list of objects or NULL if it fails.
 */
static inline void *acquire_slab(struct kmem_cache *s,
		struct kmem_cache_node *n, struct page *page,
		int mode, int *objects)
{
	void *freelist;
	unsigned long counters;
	struct page new;

	lockdep_assert_held(&n->list_lock);

	/*
	 * Zap the freelist and set the frozen bit.
	 * The old freelist is the list of objects for the
	 * per cpu allocation list.
	 */
	freelist = page->freelist;
	counters = page->counters;
	new.counters = counters;
	*objects = new.objects - new.inuse;
	if (mode) {
		new.inuse = page->objects;
		new.freelist = NULL;
	} else {
		new.freelist = freelist;
	}

	VM_BUG_ON(new.frozen);
	new.frozen = 1;

	if (!__cmpxchg_double_slab(s, page,
			freelist, counters,
			new.freelist, new.counters,
			"acquire_slab"))
		return NULL;

	remove_partial(n, page);
	WARN_ON(!freelist);
	return freelist;
}

static void put_cpu_partial(struct kmem_cache *s, struct page *page, int drain);
static inline bool pfmemalloc_match(struct page *page, gfp_t gfpflags);

/*
 * Try to allocate a partial slab from a specific node.
 */
static void *get_partial_node(struct kmem_cache *s, struct kmem_cache_node *n,
				struct kmem_cache_cpu *c, gfp_t flags)
{
	struct page *page, *page2;
	void *object = NULL;
	unsigned int available = 0;
	int objects;

	/*
	 * Racy check. If we mistakenly see no partial slabs then we
	 * just allocate an empty slab. If we mistakenly try to get a
	 * partial slab and there is none available then get_partials()
	 * will return NULL.
	 */
	if (!n || !n->nr_partial)
		return NULL;

	spin_lock(&n->list_lock);
	list_for_each_entry_safe(page, page2, &n->partial, lru) {
		void *t;

		if (!pfmemalloc_match(page, flags))
			continue;

		t = acquire_slab(s, n, page, object == NULL, &objects);
		if (!t)
			break;

		available += objects;
		if (!object) {
			c->page = page;
			stat(s, ALLOC_FROM_PARTIAL);
			object = t;
		} else {
			put_cpu_partial(s, page, 0);
			stat(s, CPU_PARTIAL_NODE);
		}
		if (!kmem_cache_has_cpu_partial(s)
			|| available > slub_cpu_partial(s) / 2)
			break;

	}
	spin_unlock(&n->list_lock);
	return object;
}

/*
 * Get a page from somewhere. Search in increasing NUMA distances.
 */
static void *get_any_partial(struct kmem_cache *s, gfp_t flags,
		struct kmem_cache_cpu *c)
{
#ifdef CONFIG_NUMA
	struct zonelist *zonelist;
	struct zoneref *z;
	struct zone *zone;
	enum zone_type high_zoneidx = gfp_zone(flags);
	void *object;
	unsigned int cpuset_mems_cookie;

	/*
	 * The defrag ratio allows a configuration of the tradeoffs between
	 * inter node defragmentation and node local allocations. A lower
	 * defrag_ratio increases the tendency to do local allocations
	 * instead of attempting to obtain partial slabs from other nodes.
	 *
	 * If the defrag_ratio is set to 0 then kmalloc() always
	 * returns node local objects. If the ratio is higher then kmalloc()
	 * may return off node objects because partial slabs are obtained
	 * from other nodes and filled up.
	 *
	 * If /sys/kernel/slab/xx/remote_node_defrag_ratio is set to 100
	 * (which makes defrag_ratio = 1000) then every (well almost)
	 * allocation will first attempt to defrag slab caches on other nodes.
	 * This means scanning over all nodes to look for partial slabs which
	 * may be expensive if we do it every time we are trying to find a slab
	 * with available objects.
	 */
	if (!s->remote_node_defrag_ratio ||
			get_cycles() % 1024 > s->remote_node_defrag_ratio)
		return NULL;

	do {
		cpuset_mems_cookie = read_mems_allowed_begin();
		zonelist = node_zonelist(mempolicy_slab_node(), flags);
		for_each_zone_zonelist(zone, z, zonelist, high_zoneidx) {
			struct kmem_cache_node *n;

			n = get_node(s, zone_to_nid(zone));

			if (n && cpuset_zone_allowed(zone, flags) &&
					n->nr_partial > s->min_partial) {
				object = get_partial_node(s, n, c, flags);
				if (object) {
					/*
					 * Don't check read_mems_allowed_retry()
					 * here - if mems_allowed was updated in
					 * parallel, that was a harmless race
					 * between allocation and the cpuset
					 * update
					 */
					return object;
				}
			}
		}
	} while (read_mems_allowed_retry(cpuset_mems_cookie));
#endif
	return NULL;
}

/*
 * Get a partial page, lock it and return it.
 */
static void *get_partial(struct kmem_cache *s, gfp_t flags, int node,
		struct kmem_cache_cpu *c)
{
	void *object;
	int searchnode = node;

	if (node == NUMA_NO_NODE)
		searchnode = numa_mem_id();

	object = get_partial_node(s, get_node(s, searchnode), c, flags);
	if (object || node != NUMA_NO_NODE)
		return object;

	return get_any_partial(s, flags, c);
}

#ifdef CONFIG_PREEMPT
/*
 * Calculate the next globally unique transaction for disambiguiation
 * during cmpxchg. The transactions start with the cpu number and are then
 * incremented by CONFIG_NR_CPUS.
 */
#define TID_STEP  roundup_pow_of_two(CONFIG_NR_CPUS)
#else
/*
 * No preemption supported therefore also no need to check for
 * different cpus.
 */
#define TID_STEP 1
#endif

static inline unsigned long next_tid(unsigned long tid)
{
	return tid + TID_STEP;
}

static inline unsigned int tid_to_cpu(unsigned long tid)
{
	return tid % TID_STEP;
}

static inline unsigned long tid_to_event(unsigned long tid)
{
	return tid / TID_STEP;
}

static inline unsigned int init_tid(int cpu)
{
	return cpu;
}

static inline void note_cmpxchg_failure(const char *n,
		const struct kmem_cache *s, unsigned long tid)
{
#ifdef SLUB_DEBUG_CMPXCHG
	unsigned long actual_tid = __this_cpu_read(s->cpu_slab->tid);

	pr_info("%s %s: cmpxchg redo ", n, s->name);

#ifdef CONFIG_PREEMPT
	if (tid_to_cpu(tid) != tid_to_cpu(actual_tid))
		pr_warn("due to cpu change %d -> %d\n",
			tid_to_cpu(tid), tid_to_cpu(actual_tid));
	else
#endif
	if (tid_to_event(tid) != tid_to_event(actual_tid))
		pr_warn("due to cpu running other code. Event %ld->%ld\n",
			tid_to_event(tid), tid_to_event(actual_tid));
	else
		pr_warn("for unknown reason: actual=%lx was=%lx target=%lx\n",
			actual_tid, tid, next_tid(tid));
#endif
	stat(s, CMPXCHG_DOUBLE_CPU_FAIL);
}

static void init_kmem_cache_cpus(struct kmem_cache *s)
{
	int cpu;

	for_each_possible_cpu(cpu)
		per_cpu_ptr(s->cpu_slab, cpu)->tid = init_tid(cpu);
}

/*
 * Remove the cpu slab
 */
static void deactivate_slab(struct kmem_cache *s, struct page *page,
				void *freelist, struct kmem_cache_cpu *c)
{
	enum slab_modes { M_NONE, M_PARTIAL, M_FULL, M_FREE };
	struct kmem_cache_node *n = get_node(s, page_to_nid(page));
	int lock = 0;
	enum slab_modes l = M_NONE, m = M_NONE;
	void *nextfree;
	int tail = DEACTIVATE_TO_HEAD;
	struct page new;
	struct page old;

	if (page->freelist) {
		stat(s, DEACTIVATE_REMOTE_FREES);
		tail = DEACTIVATE_TO_TAIL;
	}

	/*
	 * Stage one: Free all available per cpu objects back
	 * to the page freelist while it is still frozen. Leave the
	 * last one.
	 *
	 * There is no need to take the list->lock because the page
	 * is still frozen.
	 */
	while (freelist && (nextfree = get_freepointer(s, freelist))) {
		void *prior;
		unsigned long counters;

		do {
			prior = page->freelist;
			counters = page->counters;
			set_freepointer(s, freelist, prior);
			new.counters = counters;
			new.inuse--;
			VM_BUG_ON(!new.frozen);

		} while (!__cmpxchg_double_slab(s, page,
			prior, counters,
			freelist, new.counters,
			"drain percpu freelist"));

		freelist = nextfree;
	}

	/*
	 * Stage two: Ensure that the page is unfrozen while the
	 * list presence reflects the actual number of objects
	 * during unfreeze.
	 *
	 * We setup the list membership and then perform a cmpxchg
	 * with the count. If there is a mismatch then the page
	 * is not unfrozen but the page is on the wrong list.
	 *
	 * Then we restart the process which may have to remove
	 * the page from the list that we just put it on again
	 * because the number of objects in the slab may have
	 * changed.
	 */
redo:

	old.freelist = page->freelist;
	old.counters = page->counters;
	VM_BUG_ON(!old.frozen);

	/* Determine target state of the slab */
	new.counters = old.counters;
	if (freelist) {
		new.inuse--;
		set_freepointer(s, freelist, old.freelist);
		new.freelist = freelist;
	} else
		new.freelist = old.freelist;

	new.frozen = 0;

	if (!new.inuse && n->nr_partial >= s->min_partial)
		m = M_FREE;
	else if (new.freelist) {
		m = M_PARTIAL;
		if (!lock) {
			lock = 1;
			/*
			 * Taking the spinlock removes the possiblity
			 * that acquire_slab() will see a slab page that
			 * is frozen
			 */
			spin_lock(&n->list_lock);
		}
	} else {
		m = M_FULL;
		if (kmem_cache_debug(s) && !lock) {
			lock = 1;
			/*
			 * This also ensures that the scanning of full
			 * slabs from diagnostic functions will not see
			 * any frozen slabs.
			 */
			spin_lock(&n->list_lock);
		}
	}

	if (l != m) {

		if (l == M_PARTIAL)

			remove_partial(n, page);

		else if (l == M_FULL)

			remove_full(s, n, page);

		if (m == M_PARTIAL) {

			add_partial(n, page, tail);
			stat(s, tail);

		} else if (m == M_FULL) {

			stat(s, DEACTIVATE_FULL);
			add_full(s, n, page);

		}
	}

	l = m;
	if (!__cmpxchg_double_slab(s, page,
				old.freelist, old.counters,
				new.freelist, new.counters,
				"unfreezing slab"))
		goto redo;

	if (lock)
		spin_unlock(&n->list_lock);

	if (m == M_FREE) {
		stat(s, DEACTIVATE_EMPTY);
		discard_slab(s, page);
		stat(s, FREE_SLAB);
	}

	c->page = NULL;
	c->freelist = NULL;
}

/*
 * Unfreeze all the cpu partial slabs.
 *
 * This function must be called with interrupts disabled
 * for the cpu using c (or some other guarantee must be there
 * to guarantee no concurrent accesses).
 */
static void unfreeze_partials(struct kmem_cache *s,
		struct kmem_cache_cpu *c)
{
#ifdef CONFIG_SLUB_CPU_PARTIAL
	struct kmem_cache_node *n = NULL, *n2 = NULL;
	struct page *page, *discard_page = NULL;

	while ((page = c->partial)) {
		struct page new;
		struct page old;

		c->partial = page->next;

		n2 = get_node(s, page_to_nid(page));
		if (n != n2) {
			if (n)
				spin_unlock(&n->list_lock);

			n = n2;
			spin_lock(&n->list_lock);
		}

		do {

			old.freelist = page->freelist;
			old.counters = page->counters;
			VM_BUG_ON(!old.frozen);

			new.counters = old.counters;
			new.freelist = old.freelist;

			new.frozen = 0;

		} while (!__cmpxchg_double_slab(s, page,
				old.freelist, old.counters,
				new.freelist, new.counters,
				"unfreezing slab"));

		if (unlikely(!new.inuse && n->nr_partial >= s->min_partial)) {
			page->next = discard_page;
			discard_page = page;
		} else {
			add_partial(n, page, DEACTIVATE_TO_TAIL);
			stat(s, FREE_ADD_PARTIAL);
		}
	}

	if (n)
		spin_unlock(&n->list_lock);

	while (discard_page) {
		page = discard_page;
		discard_page = discard_page->next;

		stat(s, DEACTIVATE_EMPTY);
		discard_slab(s, page);
		stat(s, FREE_SLAB);
	}
#endif
}

/*
 * Put a page that was just frozen (in __slab_free) into a partial page
 * slot if available.
 *
 * If we did not find a slot then simply move all the partials to the
 * per node partial list.
 */
static void put_cpu_partial(struct kmem_cache *s, struct page *page, int drain)
{
#ifdef CONFIG_SLUB_CPU_PARTIAL
	struct page *oldpage;
	int pages;
	int pobjects;

	preempt_disable();
	do {
		pages = 0;
		pobjects = 0;
		oldpage = this_cpu_read(s->cpu_slab->partial);

		if (oldpage) {
			pobjects = oldpage->pobjects;
			pages = oldpage->pages;
			if (drain && pobjects > s->cpu_partial) {
				unsigned long flags;
				/*
				 * partial array is full. Move the existing
				 * set to the per node partial list.
				 */
				local_irq_save(flags);
				unfreeze_partials(s, this_cpu_ptr(s->cpu_slab));
				local_irq_restore(flags);
				oldpage = NULL;
				pobjects = 0;
				pages = 0;
				stat(s, CPU_PARTIAL_DRAIN);
			}
		}

		pages++;
		pobjects += page->objects - page->inuse;

		page->pages = pages;
		page->pobjects = pobjects;
		page->next = oldpage;

	} while (this_cpu_cmpxchg(s->cpu_slab->partial, oldpage, page)
								!= oldpage);
	if (unlikely(!s->cpu_partial)) {
		unsigned long flags;

		local_irq_save(flags);
		unfreeze_partials(s, this_cpu_ptr(s->cpu_slab));
		local_irq_restore(flags);
	}
	preempt_enable();
#endif
}

static inline void flush_slab(struct kmem_cache *s, struct kmem_cache_cpu *c)
{
	stat(s, CPUSLAB_FLUSH);
	deactivate_slab(s, c->page, c->freelist, c);

	c->tid = next_tid(c->tid);
}

/*
 * Flush cpu slab.
 *
 * Called from IPI handler with interrupts disabled.
 */
static inline void __flush_cpu_slab(struct kmem_cache *s, int cpu)
{
	struct kmem_cache_cpu *c = per_cpu_ptr(s->cpu_slab, cpu);

	if (likely(c)) {
		if (c->page)
			flush_slab(s, c);

		unfreeze_partials(s, c);
	}
}

static void flush_cpu_slab(void *d)
{
	struct kmem_cache *s = d;

	__flush_cpu_slab(s, smp_processor_id());
}

static bool has_cpu_slab(int cpu, void *info)
{
	struct kmem_cache *s = info;
	struct kmem_cache_cpu *c = per_cpu_ptr(s->cpu_slab, cpu);

	return c->page || slub_percpu_partial(c);
}

static void flush_all(struct kmem_cache *s)
{
	on_each_cpu_cond(has_cpu_slab, flush_cpu_slab, s, 1, GFP_ATOMIC);
}

/*
 * Use the cpu notifier to insure that the cpu slabs are flushed when
 * necessary.
 */
static int slub_cpu_dead(unsigned int cpu)
{
	struct kmem_cache *s;
	unsigned long flags;

	mutex_lock(&slab_mutex);
	list_for_each_entry(s, &slab_caches, list) {
		local_irq_save(flags);
		__flush_cpu_slab(s, cpu);
		local_irq_restore(flags);
	}
	mutex_unlock(&slab_mutex);
	return 0;
}

/*
 * Check if the objects in a per cpu structure fit numa
 * locality expectations.
 */
static inline int node_match(struct page *page, int node)
{
#ifdef CONFIG_NUMA
	if (!page || (node != NUMA_NO_NODE && page_to_nid(page) != node))
		return 0;
#endif
	return 1;
}

#ifdef CONFIG_SLUB_DEBUG
static int count_free(struct page *page)
{
	return page->objects - page->inuse;
}

static inline unsigned long node_nr_objs(struct kmem_cache_node *n)
{
	return atomic_long_read(&n->total_objects);
}
#endif /* CONFIG_SLUB_DEBUG */

#if defined(CONFIG_SLUB_DEBUG) || defined(CONFIG_SYSFS)
static unsigned long count_partial(struct kmem_cache_node *n,
					int (*get_count)(struct page *))
{
	unsigned long flags;
	unsigned long x = 0;
	struct page *page;

	spin_lock_irqsave(&n->list_lock, flags);
	list_for_each_entry(page, &n->partial, lru)
		x += get_count(page);
	spin_unlock_irqrestore(&n->list_lock, flags);
	return x;
}
#endif /* CONFIG_SLUB_DEBUG || CONFIG_SYSFS */

static noinline void
slab_out_of_memory(struct kmem_cache *s, gfp_t gfpflags, int nid)
{
#ifdef CONFIG_SLUB_DEBUG
	static DEFINE_RATELIMIT_STATE(slub_oom_rs, DEFAULT_RATELIMIT_INTERVAL,
				      DEFAULT_RATELIMIT_BURST);
	int node;
	struct kmem_cache_node *n;

	if ((gfpflags & __GFP_NOWARN) || !__ratelimit(&slub_oom_rs))
		return;

	pr_warn("SLUB: Unable to allocate memory on node %d, gfp=%#x(%pGg)\n",
		nid, gfpflags, &gfpflags);
	pr_warn("  cache: %s, object size: %u, buffer size: %u, default order: %u, min order: %u\n",
		s->name, s->object_size, s->size, oo_order(s->oo),
		oo_order(s->min));

	if (oo_order(s->min) > get_order(s->object_size))
		pr_warn("  %s debugging increased min order, use slub_debug=O to disable.\n",
			s->name);

	for_each_kmem_cache_node(s, node, n) {
		unsigned long nr_slabs;
		unsigned long nr_objs;
		unsigned long nr_free;

		nr_free  = count_partial(n, count_free);
		nr_slabs = node_nr_slabs(n);
		nr_objs  = node_nr_objs(n);

		pr_warn("  node %d: slabs: %ld, objs: %ld, free: %ld\n",
			node, nr_slabs, nr_objs, nr_free);
	}
#endif
}

static inline void *new_slab_objects(struct kmem_cache *s, gfp_t flags,
			int node, struct kmem_cache_cpu **pc)
{
	void *freelist;
	struct kmem_cache_cpu *c = *pc;
	struct page *page;

	WARN_ON_ONCE(s->ctor && (flags & __GFP_ZERO));

	freelist = get_partial(s, flags, node, c);

	if (freelist)
		return freelist;

	page = new_slab(s, flags, node);
	if (page) {
		c = raw_cpu_ptr(s->cpu_slab);
		if (c->page)
			flush_slab(s, c);

		/*
		 * No other reference to the page yet so we can
		 * muck around with it freely without cmpxchg
		 */
		freelist = page->freelist;
		page->freelist = NULL;

		stat(s, ALLOC_SLAB);
		c->page = page;
		*pc = c;
	} else
		freelist = NULL;

	return freelist;
}

static inline bool pfmemalloc_match(struct page *page, gfp_t gfpflags)
{
	if (unlikely(PageSlabPfmemalloc(page)))
		return gfp_pfmemalloc_allowed(gfpflags);

	return true;
}

/*
 * Check the page->freelist of a page and either transfer the freelist to the
 * per cpu freelist or deactivate the page.
 *
 * The page is still frozen if the return value is not NULL.
 *
 * If this function returns NULL then the page has been unfrozen.
 *
 * This function must be called with interrupt disabled.
 */
static inline void *get_freelist(struct kmem_cache *s, struct page *page)
{
	struct page new;
	unsigned long counters;
	void *freelist;

	do {
		freelist = page->freelist;
		counters = page->counters;

		new.counters = counters;
		VM_BUG_ON(!new.frozen);

		new.inuse = page->objects;
		new.frozen = freelist != NULL;

	} while (!__cmpxchg_double_slab(s, page,
		freelist, counters,
		NULL, new.counters,
		"get_freelist"));

	return freelist;
}

/*
 * Slow path. The lockless freelist is empty or we need to perform
 * debugging duties.
 *
 * Processing is still very fast if new objects have been freed to the
 * regular freelist. In that case we simply take over the regular freelist
 * as the lockless freelist and zap the regular freelist.
 *
 * If that is not working then we fall back to the partial lists. We take the
 * first element of the freelist as the object to allocate now and move the
 * rest of the freelist to the lockless freelist.
 *
 * And if we were unable to get a new slab from the partial slab lists then
 * we need to allocate a new slab. This is the slowest path since it involves
 * a call to the page allocator and the setup of a new slab.
 *
 * Version of __slab_alloc to use when we know that interrupts are
 * already disabled (which is the case for bulk allocation).
 */
static void *___slab_alloc(struct kmem_cache *s, gfp_t gfpflags, int node,
			  unsigned long addr, struct kmem_cache_cpu *c)
{
	void *freelist;
	struct page *page;

	page = c->page;
	if (!page) {
		/*
		 * if the node is not online or has no normal memory, just
		 * ignore the node constraint
		 */
		if (unlikely(node != NUMA_NO_NODE &&
			     !node_state(node, N_NORMAL_MEMORY)))
			node = NUMA_NO_NODE;
		goto new_slab;
	}
redo:

	if (unlikely(!node_match(page, node))) {
		/*
		 * same as above but node_match() being false already
		 * implies node != NUMA_NO_NODE
		 */
		if (!node_state(node, N_NORMAL_MEMORY)) {
			node = NUMA_NO_NODE;
			goto redo;
		} else {
			stat(s, ALLOC_NODE_MISMATCH);
			deactivate_slab(s, page, c->freelist, c);
			goto new_slab;
		}
	}

	/*
	 * By rights, we should be searching for a slab page that was
	 * PFMEMALLOC but right now, we are losing the pfmemalloc
	 * information when the page leaves the per-cpu allocator
	 */
	if (unlikely(!pfmemalloc_match(page, gfpflags))) {
		deactivate_slab(s, page, c->freelist, c);
		goto new_slab;
	}

	/* must check again c->freelist in case of cpu migration or IRQ */
	freelist = c->freelist;
	if (freelist)
		goto load_freelist;

	freelist = get_freelist(s, page);

	if (!freelist) {
		c->page = NULL;
		stat(s, DEACTIVATE_BYPASS);
		goto new_slab;
	}

	stat(s, ALLOC_REFILL);

load_freelist:
	/*
	 * freelist is pointing to the list of objects to be used.
	 * page is pointing to the page from which the objects are obtained.
	 * That page must be frozen for per cpu allocations to work.
	 */
	VM_BUG_ON(!c->page->frozen);
	c->freelist = get_freepointer(s, freelist);
	c->tid = next_tid(c->tid);
	return freelist;

new_slab:

	if (slub_percpu_partial(c)) {
		page = c->page = slub_percpu_partial(c);
		slub_set_percpu_partial(c, page);
		stat(s, CPU_PARTIAL_ALLOC);
		goto redo;
	}

	freelist = new_slab_objects(s, gfpflags, node, &c);

	if (unlikely(!freelist)) {
		slab_out_of_memory(s, gfpflags, node);
		return NULL;
	}

	page = c->page;
	if (likely(!kmem_cache_debug(s) && pfmemalloc_match(page, gfpflags)))
		goto load_freelist;

	/* Only entered in the debug case */
	if (kmem_cache_debug(s) &&
			!alloc_debug_processing(s, page, freelist, addr))
		goto new_slab;	/* Slab failed checks. Next slab needed */

	deactivate_slab(s, page, get_freepointer(s, freelist), c);
	return freelist;
}

/*
 * Another one that disabled interrupt and compensates for possible
 * cpu changes by refetching the per cpu area pointer.
 */
static void *__slab_alloc(struct kmem_cache *s, gfp_t gfpflags, int node,
			  unsigned long addr, struct kmem_cache_cpu *c)
{
	void *p;
	unsigned long flags;

	local_irq_save(flags);
#ifdef CONFIG_PREEMPT
	/*
	 * We may have been preempted and rescheduled on a different
	 * cpu before disabling interrupts. Need to reload cpu area
	 * pointer.
	 */
	c = this_cpu_ptr(s->cpu_slab);
#endif

	p = ___slab_alloc(s, gfpflags, node, addr, c);
	local_irq_restore(flags);
	return p;
}

/*
 * If the object has been wiped upon free, make sure it's fully initialized by
 * zeroing out freelist pointer.
 */
static __always_inline void maybe_wipe_obj_freeptr(struct kmem_cache *s,
						   void *obj)
{
	if (unlikely(slab_want_init_on_free(s)) && obj)
		memset((void *)((char *)obj + s->offset), 0, sizeof(void *));
}

/*
 * Inlined fastpath so that allocation functions (kmalloc, kmem_cache_alloc)
 * have the fastpath folded into their functions. So no function call
 * overhead for requests that can be satisfied on the fastpath.
 *
 * The fastpath works by first checking if the lockless freelist can be used.
 * If not then __slab_alloc is called for slow processing.
 *
 * Otherwise we can simply pick the next object from the lockless free list.
 */
static __always_inline void *slab_alloc_node(struct kmem_cache *s,
		gfp_t gfpflags, int node, unsigned long addr)
{
	void *object;
	struct kmem_cache_cpu *c;
	struct page *page;
	unsigned long tid;

	s = slab_pre_alloc_hook(s, gfpflags);
	if (!s)
		return NULL;
redo:
	/*
	 * Must read kmem_cache cpu data via this cpu ptr. Preemption is
	 * enabled. We may switch back and forth between cpus while
	 * reading from one cpu area. That does not matter as long
	 * as we end up on the original cpu again when doing the cmpxchg.
	 *
	 * We should guarantee that tid and kmem_cache are retrieved on
	 * the same cpu. It could be different if CONFIG_PREEMPT so we need
	 * to check if it is matched or not.
	 */
	do {
		tid = this_cpu_read(s->cpu_slab->tid);
		c = raw_cpu_ptr(s->cpu_slab);
	} while (IS_ENABLED(CONFIG_PREEMPT) &&
		 unlikely(tid != READ_ONCE(c->tid)));

	/*
	 * Irqless object alloc/free algorithm used here depends on sequence
	 * of fetching cpu_slab's data. tid should be fetched before anything
	 * on c to guarantee that object and page associated with previous tid
	 * won't be used with current tid. If we fetch tid first, object and
	 * page could be one associated with next tid and our alloc/free
	 * request will be failed. In this case, we will retry. So, no problem.
	 */
	barrier();

	/*
	 * The transaction ids are globally unique per cpu and per operation on
	 * a per cpu queue. Thus they can be guarantee that the cmpxchg_double
	 * occurs on the right processor and that there was no operation on the
	 * linked list in between.
	 */

	object = c->freelist;
	page = c->page;
	if (unlikely(!object || !node_match(page, node))) {
		object = __slab_alloc(s, gfpflags, node, addr, c);
		stat(s, ALLOC_SLOWPATH);
	} else {
		void *next_object = get_freepointer_safe(s, object);

		/*
		 * The cmpxchg will only match if there was no additional
		 * operation and if we are on the right processor.
		 *
		 * The cmpxchg does the following atomically (without lock
		 * semantics!)
		 * 1. Relocate first pointer to the current per cpu area.
		 * 2. Verify that tid and freelist have not been changed
		 * 3. If they were not changed replace tid and freelist
		 *
		 * Since this is without lock semantics the protection is only
		 * against code executing on this cpu *not* from access by
		 * other cpus.
		 */
		if (unlikely(!this_cpu_cmpxchg_double(
				s->cpu_slab->freelist, s->cpu_slab->tid,
				object, tid,
				next_object, next_tid(tid)))) {

			note_cmpxchg_failure("slab_alloc", s, tid);
			goto redo;
		}
		prefetch_freepointer(s, next_object);
		stat(s, ALLOC_FASTPATH);
	}

	maybe_wipe_obj_freeptr(s, object);

	if (unlikely(slab_want_init_on_alloc(gfpflags, s)) && object)
		memset(object, 0, s->object_size);

	slab_post_alloc_hook(s, gfpflags, 1, &object);

	return object;
}

static __always_inline void *slab_alloc(struct kmem_cache *s,
		gfp_t gfpflags, unsigned long addr)
{
	return slab_alloc_node(s, gfpflags, NUMA_NO_NODE, addr);
}

void *kmem_cache_alloc(struct kmem_cache *s, gfp_t gfpflags)
{
	void *ret = slab_alloc(s, gfpflags, _RET_IP_);

	trace_kmem_cache_alloc(_RET_IP_, ret, s->object_size,
				s->size, gfpflags);

	return ret;
}
EXPORT_SYMBOL(kmem_cache_alloc);

#ifdef CONFIG_TRACING
void *kmem_cache_alloc_trace(struct kmem_cache *s, gfp_t gfpflags, size_t size)
{
	void *ret = slab_alloc(s, gfpflags, _RET_IP_);
	trace_kmalloc(_RET_IP_, ret, size, s->size, gfpflags);
	ret = kasan_kmalloc(s, ret, size, gfpflags);
	return ret;
}
EXPORT_SYMBOL(kmem_cache_alloc_trace);
#endif

#ifdef CONFIG_NUMA
void *kmem_cache_alloc_node(struct kmem_cache *s, gfp_t gfpflags, int node)
{
	void *ret = slab_alloc_node(s, gfpflags, node, _RET_IP_);

	trace_kmem_cache_alloc_node(_RET_IP_, ret,
				    s->object_size, s->size, gfpflags, node);

	return ret;
}
EXPORT_SYMBOL(kmem_cache_alloc_node);

#ifdef CONFIG_TRACING
void *kmem_cache_alloc_node_trace(struct kmem_cache *s,
				    gfp_t gfpflags,
				    int node, size_t size)
{
	void *ret = slab_alloc_node(s, gfpflags, node, _RET_IP_);

	trace_kmalloc_node(_RET_IP_, ret,
			   size, s->size, gfpflags, node);

	ret = kasan_kmalloc(s, ret, size, gfpflags);
	return ret;
}
EXPORT_SYMBOL(kmem_cache_alloc_node_trace);
#endif
#endif

/*
 * Slow path handling. This may still be called frequently since objects
 * have a longer lifetime than the cpu slabs in most processing loads.
 *
 * So we still attempt to reduce cache line usage. Just take the slab
 * lock and free the item. If there is no additional partial page
 * handling required then we can return immediately.
 */
static void __slab_free(struct kmem_cache *s, struct page *page,
			void *head, void *tail, int cnt,
			unsigned long addr)

{
	void *prior;
	int was_frozen;
	struct page new;
	unsigned long counters;
	struct kmem_cache_node *n = NULL;
	unsigned long uninitialized_var(flags);

	stat(s, FREE_SLOWPATH);

	if (kmem_cache_debug(s) &&
	    !free_debug_processing(s, page, head, tail, cnt, addr))
		return;

	do {
		if (unlikely(n)) {
			spin_unlock_irqrestore(&n->list_lock, flags);
			n = NULL;
		}
		prior = page->freelist;
		counters = page->counters;
		set_freepointer(s, tail, prior);
		new.counters = counters;
		was_frozen = new.frozen;
		new.inuse -= cnt;
		if ((!new.inuse || !prior) && !was_frozen) {

			if (kmem_cache_has_cpu_partial(s) && !prior) {

				/*
				 * Slab was on no list before and will be
				 * partially empty
				 * We can defer the list move and instead
				 * freeze it.
				 */
				new.frozen = 1;

			} else { /* Needs to be taken off a list */

				n = get_node(s, page_to_nid(page));
				/*
				 * Speculatively acquire the list_lock.
				 * If the cmpxchg does not succeed then we may
				 * drop the list_lock without any processing.
				 *
				 * Otherwise the list_lock will synchronize with
				 * other processors updating the list of slabs.
				 */
				spin_lock_irqsave(&n->list_lock, flags);

			}
		}

	} while (!cmpxchg_double_slab(s, page,
		prior, counters,
		head, new.counters,
		"__slab_free"));

	if (likely(!n)) {

		/*
		 * If we just froze the page then put it onto the
		 * per cpu partial list.
		 */
		if (new.frozen && !was_frozen) {
			put_cpu_partial(s, page, 1);
			stat(s, CPU_PARTIAL_FREE);
		}
		/*
		 * The list lock was not taken therefore no list
		 * activity can be necessary.
		 */
		if (was_frozen)
			stat(s, FREE_FROZEN);
		return;
	}

	if (unlikely(!new.inuse && n->nr_partial >= s->min_partial))
		goto slab_empty;

	/*
	 * Objects left in the slab. If it was not on the partial list before
	 * then add it.
	 */
	if (!kmem_cache_has_cpu_partial(s) && unlikely(!prior)) {
		if (kmem_cache_debug(s))
			remove_full(s, n, page);
		add_partial(n, page, DEACTIVATE_TO_TAIL);
		stat(s, FREE_ADD_PARTIAL);
	}
	spin_unlock_irqrestore(&n->list_lock, flags);
	return;

slab_empty:
	if (prior) {
		/*
		 * Slab on the partial list.
		 */
		remove_partial(n, page);
		stat(s, FREE_REMOVE_PARTIAL);
	} else {
		/* Slab must be on the full list */
		remove_full(s, n, page);
	}

	spin_unlock_irqrestore(&n->list_lock, flags);
	stat(s, FREE_SLAB);
	discard_slab(s, page);
}

/*
 * Fastpath with forced inlining to produce a kfree and kmem_cache_free that
 * can perform fastpath freeing without additional function calls.
 *
 * The fastpath is only possible if we are freeing to the current cpu slab
 * of this processor. This typically the case if we have just allocated
 * the item before.
 *
 * If fastpath is not possible then fall back to __slab_free where we deal
 * with all sorts of special processing.
 *
 * Bulk free of a freelist with several objects (all pointing to the
 * same page) possible by specifying head and tail ptr, plus objects
 * count (cnt). Bulk free indicated by tail pointer being set.
 */
static __always_inline void do_slab_free(struct kmem_cache *s,
				struct page *page, void *head, void *tail,
				int cnt, unsigned long addr)
{
	void *tail_obj = tail ? : head;
	struct kmem_cache_cpu *c;
	unsigned long tid;
redo:
	/*
	 * Determine the currently cpus per cpu slab.
	 * The cpu may change afterward. However that does not matter since
	 * data is retrieved via this pointer. If we are on the same cpu
	 * during the cmpxchg then the free will succeed.
	 */
	do {
		tid = this_cpu_read(s->cpu_slab->tid);
		c = raw_cpu_ptr(s->cpu_slab);
	} while (IS_ENABLED(CONFIG_PREEMPT) &&
		 unlikely(tid != READ_ONCE(c->tid)));

	/* Same with comment on barrier() in slab_alloc_node() */
	barrier();

	if (likely(page == c->page)) {
		void **freelist = READ_ONCE(c->freelist);

		set_freepointer(s, tail_obj, freelist);

		if (unlikely(!this_cpu_cmpxchg_double(
				s->cpu_slab->freelist, s->cpu_slab->tid,
				freelist, tid,
				head, next_tid(tid)))) {

			note_cmpxchg_failure("slab_free", s, tid);
			goto redo;
		}
		stat(s, FREE_FASTPATH);
	} else
		__slab_free(s, page, head, tail_obj, cnt, addr);

}

static __always_inline void slab_free(struct kmem_cache *s, struct page *page,
				      void *head, void *tail, int cnt,
				      unsigned long addr)
{
	/*
	 * With KASAN enabled slab_free_freelist_hook modifies the freelist
	 * to remove objects, whose reuse must be delayed.
	 */
	if (slab_free_freelist_hook(s, &head, &tail))
		do_slab_free(s, page, head, tail, cnt, addr);
}

#ifdef CONFIG_KASAN_GENERIC
void ___cache_free(struct kmem_cache *cache, void *x, unsigned long addr)
{
	do_slab_free(cache, virt_to_head_page(x), x, NULL, 1, addr);
}
#endif

void kmem_cache_free(struct kmem_cache *s, void *x)
{
	s = cache_from_obj(s, x);
	if (!s)
		return;
	slab_free(s, virt_to_head_page(x), x, NULL, 1, _RET_IP_);
	trace_kmem_cache_free(_RET_IP_, x);
}
EXPORT_SYMBOL(kmem_cache_free);

struct detached_freelist {
	struct page *page;
	void *tail;
	void *freelist;
	int cnt;
	struct kmem_cache *s;
};

/*
 * This function progressively scans the array with free objects (with
 * a limited look ahead) and extract objects belonging to the same
 * page.  It builds a detached freelist directly within the given
 * page/objects.  This can happen without any need for
 * synchronization, because the objects are owned by running process.
 * The freelist is build up as a single linked list in the objects.
 * The idea is, that this detached freelist can then be bulk
 * transferred to the real freelist(s), but only requiring a single
 * synchronization primitive.  Look ahead in the array is limited due
 * to performance reasons.
 */
static inline
int build_detached_freelist(struct kmem_cache *s, size_t size,
			    void **p, struct detached_freelist *df)
{
	size_t first_skipped_index = 0;
	int lookahead = 3;
	void *object;
	struct page *page;

	/* Always re-init detached_freelist */
	df->page = NULL;

	do {
		object = p[--size];
		/* Do we need !ZERO_OR_NULL_PTR(object) here? (for kfree) */
	} while (!object && size);

	if (!object)
		return 0;

	page = virt_to_head_page(object);
	if (!s) {
		/* Handle kalloc'ed objects */
		if (unlikely(!PageSlab(page))) {
			BUG_ON(!PageCompound(page));
			kfree_hook(object);
			__free_pages(page, compound_order(page));
			p[size] = NULL; /* mark object processed */
			return size;
		}
		/* Derive kmem_cache from object */
		df->s = page->slab_cache;
	} else {
		df->s = cache_from_obj(s, object); /* Support for memcg */
	}

	/* Start new detached freelist */
	df->page = page;
	set_freepointer(df->s, object, NULL);
	df->tail = object;
	df->freelist = object;
	p[size] = NULL; /* mark object processed */
	df->cnt = 1;

	while (size) {
		object = p[--size];
		if (!object)
			continue; /* Skip processed objects */

		/* df->page is always set at this point */
		if (df->page == virt_to_head_page(object)) {
			/* Opportunity build freelist */
			set_freepointer(df->s, object, df->freelist);
			df->freelist = object;
			df->cnt++;
			p[size] = NULL; /* mark object processed */

			continue;
		}

		/* Limit look ahead search */
		if (!--lookahead)
			break;

		if (!first_skipped_index)
			first_skipped_index = size + 1;
	}

	return first_skipped_index;
}

/* Note that interrupts must be enabled when calling this function. */
void kmem_cache_free_bulk(struct kmem_cache *s, size_t size, void **p)
{
	if (WARN_ON(!size))
		return;

	do {
		struct detached_freelist df;

		size = build_detached_freelist(s, size, p, &df);
		if (!df.page)
			continue;

		slab_free(df.s, df.page, df.freelist, df.tail, df.cnt,_RET_IP_);
	} while (likely(size));
}
EXPORT_SYMBOL(kmem_cache_free_bulk);

/* Note that interrupts must be enabled when calling this function. */
int kmem_cache_alloc_bulk(struct kmem_cache *s, gfp_t flags, size_t size,
			  void **p)
{
	struct kmem_cache_cpu *c;
	int i;

	/* memcg and kmem_cache debug support */
	s = slab_pre_alloc_hook(s, flags);
	if (unlikely(!s))
		return false;
	/*
	 * Drain objects in the per cpu slab, while disabling local
	 * IRQs, which protects against PREEMPT and interrupts
	 * handlers invoking normal fastpath.
	 */
	local_irq_disable();
	c = this_cpu_ptr(s->cpu_slab);

	for (i = 0; i < size; i++) {
		void *object = c->freelist;

		if (unlikely(!object)) {
			/*
			 * We may have removed an object from c->freelist using
			 * the fastpath in the previous iteration; in that case,
			 * c->tid has not been bumped yet.
			 * Since ___slab_alloc() may reenable interrupts while
			 * allocating memory, we should bump c->tid now.
			 */
			c->tid = next_tid(c->tid);

			/*
			 * Invoking slow path likely have side-effect
			 * of re-populating per CPU c->freelist
			 */
			p[i] = ___slab_alloc(s, flags, NUMA_NO_NODE,
					    _RET_IP_, c);
			if (unlikely(!p[i]))
				goto error;

			c = this_cpu_ptr(s->cpu_slab);
			maybe_wipe_obj_freeptr(s, p[i]);

			continue; /* goto for-loop */
		}
		c->freelist = get_freepointer(s, object);
		p[i] = object;
		maybe_wipe_obj_freeptr(s, p[i]);
	}
	c->tid = next_tid(c->tid);
	local_irq_enable();

	/* Clear memory outside IRQ disabled fastpath loop */
	if (unlikely(slab_want_init_on_alloc(flags, s))) {
		int j;

		for (j = 0; j < i; j++)
			memset(p[j], 0, s->object_size);
	}

	/* memcg and kmem_cache debug support */
	slab_post_alloc_hook(s, flags, size, p);
	return i;
error:
	local_irq_enable();
	slab_post_alloc_hook(s, flags, i, p);
	__kmem_cache_free_bulk(s, i, p);
	return 0;
}
EXPORT_SYMBOL(kmem_cache_alloc_bulk);


/*
 * Object placement in a slab is made very easy because we always start at
 * offset 0. If we tune the size of the object to the alignment then we can
 * get the required alignment by putting one properly sized object after
 * another.
 *
 * Notice that the allocation order determines the sizes of the per cpu
 * caches. Each processor has always one slab available for allocations.
 * Increasing the allocation order reduces the number of times that slabs
 * must be moved on and off the partial lists and is therefore a factor in
 * locking overhead.
 */

/*
 * Mininum / Maximum order of slab pages. This influences locking overhead
 * and slab fragmentation. A higher order reduces the number of partial slabs
 * and increases the number of allocations possible without having to
 * take the list_lock.
 */
static unsigned int slub_min_order;
static unsigned int slub_max_order = PAGE_ALLOC_COSTLY_ORDER;
static unsigned int slub_min_objects;

/*
 * Calculate the order of allocation given an slab object size.
 *
 * The order of allocation has significant impact on performance and other
 * system components. Generally order 0 allocations should be preferred since
 * order 0 does not cause fragmentation in the page allocator. Larger objects
 * be problematic to put into order 0 slabs because there may be too much
 * unused space left. We go to a higher order if more than 1/16th of the slab
 * would be wasted.
 *
 * In order to reach satisfactory performance we must ensure that a minimum
 * number of objects is in one slab. Otherwise we may generate too much
 * activity on the partial lists which requires taking the list_lock. This is
 * less a concern for large slabs though which are rarely used.
 *
 * slub_max_order specifies the order where we begin to stop considering the
 * number of objects in a slab as critical. If we reach slub_max_order then
 * we try to keep the page order as low as possible. So we accept more waste
 * of space in favor of a small page order.
 *
 * Higher order allocations also allow the placement of more objects in a
 * slab and thereby reduce object handling overhead. If the user has
 * requested a higher mininum order then we start with that one instead of
 * the smallest order which will fit the object.
 */
static inline unsigned int slab_order(unsigned int size,
		unsigned int min_objects, unsigned int max_order,
		unsigned int fract_leftover)
{
	unsigned int min_order = slub_min_order;
	unsigned int order;

	if (order_objects(min_order, size) > MAX_OBJS_PER_PAGE)
		return get_order(size * MAX_OBJS_PER_PAGE) - 1;

	for (order = max(min_order, (unsigned int)get_order(min_objects * size));
			order <= max_order; order++) {

		unsigned int slab_size = (unsigned int)PAGE_SIZE << order;
		unsigned int rem;

		rem = slab_size % size;

		if (rem <= slab_size / fract_leftover)
			break;
	}

	return order;
}

static inline int calculate_order(unsigned int size)
{
	unsigned int order;
	unsigned int min_objects;
	unsigned int max_objects;

	/*
	 * Attempt to find best configuration for a slab. This
	 * works by first attempting to generate a layout with
	 * the best configuration and backing off gradually.
	 *
	 * First we increase the acceptable waste in a slab. Then
	 * we reduce the minimum objects required in a slab.
	 */
	min_objects = slub_min_objects;
	if (!min_objects)
		min_objects = 4 * (fls(nr_cpu_ids) + 1);
	max_objects = order_objects(slub_max_order, size);
	min_objects = min(min_objects, max_objects);

	while (min_objects > 1) {
		unsigned int fraction;

		fraction = 16;
		while (fraction >= 4) {
			order = slab_order(size, min_objects,
					slub_max_order, fraction);
			if (order <= slub_max_order)
				return order;
			fraction /= 2;
		}
		min_objects--;
	}

	/*
	 * We were unable to place multiple objects in a slab. Now
	 * lets see if we can place a single object there.
	 */
	order = slab_order(size, 1, slub_max_order, 1);
	if (order <= slub_max_order)
		return order;

	/*
	 * Doh this slab cannot be placed using slub_max_order.
	 */
	order = slab_order(size, 1, MAX_ORDER, 1);
	if (order < MAX_ORDER)
		return order;
	return -ENOSYS;
}

static void
init_kmem_cache_node(struct kmem_cache_node *n)
{
	n->nr_partial = 0;
	spin_lock_init(&n->list_lock);
	INIT_LIST_HEAD(&n->partial);
#ifdef CONFIG_SLUB_DEBUG
	atomic_long_set(&n->nr_slabs, 0);
	atomic_long_set(&n->total_objects, 0);
	INIT_LIST_HEAD(&n->full);
#endif
}

static inline int alloc_kmem_cache_cpus(struct kmem_cache *s)
{
	BUILD_BUG_ON(PERCPU_DYNAMIC_EARLY_SIZE <
			KMALLOC_SHIFT_HIGH * sizeof(struct kmem_cache_cpu));

	/*
	 * Must align to double word boundary for the double cmpxchg
	 * instructions to work; see __pcpu_double_call_return_bool().
	 */
	s->cpu_slab = __alloc_percpu(sizeof(struct kmem_cache_cpu),
				     2 * sizeof(void *));

	if (!s->cpu_slab)
		return 0;

	init_kmem_cache_cpus(s);

	return 1;
}

static struct kmem_cache *kmem_cache_node;

/*
 * No kmalloc_node yet so do it by hand. We know that this is the first
 * slab on the node for this slabcache. There are no concurrent accesses
 * possible.
 *
 * Note that this function only works on the kmem_cache_node
 * when allocating for the kmem_cache_node. This is used for bootstrapping
 * memory on a fresh node that has no slab structures yet.
 */
static void early_kmem_cache_node_alloc(int node)
{
	struct page *page;
	struct kmem_cache_node *n;

	BUG_ON(kmem_cache_node->size < sizeof(struct kmem_cache_node));

	page = new_slab(kmem_cache_node, GFP_NOWAIT, node);

	BUG_ON(!page);
	if (page_to_nid(page) != node) {
		pr_err("SLUB: Unable to allocate memory from node %d\n", node);
		pr_err("SLUB: Allocating a useless per node structure in order to be able to continue\n");
	}

	n = page->freelist;
	BUG_ON(!n);
#ifdef CONFIG_SLUB_DEBUG
	init_object(kmem_cache_node, n, SLUB_RED_ACTIVE);
	init_tracking(kmem_cache_node, n);
#endif
	n = kasan_kmalloc(kmem_cache_node, n, sizeof(struct kmem_cache_node),
		      GFP_KERNEL);
	page->freelist = get_freepointer(kmem_cache_node, n);
	page->inuse = 1;
	page->frozen = 0;
	kmem_cache_node->node[node] = n;
	init_kmem_cache_node(n);
	inc_slabs_node(kmem_cache_node, node, page->objects);

	/*
	 * No locks need to be taken here as it has just been
	 * initialized and there is no concurrent access.
	 */
	__add_partial(n, page, DEACTIVATE_TO_HEAD);
}

static void free_kmem_cache_nodes(struct kmem_cache *s)
{
	int node;
	struct kmem_cache_node *n;

	for_each_kmem_cache_node(s, node, n) {
		s->node[node] = NULL;
		kmem_cache_free(kmem_cache_node, n);
	}
}

void __kmem_cache_release(struct kmem_cache *s)
{
	cache_random_seq_destroy(s);
	free_percpu(s->cpu_slab);
	free_kmem_cache_nodes(s);
}

static int init_kmem_cache_nodes(struct kmem_cache *s)
{
	int node;

	for_each_node_state(node, N_NORMAL_MEMORY) {
		struct kmem_cache_node *n;

		if (slab_state == DOWN) {
			early_kmem_cache_node_alloc(node);
			continue;
		}
		n = kmem_cache_alloc_node(kmem_cache_node,
						GFP_KERNEL, node);

		if (!n) {
			free_kmem_cache_nodes(s);
			return 0;
		}

		init_kmem_cache_node(n);
		s->node[node] = n;
	}
	return 1;
}

static void set_min_partial(struct kmem_cache *s, unsigned long min)
{
	if (min < MIN_PARTIAL)
		min = MIN_PARTIAL;
	else if (min > MAX_PARTIAL)
		min = MAX_PARTIAL;
	s->min_partial = min;
}

static void set_cpu_partial(struct kmem_cache *s)
{
#ifdef CONFIG_SLUB_CPU_PARTIAL
	/*
	 * cpu_partial determined the maximum number of objects kept in the
	 * per cpu partial lists of a processor.
	 *
	 * Per cpu partial lists mainly contain slabs that just have one
	 * object freed. If they are used for allocation then they can be
	 * filled up again with minimal effort. The slab will never hit the
	 * per node partial lists and therefore no locking will be required.
	 *
	 * This setting also determines
	 *
	 * A) The number of objects from per cpu partial slabs dumped to the
	 *    per node list when we reach the limit.
	 * B) The number of objects in cpu partial slabs to extract from the
	 *    per node list when we run out of per cpu objects. We only fetch
	 *    50% to keep some capacity around for frees.
	 */
	if (!kmem_cache_has_cpu_partial(s))
		s->cpu_partial = 0;
	else if (s->size >= PAGE_SIZE)
		s->cpu_partial = 2;
	else if (s->size >= 1024)
		s->cpu_partial = 6;
	else if (s->size >= 256)
		s->cpu_partial = 13;
	else
		s->cpu_partial = 30;
#endif
}

/*
 * calculate_sizes() determines the order and the distribution of data within
 * a slab object.
 */
static int calculate_sizes(struct kmem_cache *s, int forced_order)
{
	slab_flags_t flags = s->flags;
	unsigned int size = s->object_size;
	unsigned int order;

	/*
	 * Round up object size to the next word boundary. We can only
	 * place the free pointer at word boundaries and this determines
	 * the possible location of the free pointer.
	 */
	size = ALIGN(size, sizeof(void *));

#ifdef CONFIG_SLUB_DEBUG
	/*
	 * Determine if we can poison the object itself. If the user of
	 * the slab may touch the object after free or before allocation
	 * then we should never poison the object itself.
	 */
	if ((flags & SLAB_POISON) && !(flags & SLAB_TYPESAFE_BY_RCU) &&
			!s->ctor)
		s->flags |= __OBJECT_POISON;
	else
		s->flags &= ~__OBJECT_POISON;


	/*
	 * If we are Redzoning then check if there is some space between the
	 * end of the object and the free pointer. If not then add an
	 * additional word to have some bytes to store Redzone information.
	 */
	if ((flags & SLAB_RED_ZONE) && size == s->object_size)
		size += sizeof(void *);
#endif

	/*
	 * With that we have determined the number of bytes in actual use
	 * by the object. This is the potential offset to the free pointer.
	 */
	s->inuse = size;

	if (((flags & (SLAB_TYPESAFE_BY_RCU | SLAB_POISON)) ||
		s->ctor)) {
		/*
		 * Relocate free pointer after the object if it is not
		 * permitted to overwrite the first word of the object on
		 * kmem_cache_free.
		 *
		 * This is the case if we do RCU, have a constructor or
		 * destructor or are poisoning the objects.
		 */
		s->offset = size;
		size += sizeof(void *);
	}

#ifdef CONFIG_SLUB_DEBUG
	if (flags & SLAB_STORE_USER)
		/*
		 * Need to store information about allocs and frees after
		 * the object.
		 */
		size += 2 * sizeof(struct track);
#endif

	kasan_cache_create(s, &size, &s->flags);
#ifdef CONFIG_SLUB_DEBUG
	if (flags & SLAB_RED_ZONE) {
		/*
		 * Add some empty padding so that we can catch
		 * overwrites from earlier objects rather than let
		 * tracking information or the free pointer be
		 * corrupted if a user writes before the start
		 * of the object.
		 */
		size += sizeof(void *);

		s->red_left_pad = sizeof(void *);
		s->red_left_pad = ALIGN(s->red_left_pad, s->align);
		size += s->red_left_pad;
	}
#endif

	/*
	 * SLUB stores one object immediately after another beginning from
	 * offset 0. In order to align the objects we have to simply size
	 * each object to conform to the alignment.
	 */
	size = ALIGN(size, s->align);
	s->size = size;
	if (forced_order >= 0)
		order = forced_order;
	else
		order = calculate_order(size);

	if ((int)order < 0)
		return 0;

	s->allocflags = 0;
	if (order)
		s->allocflags |= __GFP_COMP;

	if (s->flags & SLAB_CACHE_DMA)
		s->allocflags |= GFP_DMA;

	if (s->flags & SLAB_CACHE_DMA32)
		s->allocflags |= GFP_DMA32;

	if (s->flags & SLAB_RECLAIM_ACCOUNT)
		s->allocflags |= __GFP_RECLAIMABLE;

	/*
	 * Determine the number of objects per slab
	 */
	s->oo = oo_make(order, size);
	s->min = oo_make(get_order(size), size);
	if (oo_objects(s->oo) > oo_objects(s->max))
		s->max = s->oo;

	return !!oo_objects(s->oo);
}

static int kmem_cache_open(struct kmem_cache *s, slab_flags_t flags)
{
	s->flags = kmem_cache_flags(s->size, flags, s->name, s->ctor);
#ifdef CONFIG_SLAB_FREELIST_HARDENED
	s->random = get_random_long();
#endif

	if (!calculate_sizes(s, -1))
		goto error;
	if (disable_higher_order_debug) {
		/*
		 * Disable debugging flags that store metadata if the min slab
		 * order increased.
		 */
		if (get_order(s->size) > get_order(s->object_size)) {
			s->flags &= ~DEBUG_METADATA_FLAGS;
			s->offset = 0;
			if (!calculate_sizes(s, -1))
				goto error;
		}
	}

#if defined(CONFIG_HAVE_CMPXCHG_DOUBLE) && \
    defined(CONFIG_HAVE_ALIGNED_STRUCT_PAGE)
	if (system_has_cmpxchg_double() && (s->flags & SLAB_NO_CMPXCHG) == 0)
		/* Enable fast mode */
		s->flags |= __CMPXCHG_DOUBLE;
#endif

	/*
	 * The larger the object size is, the more pages we want on the partial
	 * list to avoid pounding the page allocator excessively.
	 */
	set_min_partial(s, ilog2(s->size) / 2);

	set_cpu_partial(s);

#ifdef CONFIG_NUMA
	s->remote_node_defrag_ratio = 1000;
#endif

	/* Initialize the pre-computed randomized freelist if slab is up */
	if (slab_state >= UP) {
		if (init_cache_random_seq(s))
			goto error;
	}

	if (!init_kmem_cache_nodes(s))
		goto error;

	if (alloc_kmem_cache_cpus(s))
		return 0;

	free_kmem_cache_nodes(s);
error:
	if (flags & SLAB_PANIC)
		panic("Cannot create slab %s size=%u realsize=%u order=%u offset=%u flags=%lx\n",
		      s->name, s->size, s->size,
		      oo_order(s->oo), s->offset, (unsigned long)flags);
	return -EINVAL;
}

static void list_slab_objects(struct kmem_cache *s, struct page *page,
							const char *text)
{
#ifdef CONFIG_SLUB_DEBUG
	void *addr = page_address(page);
	void *p;
	unsigned long *map = kcalloc(BITS_TO_LONGS(page->objects),
				     sizeof(long),
				     GFP_ATOMIC);
	if (!map)
		return;
	slab_err(s, page, text, s->name);
	slab_lock(page);

	get_map(s, page, map);
	for_each_object(p, s, addr, page->objects) {

		if (!test_bit(slab_index(p, s, addr), map)) {
			pr_err("INFO: Object 0x%p @offset=%tu\n", p, p - addr);
			print_tracking(s, p);
		}
	}
	slab_unlock(page);
	kfree(map);
#endif
}

/*
 * Attempt to free all partial slabs on a node.
 * This is called from __kmem_cache_shutdown(). We must take list_lock
 * because sysfs file might still access partial list after the shutdowning.
 */
static void free_partial(struct kmem_cache *s, struct kmem_cache_node *n)
{
	LIST_HEAD(discard);
	struct page *page, *h;

	BUG_ON(irqs_disabled());
	spin_lock_irq(&n->list_lock);
	list_for_each_entry_safe(page, h, &n->partial, lru) {
		if (!page->inuse) {
			remove_partial(n, page);
			list_add(&page->lru, &discard);
		} else {
			list_slab_objects(s, page,
			"Objects remaining in %s on __kmem_cache_shutdown()");
		}
	}
	spin_unlock_irq(&n->list_lock);

	list_for_each_entry_safe(page, h, &discard, lru)
		discard_slab(s, page);
}

bool __kmem_cache_empty(struct kmem_cache *s)
{
	int node;
	struct kmem_cache_node *n;

	for_each_kmem_cache_node(s, node, n)
		if (n->nr_partial || slabs_node(s, node))
			return false;
	return true;
}

/*
 * Release all resources used by a slab cache.
 */
int __kmem_cache_shutdown(struct kmem_cache *s)
{
	int node;
	struct kmem_cache_node *n;

	flush_all(s);
	/* Attempt to free all objects */
	for_each_kmem_cache_node(s, node, n) {
		free_partial(s, n);
		if (n->nr_partial || slabs_node(s, node))
			return 1;
	}
	sysfs_slab_remove(s);
	return 0;
}

/********************************************************************
 *		Kmalloc subsystem
 *******************************************************************/

static int __init setup_slub_min_order(char *str)
{
	get_option(&str, (int *)&slub_min_order);

	return 1;
}

__setup("slub_min_order=", setup_slub_min_order);

static int __init setup_slub_max_order(char *str)
{
	get_option(&str, (int *)&slub_max_order);
	slub_max_order = min(slub_max_order, (unsigned int)MAX_ORDER - 1);

	return 1;
}

__setup("slub_max_order=", setup_slub_max_order);

static int __init setup_slub_min_objects(char *str)
{
	get_option(&str, (int *)&slub_min_objects);

	return 1;
}

__setup("slub_min_objects=", setup_slub_min_objects);

void *__kmalloc(size_t size, gfp_t flags)
{
	struct kmem_cache *s;
	void *ret;

	if (unlikely(size > KMALLOC_MAX_CACHE_SIZE))
		return kmalloc_large(size, flags);

	s = kmalloc_slab(size, flags);

	if (unlikely(ZERO_OR_NULL_PTR(s)))
		return s;

	ret = slab_alloc(s, flags, _RET_IP_);

	trace_kmalloc(_RET_IP_, ret, size, s->size, flags);

	ret = kasan_kmalloc(s, ret, size, flags);

	return ret;
}
EXPORT_SYMBOL(__kmalloc);

#ifdef CONFIG_NUMA
static void *kmalloc_large_node(size_t size, gfp_t flags, int node)
{
	struct page *page;
	void *ptr = NULL;

	flags |= __GFP_COMP;
	page = alloc_pages_node(node, flags, get_order(size));
	if (page)
		ptr = page_address(page);

	return kmalloc_large_node_hook(ptr, size, flags);
}

void *__kmalloc_node(size_t size, gfp_t flags, int node)
{
	struct kmem_cache *s;
	void *ret;

	if (unlikely(size > KMALLOC_MAX_CACHE_SIZE)) {
		ret = kmalloc_large_node(size, flags, node);

		trace_kmalloc_node(_RET_IP_, ret,
				   size, PAGE_SIZE << get_order(size),
				   flags, node);

		return ret;
	}

	s = kmalloc_slab(size, flags);

	if (unlikely(ZERO_OR_NULL_PTR(s)))
		return s;

	ret = slab_alloc_node(s, flags, node, _RET_IP_);

	trace_kmalloc_node(_RET_IP_, ret, size, s->size, flags, node);

	ret = kasan_kmalloc(s, ret, size, flags);

	return ret;
}
EXPORT_SYMBOL(__kmalloc_node);
#endif

#ifdef CONFIG_HARDENED_USERCOPY
/*
 * Rejects incorrectly sized objects and objects that are to be copied
 * to/from userspace but do not fall entirely within the containing slab
 * cache's usercopy region.
 *
 * Returns NULL if check passes, otherwise const char * to name of cache
 * to indicate an error.
 */
void __check_heap_object(const void *ptr, unsigned long n, struct page *page,
			 bool to_user)
{
	struct kmem_cache *s;
	unsigned int offset;
	size_t object_size;

	ptr = kasan_reset_tag(ptr);

	/* Find object and usable object size. */
	s = page->slab_cache;

	/* Reject impossible pointers. */
	if (ptr < page_address(page))
		usercopy_abort("SLUB object not in SLUB page?!", NULL,
			       to_user, 0, n);

	/* Find offset within object. */
	offset = (ptr - page_address(page)) % s->size;

	/* Adjust for redzone and reject if within the redzone. */
	if (kmem_cache_debug(s) && s->flags & SLAB_RED_ZONE) {
		if (offset < s->red_left_pad)
			usercopy_abort("SLUB object in left red zone",
				       s->name, to_user, offset, n);
		offset -= s->red_left_pad;
	}

	/* Allow address range falling entirely within usercopy region. */
	if (offset >= s->useroffset &&
	    offset - s->useroffset <= s->usersize &&
	    n <= s->useroffset - offset + s->usersize)
		return;

	/*
	 * If the copy is still within the allocated object, produce
	 * a warning instead of rejecting the copy. This is intended
	 * to be a temporary method to find any missing usercopy
	 * whitelists.
	 */
	object_size = slab_ksize(s);
	if (usercopy_fallback &&
	    offset <= object_size && n <= object_size - offset) {
		usercopy_warn("SLUB object", s->name, to_user, offset, n);
		return;
	}

	usercopy_abort("SLUB object", s->name, to_user, offset, n);
}
#endif /* CONFIG_HARDENED_USERCOPY */

static size_t __ksize(const void *object)
{
	struct page *page;

	if (unlikely(object == ZERO_SIZE_PTR))
		return 0;

	page = virt_to_head_page(object);

	if (unlikely(!PageSlab(page))) {
		WARN_ON(!PageCompound(page));
		return PAGE_SIZE << compound_order(page);
	}

	return slab_ksize(page->slab_cache);
}

size_t ksize(const void *object)
{
	size_t size = __ksize(object);
	/* We assume that ksize callers could use whole allocated area,
	 * so we need to unpoison this area.
	 */
	kasan_unpoison_shadow(object, size);
	return size;
}
EXPORT_SYMBOL(ksize);

void kfree(const void *x)
{
	struct page *page;
	void *object = (void *)x;

	trace_kfree(_RET_IP_, x);

	if (unlikely(ZERO_OR_NULL_PTR(x)))
		return;

	page = virt_to_head_page(x);
	if (unlikely(!PageSlab(page))) {
		BUG_ON(!PageCompound(page));
		kfree_hook(object);
		__free_pages(page, compound_order(page));
		return;
	}
	slab_free(page->slab_cache, page, object, NULL, 1, _RET_IP_);
}
EXPORT_SYMBOL(kfree);

#define SHRINK_PROMOTE_MAX 32

/*
 * kmem_cache_shrink discards empty slabs and promotes the slabs filled
 * up most to the head of the partial lists. New allocations will then
 * fill those up and thus they can be removed from the partial lists.
 *
 * The slabs with the least items are placed last. This results in them
 * being allocated from last increasing the chance that the last objects
 * are freed in them.
 */
int __kmem_cache_shrink(struct kmem_cache *s)
{
	int node;
	int i;
	struct kmem_cache_node *n;
	struct page *page;
	struct page *t;
	struct list_head discard;
	struct list_head promote[SHRINK_PROMOTE_MAX];
	unsigned long flags;
	int ret = 0;

	flush_all(s);
	for_each_kmem_cache_node(s, node, n) {
		INIT_LIST_HEAD(&discard);
		for (i = 0; i < SHRINK_PROMOTE_MAX; i++)
			INIT_LIST_HEAD(promote + i);

		spin_lock_irqsave(&n->list_lock, flags);

		/*
		 * Build lists of slabs to discard or promote.
		 *
		 * Note that concurrent frees may occur while we hold the
		 * list_lock. page->inuse here is the upper limit.
		 */
		list_for_each_entry_safe(page, t, &n->partial, lru) {
			int free = page->objects - page->inuse;

			/* Do not reread page->inuse */
			barrier();

			/* We do not keep full slabs on the list */
			BUG_ON(free <= 0);

			if (free == page->objects) {
				list_move(&page->lru, &discard);
				n->nr_partial--;
			} else if (free <= SHRINK_PROMOTE_MAX)
				list_move(&page->lru, promote + free - 1);
		}

		/*
		 * Promote the slabs filled up most to the head of the
		 * partial list.
		 */
		for (i = SHRINK_PROMOTE_MAX - 1; i >= 0; i--)
			list_splice(promote + i, &n->partial);

		spin_unlock_irqrestore(&n->list_lock, flags);

		/* Release empty slabs */
		list_for_each_entry_safe(page, t, &discard, lru)
			discard_slab(s, page);

		if (slabs_node(s, node))
			ret = 1;
	}

	return ret;
}

#ifdef CONFIG_MEMCG
static void kmemcg_cache_deact_after_rcu(struct kmem_cache *s)
{
	/*
	 * Called with all the locks held after a sched RCU grace period.
	 * Even if @s becomes empty after shrinking, we can't know that @s
	 * doesn't have allocations already in-flight and thus can't
	 * destroy @s until the associated memcg is released.
	 *
	 * However, let's remove the sysfs files for empty caches here.
	 * Each cache has a lot of interface files which aren't
	 * particularly useful for empty draining caches; otherwise, we can
	 * easily end up with millions of unnecessary sysfs files on
	 * systems which have a lot of memory and transient cgroups.
	 */
	if (!__kmem_cache_shrink(s))
		sysfs_slab_remove(s);
}

void __kmemcg_cache_deactivate(struct kmem_cache *s)
{
	/*
	 * Disable empty slabs caching. Used to avoid pinning offline
	 * memory cgroups by kmem pages that can be freed.
	 */
	slub_set_cpu_partial(s, 0);
	s->min_partial = 0;

	/*
	 * s->cpu_partial is checked locklessly (see put_cpu_partial), so
	 * we have to make sure the change is visible before shrinking.
	 */
	slab_deactivate_memcg_cache_rcu_sched(s, kmemcg_cache_deact_after_rcu);
}
#endif

static int slab_mem_going_offline_callback(void *arg)
{
	struct kmem_cache *s;

	mutex_lock(&slab_mutex);
	list_for_each_entry(s, &slab_caches, list)
		__kmem_cache_shrink(s);
	mutex_unlock(&slab_mutex);

	return 0;
}

static void slab_mem_offline_callback(void *arg)
{
	struct kmem_cache_node *n;
	struct kmem_cache *s;
	struct memory_notify *marg = arg;
	int offline_node;

	offline_node = marg->status_change_nid_normal;

	/*
	 * If the node still has available memory. we need kmem_cache_node
	 * for it yet.
	 */
	if (offline_node < 0)
		return;

	mutex_lock(&slab_mutex);
	list_for_each_entry(s, &slab_caches, list) {
		n = get_node(s, offline_node);
		if (n) {
			/*
			 * if n->nr_slabs > 0, slabs still exist on the node
			 * that is going down. We were unable to free them,
			 * and offline_pages() function shouldn't call this
			 * callback. So, we must fail.
			 */
			BUG_ON(slabs_node(s, offline_node));

			s->node[offline_node] = NULL;
			kmem_cache_free(kmem_cache_node, n);
		}
	}
	mutex_unlock(&slab_mutex);
}

static int slab_mem_going_online_callback(void *arg)
{
	struct kmem_cache_node *n;
	struct kmem_cache *s;
	struct memory_notify *marg = arg;
	int nid = marg->status_change_nid_normal;
	int ret = 0;

	/*
	 * If the node's memory is already available, then kmem_cache_node is
	 * already created. Nothing to do.
	 */
	if (nid < 0)
		return 0;

	/*
	 * We are bringing a node online. No memory is available yet. We must
	 * allocate a kmem_cache_node structure in order to bring the node
	 * online.
	 */
	mutex_lock(&slab_mutex);
	list_for_each_entry(s, &slab_caches, list) {
		/*
		 * XXX: kmem_cache_alloc_node will fallback to other nodes
		 *      since memory is not yet available from the node that
		 *      is brought up.
		 */
		n = kmem_cache_alloc(kmem_cache_node, GFP_KERNEL);
		if (!n) {
			ret = -ENOMEM;
			goto out;
		}
		init_kmem_cache_node(n);
		s->node[nid] = n;
	}
out:
	mutex_unlock(&slab_mutex);
	return ret;
}

static int slab_memory_callback(struct notifier_block *self,
				unsigned long action, void *arg)
{
	int ret = 0;

	switch (action) {
	case MEM_GOING_ONLINE:
		ret = slab_mem_going_online_callback(arg);
		break;
	case MEM_GOING_OFFLINE:
		ret = slab_mem_going_offline_callback(arg);
		break;
	case MEM_OFFLINE:
	case MEM_CANCEL_ONLINE:
		slab_mem_offline_callback(arg);
		break;
	case MEM_ONLINE:
	case MEM_CANCEL_OFFLINE:
		break;
	}
	if (ret)
		ret = notifier_from_errno(ret);
	else
		ret = NOTIFY_OK;
	return ret;
}

static struct notifier_block slab_memory_callback_nb = {
	.notifier_call = slab_memory_callback,
	.priority = SLAB_CALLBACK_PRI,
};

/********************************************************************
 *			Basic setup of slabs
 *******************************************************************/

/*
 * Used for early kmem_cache structures that were allocated using
 * the page allocator. Allocate them properly then fix up the pointers
 * that may be pointing to the wrong kmem_cache structure.
 */

static struct kmem_cache * __init bootstrap(struct kmem_cache *static_cache)
{
	int node;
	struct kmem_cache *s = kmem_cache_zalloc(kmem_cache, GFP_NOWAIT);
	struct kmem_cache_node *n;

	memcpy(s, static_cache, kmem_cache->object_size);

	/*
	 * This runs very early, and only the boot processor is supposed to be
	 * up.  Even if it weren't true, IRQs are not up so we couldn't fire
	 * IPIs around.
	 */
	__flush_cpu_slab(s, smp_processor_id());
	for_each_kmem_cache_node(s, node, n) {
		struct page *p;

		list_for_each_entry(p, &n->partial, lru)
			p->slab_cache = s;

#ifdef CONFIG_SLUB_DEBUG
		list_for_each_entry(p, &n->full, lru)
			p->slab_cache = s;
#endif
	}
	slab_init_memcg_params(s);
	list_add(&s->list, &slab_caches);
	memcg_link_cache(s);
	return s;
}

void __init kmem_cache_init(void)
{
	static __initdata struct kmem_cache boot_kmem_cache,
		boot_kmem_cache_node;

	if (debug_guardpage_minorder())
		slub_max_order = 0;

	kmem_cache_node = &boot_kmem_cache_node;
	kmem_cache = &boot_kmem_cache;

	create_boot_cache(kmem_cache_node, "kmem_cache_node",
		sizeof(struct kmem_cache_node), SLAB_HWCACHE_ALIGN, 0, 0);

	register_hotmemory_notifier(&slab_memory_callback_nb);

	/* Able to allocate the per node structures */
	slab_state = PARTIAL;

	create_boot_cache(kmem_cache, "kmem_cache",
			offsetof(struct kmem_cache, node) +
				nr_node_ids * sizeof(struct kmem_cache_node *),
		       SLAB_HWCACHE_ALIGN, 0, 0);

	kmem_cache = bootstrap(&boot_kmem_cache);
	kmem_cache_node = bootstrap(&boot_kmem_cache_node);

	/* Now we can use the kmem_cache to allocate kmalloc slabs */
	setup_kmalloc_cache_index_table();
	create_kmalloc_caches(0);

	/* Setup random freelists for each cache */
	init_freelist_randomization();

	cpuhp_setup_state_nocalls(CPUHP_SLUB_DEAD, "slub:dead", NULL,
				  slub_cpu_dead);

	pr_info("SLUB: HWalign=%d, Order=%u-%u, MinObjects=%u, CPUs=%u, Nodes=%d\n",
		cache_line_size(),
		slub_min_order, slub_max_order, slub_min_objects,
		nr_cpu_ids, nr_node_ids);
}

void __init kmem_cache_init_late(void)
{
}

struct kmem_cache *
__kmem_cache_alias(const char *name, unsigned int size, unsigned int align,
		   slab_flags_t flags, void (*ctor)(void *))
{
	struct kmem_cache *s, *c;

	s = find_mergeable(size, align, flags, name, ctor);
	if (s) {
		s->refcount++;

		/*
		 * Adjust the object sizes so that we clear
		 * the complete object on kzalloc.
		 */
		s->object_size = max(s->object_size, size);
		s->inuse = max(s->inuse, ALIGN(size, sizeof(void *)));

		for_each_memcg_cache(c, s) {
			c->object_size = s->object_size;
			c->inuse = max(c->inuse, ALIGN(size, sizeof(void *)));
		}

		if (sysfs_slab_alias(s, name)) {
			s->refcount--;
			s = NULL;
		}
	}

	return s;
}

int __kmem_cache_create(struct kmem_cache *s, slab_flags_t flags)
{
	int err;

	err = kmem_cache_open(s, flags);
	if (err)
		return err;

	/* Mutex is not taken during early boot */
	if (slab_state <= UP)
		return 0;

	memcg_propagate_slab_attrs(s);
	err = sysfs_slab_add(s);
	if (err)
		__kmem_cache_release(s);

	return err;
}

void *__kmalloc_track_caller(size_t size, gfp_t gfpflags, unsigned long caller)
{
	struct kmem_cache *s;
	void *ret;

	if (unlikely(size > KMALLOC_MAX_CACHE_SIZE))
		return kmalloc_large(size, gfpflags);

	s = kmalloc_slab(size, gfpflags);

	if (unlikely(ZERO_OR_NULL_PTR(s)))
		return s;

	ret = slab_alloc(s, gfpflags, caller);

	/* Honor the call site pointer we received. */
	trace_kmalloc(caller, ret, size, s->size, gfpflags);

	return ret;
}

#ifdef CONFIG_NUMA
void *__kmalloc_node_track_caller(size_t size, gfp_t gfpflags,
					int node, unsigned long caller)
{
	struct kmem_cache *s;
	void *ret;

	if (unlikely(size > KMALLOC_MAX_CACHE_SIZE)) {
		ret = kmalloc_large_node(size, gfpflags, node);

		trace_kmalloc_node(caller, ret,
				   size, PAGE_SIZE << get_order(size),
				   gfpflags, node);

		return ret;
	}

	s = kmalloc_slab(size, gfpflags);

	if (unlikely(ZERO_OR_NULL_PTR(s)))
		return s;

	ret = slab_alloc_node(s, gfpflags, node, caller);

	/* Honor the call site pointer we received. */
	trace_kmalloc_node(caller, ret, size, s->size, gfpflags, node);

	return ret;
}
#endif

#ifdef CONFIG_SYSFS
static int count_inuse(struct page *page)
{
	return page->inuse;
}

static int count_total(struct page *page)
{
	return page->objects;
}
#endif

#ifdef CONFIG_SLUB_DEBUG
static int validate_slab(struct kmem_cache *s, struct page *page,
						unsigned long *map)
{
	void *p;
	void *addr = page_address(page);

	if (!check_slab(s, page) ||
			!on_freelist(s, page, NULL))
		return 0;

	/* Now we know that a valid freelist exists */
	bitmap_zero(map, page->objects);

	get_map(s, page, map);
	for_each_object(p, s, addr, page->objects) {
		if (test_bit(slab_index(p, s, addr), map))
			if (!check_object(s, page, p, SLUB_RED_INACTIVE))
				return 0;
	}

	for_each_object(p, s, addr, page->objects)
		if (!test_bit(slab_index(p, s, addr), map))
			if (!check_object(s, page, p, SLUB_RED_ACTIVE))
				return 0;
	return 1;
}

static void validate_slab_slab(struct kmem_cache *s, struct page *page,
						unsigned long *map)
{
	slab_lock(page);
	validate_slab(s, page, map);
	slab_unlock(page);
}

static int validate_slab_node(struct kmem_cache *s,
		struct kmem_cache_node *n, unsigned long *map)
{
	unsigned long count = 0;
	struct page *page;
	unsigned long flags;

	spin_lock_irqsave(&n->list_lock, flags);

	list_for_each_entry(page, &n->partial, lru) {
		validate_slab_slab(s, page, map);
		count++;
	}
	if (count != n->nr_partial)
		pr_err("SLUB %s: %ld partial slabs counted but counter=%ld\n",
		       s->name, count, n->nr_partial);

	if (!(s->flags & SLAB_STORE_USER))
		goto out;

	list_for_each_entry(page, &n->full, lru) {
		validate_slab_slab(s, page, map);
		count++;
	}
	if (count != atomic_long_read(&n->nr_slabs))
		pr_err("SLUB: %s %ld slabs counted but counter=%ld\n",
		       s->name, count, atomic_long_read(&n->nr_slabs));

out:
	spin_unlock_irqrestore(&n->list_lock, flags);
	return count;
}

static long validate_slab_cache(struct kmem_cache *s)
{
	int node;
	unsigned long count = 0;
	unsigned long *map = kmalloc_array(BITS_TO_LONGS(oo_objects(s->max)),
					   sizeof(unsigned long),
					   GFP_KERNEL);
	struct kmem_cache_node *n;

	if (!map)
		return -ENOMEM;

	flush_all(s);
	for_each_kmem_cache_node(s, node, n)
		count += validate_slab_node(s, n, map);
	kfree(map);
	return count;
}
/*
 * Generate lists of code addresses where slabcache objects are allocated
 * and freed.
 */

struct location {
	unsigned long count;
	unsigned long addr;
	long long sum_time;
	long min_time;
	long max_time;
	long min_pid;
	long max_pid;
	DECLARE_BITMAP(cpus, NR_CPUS);
	nodemask_t nodes;
};

struct loc_track {
	unsigned long max;
	unsigned long count;
	struct location *loc;
};

static void free_loc_track(struct loc_track *t)
{
	if (t->max)
		free_pages((unsigned long)t->loc,
			get_order(sizeof(struct location) * t->max));
}

static int alloc_loc_track(struct loc_track *t, unsigned long max, gfp_t flags)
{
	struct location *l;
	int order;

	order = get_order(sizeof(struct location) * max);

	l = (void *)__get_free_pages(flags, order);
	if (!l)
		return 0;

	if (t->count) {
		memcpy(l, t->loc, sizeof(struct location) * t->count);
		free_loc_track(t);
	}
	t->max = max;
	t->loc = l;
	return 1;
}

static int add_location(struct loc_track *t, struct kmem_cache *s,
				const struct track *track)
{
	long start, end, pos;
	struct location *l;
	unsigned long caddr;
	unsigned long age = jiffies - track->when;

	start = -1;
	end = t->count;

	for ( ; ; ) {
		pos = start + (end - start + 1) / 2;

		/*
		 * There is nothing at "end". If we end up there
		 * we need to add something to before end.
		 */
		if (pos == end)
			break;

		caddr = t->loc[pos].addr;
		if (track->addr == caddr) {

			l = &t->loc[pos];
			l->count++;
			if (track->when) {
				l->sum_time += age;
				if (age < l->min_time)
					l->min_time = age;
				if (age > l->max_time)
					l->max_time = age;

				if (track->pid < l->min_pid)
					l->min_pid = track->pid;
				if (track->pid > l->max_pid)
					l->max_pid = track->pid;

				cpumask_set_cpu(track->cpu,
						to_cpumask(l->cpus));
			}
			node_set(page_to_nid(virt_to_page(track)), l->nodes);
			return 1;
		}

		if (track->addr < caddr)
			end = pos;
		else
			start = pos;
	}

	/*
	 * Not found. Insert new tracking element.
	 */
	if (t->count >= t->max && !alloc_loc_track(t, 2 * t->max, GFP_ATOMIC))
		return 0;

	l = t->loc + pos;
	if (pos < t->count)
		memmove(l + 1, l,
			(t->count - pos) * sizeof(struct location));
	t->count++;
	l->count = 1;
	l->addr = track->addr;
	l->sum_time = age;
	l->min_time = age;
	l->max_time = age;
	l->min_pid = track->pid;
	l->max_pid = track->pid;
	cpumask_clear(to_cpumask(l->cpus));
	cpumask_set_cpu(track->cpu, to_cpumask(l->cpus));
	nodes_clear(l->nodes);
	node_set(page_to_nid(virt_to_page(track)), l->nodes);
	return 1;
}

static void process_slab(struct loc_track *t, struct kmem_cache *s,
		struct page *page, enum track_item alloc,
		unsigned long *map)
{
	void *addr = page_address(page);
	void *p;

	bitmap_zero(map, page->objects);
	get_map(s, page, map);

	for_each_object(p, s, addr, page->objects)
		if (!test_bit(slab_index(p, s, addr), map))
			add_location(t, s, get_track(s, p, alloc));
}

static int list_locations(struct kmem_cache *s, char *buf,
					enum track_item alloc)
{
	int len = 0;
	unsigned long i;
	struct loc_track t = { 0, 0, NULL };
	int node;
	unsigned long *map = kmalloc_array(BITS_TO_LONGS(oo_objects(s->max)),
					   sizeof(unsigned long),
					   GFP_KERNEL);
	struct kmem_cache_node *n;

	if (!map || !alloc_loc_track(&t, PAGE_SIZE / sizeof(struct location),
				     GFP_KERNEL)) {
		kfree(map);
		return sprintf(buf, "Out of memory\n");
	}
	/* Push back cpu slabs */
	flush_all(s);

	for_each_kmem_cache_node(s, node, n) {
		unsigned long flags;
		struct page *page;

		if (!atomic_long_read(&n->nr_slabs))
			continue;

		spin_lock_irqsave(&n->list_lock, flags);
		list_for_each_entry(page, &n->partial, lru)
			process_slab(&t, s, page, alloc, map);
		list_for_each_entry(page, &n->full, lru)
			process_slab(&t, s, page, alloc, map);
		spin_unlock_irqrestore(&n->list_lock, flags);
	}

	for (i = 0; i < t.count; i++) {
		struct location *l = &t.loc[i];

		if (len > PAGE_SIZE - KSYM_SYMBOL_LEN - 100)
			break;
		len += sprintf(buf + len, "%7ld ", l->count);

		if (l->addr)
			len += sprintf(buf + len, "%pS", (void *)l->addr);
		else
			len += sprintf(buf + len, "<not-available>");

		if (l->sum_time != l->min_time) {
			len += sprintf(buf + len, " age=%ld/%ld/%ld",
				l->min_time,
				(long)div_u64(l->sum_time, l->count),
				l->max_time);
		} else
			len += sprintf(buf + len, " age=%ld",
				l->min_time);

		if (l->min_pid != l->max_pid)
			len += sprintf(buf + len, " pid=%ld-%ld",
				l->min_pid, l->max_pid);
		else
			len += sprintf(buf + len, " pid=%ld",
				l->min_pid);

		if (num_online_cpus() > 1 &&
				!cpumask_empty(to_cpumask(l->cpus)) &&
				len < PAGE_SIZE - 60)
			len += scnprintf(buf + len, PAGE_SIZE - len - 50,
					 " cpus=%*pbl",
					 cpumask_pr_args(to_cpumask(l->cpus)));

		if (nr_online_nodes > 1 && !nodes_empty(l->nodes) &&
				len < PAGE_SIZE - 60)
			len += scnprintf(buf + len, PAGE_SIZE - len - 50,
					 " nodes=%*pbl",
					 nodemask_pr_args(&l->nodes));

		len += sprintf(buf + len, "\n");
	}

	free_loc_track(&t);
	kfree(map);
	if (!t.count)
		len += sprintf(buf, "No data\n");
	return len;
}
#endif

#ifdef SLUB_RESILIENCY_TEST
static void __init resiliency_test(void)
{
	u8 *p;
	int type = KMALLOC_NORMAL;

	BUILD_BUG_ON(KMALLOC_MIN_SIZE > 16 || KMALLOC_SHIFT_HIGH < 10);

	pr_err("SLUB resiliency testing\n");
	pr_err("-----------------------\n");
	pr_err("A. Corruption after allocation\n");

	p = kzalloc(16, GFP_KERNEL);
	p[16] = 0x12;
	pr_err("\n1. kmalloc-16: Clobber Redzone/next pointer 0x12->0x%p\n\n",
	       p + 16);

	validate_slab_cache(kmalloc_caches[type][4]);

	/* Hmmm... The next two are dangerous */
	p = kzalloc(32, GFP_KERNEL);
	p[32 + sizeof(void *)] = 0x34;
	pr_err("\n2. kmalloc-32: Clobber next pointer/next slab 0x34 -> -0x%p\n",
	       p);
	pr_err("If allocated object is overwritten then not detectable\n\n");

	validate_slab_cache(kmalloc_caches[type][5]);
	p = kzalloc(64, GFP_KERNEL);
	p += 64 + (get_cycles() & 0xff) * sizeof(void *);
	*p = 0x56;
	pr_err("\n3. kmalloc-64: corrupting random byte 0x56->0x%p\n",
	       p);
	pr_err("If allocated object is overwritten then not detectable\n\n");
	validate_slab_cache(kmalloc_caches[type][6]);

	pr_err("\nB. Corruption after free\n");
	p = kzalloc(128, GFP_KERNEL);
	kfree(p);
	*p = 0x78;
	pr_err("1. kmalloc-128: Clobber first word 0x78->0x%p\n\n", p);
	validate_slab_cache(kmalloc_caches[type][7]);

	p = kzalloc(256, GFP_KERNEL);
	kfree(p);
	p[50] = 0x9a;
	pr_err("\n2. kmalloc-256: Clobber 50th byte 0x9a->0x%p\n\n", p);
	validate_slab_cache(kmalloc_caches[type][8]);

	p = kzalloc(512, GFP_KERNEL);
	kfree(p);
	p[512] = 0xab;
	pr_err("\n3. kmalloc-512: Clobber redzone 0xab->0x%p\n\n", p);
	validate_slab_cache(kmalloc_caches[type][9]);
}
#else
#ifdef CONFIG_SYSFS
static void resiliency_test(void) {};
#endif
#endif

#ifdef CONFIG_SYSFS
enum slab_stat_type {
	SL_ALL,			/* All slabs */
	SL_PARTIAL,		/* Only partially allocated slabs */
	SL_CPU,			/* Only slabs used for cpu caches */
	SL_OBJECTS,		/* Determine allocated objects not slabs */
	SL_TOTAL		/* Determine object capacity not slabs */
};

#define SO_ALL		(1 << SL_ALL)
#define SO_PARTIAL	(1 << SL_PARTIAL)
#define SO_CPU		(1 << SL_CPU)
#define SO_OBJECTS	(1 << SL_OBJECTS)
#define SO_TOTAL	(1 << SL_TOTAL)

#ifdef CONFIG_MEMCG
static bool memcg_sysfs_enabled = IS_ENABLED(CONFIG_SLUB_MEMCG_SYSFS_ON);

static int __init setup_slub_memcg_sysfs(char *str)
{
	int v;

	if (get_option(&str, &v) > 0)
		memcg_sysfs_enabled = v;

	return 1;
}

__setup("slub_memcg_sysfs=", setup_slub_memcg_sysfs);
#endif

static ssize_t show_slab_objects(struct kmem_cache *s,
			    char *buf, unsigned long flags)
{
	unsigned long total = 0;
	int node;
	int x;
	unsigned long *nodes;

	nodes = kcalloc(nr_node_ids, sizeof(unsigned long), GFP_KERNEL);
	if (!nodes)
		return -ENOMEM;

	if (flags & SO_CPU) {
		int cpu;

		for_each_possible_cpu(cpu) {
			struct kmem_cache_cpu *c = per_cpu_ptr(s->cpu_slab,
							       cpu);
			int node;
			struct page *page;

			page = READ_ONCE(c->page);
			if (!page)
				continue;

			node = page_to_nid(page);
			if (flags & SO_TOTAL)
				x = page->objects;
			else if (flags & SO_OBJECTS)
				x = page->inuse;
			else
				x = 1;

			total += x;
			nodes[node] += x;

			page = slub_percpu_partial_read_once(c);
			if (page) {
				node = page_to_nid(page);
				if (flags & SO_TOTAL)
					WARN_ON_ONCE(1);
				else if (flags & SO_OBJECTS)
					WARN_ON_ONCE(1);
				else
					x = page->pages;
				total += x;
				nodes[node] += x;
			}
		}
	}

	/*
	 * It is impossible to take "mem_hotplug_lock" here with "kernfs_mutex"
	 * already held which will conflict with an existing lock order:
	 *
	 * mem_hotplug_lock->slab_mutex->kernfs_mutex
	 *
	 * We don't really need mem_hotplug_lock (to hold off
	 * slab_mem_going_offline_callback) here because slab's memory hot
	 * unplug code doesn't destroy the kmem_cache->node[] data.
	 */

#ifdef CONFIG_SLUB_DEBUG
	if (flags & SO_ALL) {
		struct kmem_cache_node *n;

		for_each_kmem_cache_node(s, node, n) {

			if (flags & SO_TOTAL)
				x = atomic_long_read(&n->total_objects);
			else if (flags & SO_OBJECTS)
				x = atomic_long_read(&n->total_objects) -
					count_partial(n, count_free);
			else
				x = atomic_long_read(&n->nr_slabs);
			total += x;
			nodes[node] += x;
		}

	} else
#endif
	if (flags & SO_PARTIAL) {
		struct kmem_cache_node *n;

		for_each_kmem_cache_node(s, node, n) {
			if (flags & SO_TOTAL)
				x = count_partial(n, count_total);
			else if (flags & SO_OBJECTS)
				x = count_partial(n, count_inuse);
			else
				x = n->nr_partial;
			total += x;
			nodes[node] += x;
		}
	}
	x = sprintf(buf, "%lu", total);
#ifdef CONFIG_NUMA
	for (node = 0; node < nr_node_ids; node++)
		if (nodes[node])
			x += sprintf(buf + x, " N%d=%lu",
					node, nodes[node]);
#endif
	kfree(nodes);
	return x + sprintf(buf + x, "\n");
}

#ifdef CONFIG_SLUB_DEBUG
static int any_slab_objects(struct kmem_cache *s)
{
	int node;
	struct kmem_cache_node *n;

	for_each_kmem_cache_node(s, node, n)
		if (atomic_long_read(&n->total_objects))
			return 1;

	return 0;
}
#endif

#define to_slab_attr(n) container_of(n, struct slab_attribute, attr)
#define to_slab(n) container_of(n, struct kmem_cache, kobj)

struct slab_attribute {
	struct attribute attr;
	ssize_t (*show)(struct kmem_cache *s, char *buf);
	ssize_t (*store)(struct kmem_cache *s, const char *x, size_t count);
};

#define SLAB_ATTR_RO(_name) \
	static struct slab_attribute _name##_attr = \
	__ATTR(_name, 0400, _name##_show, NULL)

#define SLAB_ATTR(_name) \
	static struct slab_attribute _name##_attr =  \
	__ATTR(_name, 0600, _name##_show, _name##_store)

static ssize_t slab_size_show(struct kmem_cache *s, char *buf)
{
	return sprintf(buf, "%u\n", s->size);
}
SLAB_ATTR_RO(slab_size);

static ssize_t align_show(struct kmem_cache *s, char *buf)
{
	return sprintf(buf, "%u\n", s->align);
}
SLAB_ATTR_RO(align);

static ssize_t object_size_show(struct kmem_cache *s, char *buf)
{
	return sprintf(buf, "%u\n", s->object_size);
}
SLAB_ATTR_RO(object_size);

static ssize_t objs_per_slab_show(struct kmem_cache *s, char *buf)
{
	return sprintf(buf, "%u\n", oo_objects(s->oo));
}
SLAB_ATTR_RO(objs_per_slab);

static ssize_t order_store(struct kmem_cache *s,
				const char *buf, size_t length)
{
	unsigned int order;
	int err;

	err = kstrtouint(buf, 10, &order);
	if (err)
		return err;

	if (order > slub_max_order || order < slub_min_order)
		return -EINVAL;

	calculate_sizes(s, order);
	return length;
}

static ssize_t order_show(struct kmem_cache *s, char *buf)
{
	return sprintf(buf, "%u\n", oo_order(s->oo));
}
SLAB_ATTR(order);

static ssize_t min_partial_show(struct kmem_cache *s, char *buf)
{
	return sprintf(buf, "%lu\n", s->min_partial);
}

static ssize_t min_partial_store(struct kmem_cache *s, const char *buf,
				 size_t length)
{
	unsigned long min;
	int err;

	err = kstrtoul(buf, 10, &min);
	if (err)
		return err;

	set_min_partial(s, min);
	return length;
}
SLAB_ATTR(min_partial);

static ssize_t cpu_partial_show(struct kmem_cache *s, char *buf)
{
	return sprintf(buf, "%u\n", slub_cpu_partial(s));
}

static ssize_t cpu_partial_store(struct kmem_cache *s, const char *buf,
				 size_t length)
{
	unsigned int objects;
	int err;

	err = kstrtouint(buf, 10, &objects);
	if (err)
		return err;
	if (objects && !kmem_cache_has_cpu_partial(s))
		return -EINVAL;

	slub_set_cpu_partial(s, objects);
	flush_all(s);
	return length;
}
SLAB_ATTR(cpu_partial);

static ssize_t ctor_show(struct kmem_cache *s, char *buf)
{
	if (!s->ctor)
		return 0;
	return sprintf(buf, "%pS\n", s->ctor);
}
SLAB_ATTR_RO(ctor);

static ssize_t aliases_show(struct kmem_cache *s, char *buf)
{
	return sprintf(buf, "%d\n", s->refcount < 0 ? 0 : s->refcount - 1);
}
SLAB_ATTR_RO(aliases);

static ssize_t partial_show(struct kmem_cache *s, char *buf)
{
	return show_slab_objects(s, buf, SO_PARTIAL);
}
SLAB_ATTR_RO(partial);

static ssize_t cpu_slabs_show(struct kmem_cache *s, char *buf)
{
	return show_slab_objects(s, buf, SO_CPU);
}
SLAB_ATTR_RO(cpu_slabs);

static ssize_t objects_show(struct kmem_cache *s, char *buf)
{
	return show_slab_objects(s, buf, SO_ALL|SO_OBJECTS);
}
SLAB_ATTR_RO(objects);

static ssize_t objects_partial_show(struct kmem_cache *s, char *buf)
{
	return show_slab_objects(s, buf, SO_PARTIAL|SO_OBJECTS);
}
SLAB_ATTR_RO(objects_partial);

static ssize_t slabs_cpu_partial_show(struct kmem_cache *s, char *buf)
{
	int objects = 0;
	int pages = 0;
	int cpu;
	int len;

	for_each_online_cpu(cpu) {
		struct page *page;

		page = slub_percpu_partial(per_cpu_ptr(s->cpu_slab, cpu));

		if (page) {
			pages += page->pages;
			objects += page->pobjects;
		}
	}

	len = sprintf(buf, "%d(%d)", objects, pages);

#ifdef CONFIG_SMP
	for_each_online_cpu(cpu) {
		struct page *page;

		page = slub_percpu_partial(per_cpu_ptr(s->cpu_slab, cpu));

		if (page && len < PAGE_SIZE - 20)
			len += sprintf(buf + len, " C%d=%d(%d)", cpu,
				page->pobjects, page->pages);
	}
#endif
	return len + sprintf(buf + len, "\n");
}
SLAB_ATTR_RO(slabs_cpu_partial);

static ssize_t reclaim_account_show(struct kmem_cache *s, char *buf)
{
	return sprintf(buf, "%d\n", !!(s->flags & SLAB_RECLAIM_ACCOUNT));
}

static ssize_t reclaim_account_store(struct kmem_cache *s,
				const char *buf, size_t length)
{
	s->flags &= ~SLAB_RECLAIM_ACCOUNT;
	if (buf[0] == '1')
		s->flags |= SLAB_RECLAIM_ACCOUNT;
	return length;
}
SLAB_ATTR(reclaim_account);

static ssize_t hwcache_align_show(struct kmem_cache *s, char *buf)
{
	return sprintf(buf, "%d\n", !!(s->flags & SLAB_HWCACHE_ALIGN));
}
SLAB_ATTR_RO(hwcache_align);

#ifdef CONFIG_ZONE_DMA
static ssize_t cache_dma_show(struct kmem_cache *s, char *buf)
{
	return sprintf(buf, "%d\n", !!(s->flags & SLAB_CACHE_DMA));
}
SLAB_ATTR_RO(cache_dma);
#endif

static ssize_t usersize_show(struct kmem_cache *s, char *buf)
{
	return sprintf(buf, "%u\n", s->usersize);
}
SLAB_ATTR_RO(usersize);

static ssize_t destroy_by_rcu_show(struct kmem_cache *s, char *buf)
{
	return sprintf(buf, "%d\n", !!(s->flags & SLAB_TYPESAFE_BY_RCU));
}
SLAB_ATTR_RO(destroy_by_rcu);

#ifdef CONFIG_SLUB_DEBUG
static ssize_t slabs_show(struct kmem_cache *s, char *buf)
{
	return show_slab_objects(s, buf, SO_ALL);
}
SLAB_ATTR_RO(slabs);

static ssize_t total_objects_show(struct kmem_cache *s, char *buf)
{
	return show_slab_objects(s, buf, SO_ALL|SO_TOTAL);
}
SLAB_ATTR_RO(total_objects);

static ssize_t sanity_checks_show(struct kmem_cache *s, char *buf)
{
	return sprintf(buf, "%d\n", !!(s->flags & SLAB_CONSISTENCY_CHECKS));
}

static ssize_t sanity_checks_store(struct kmem_cache *s,
				const char *buf, size_t length)
{
	s->flags &= ~SLAB_CONSISTENCY_CHECKS;
	if (buf[0] == '1') {
		s->flags &= ~__CMPXCHG_DOUBLE;
		s->flags |= SLAB_CONSISTENCY_CHECKS;
	}
	return length;
}
SLAB_ATTR(sanity_checks);

static ssize_t trace_show(struct kmem_cache *s, char *buf)
{
	return sprintf(buf, "%d\n", !!(s->flags & SLAB_TRACE));
}

static ssize_t trace_store(struct kmem_cache *s, const char *buf,
							size_t length)
{
	/*
	 * Tracing a merged cache is going to give confusing results
	 * as well as cause other issues like converting a mergeable
	 * cache into an umergeable one.
	 */
	if (s->refcount > 1)
		return -EINVAL;

	s->flags &= ~SLAB_TRACE;
	if (buf[0] == '1') {
		s->flags &= ~__CMPXCHG_DOUBLE;
		s->flags |= SLAB_TRACE;
	}
	return length;
}
SLAB_ATTR(trace);

static ssize_t red_zone_show(struct kmem_cache *s, char *buf)
{
	return sprintf(buf, "%d\n", !!(s->flags & SLAB_RED_ZONE));
}

static ssize_t red_zone_store(struct kmem_cache *s,
				const char *buf, size_t length)
{
	if (any_slab_objects(s))
		return -EBUSY;

	s->flags &= ~SLAB_RED_ZONE;
	if (buf[0] == '1') {
		s->flags |= SLAB_RED_ZONE;
	}
	calculate_sizes(s, -1);
	return length;
}
SLAB_ATTR(red_zone);

static ssize_t poison_show(struct kmem_cache *s, char *buf)
{
	return sprintf(buf, "%d\n", !!(s->flags & SLAB_POISON));
}

static ssize_t poison_store(struct kmem_cache *s,
				const char *buf, size_t length)
{
	if (any_slab_objects(s))
		return -EBUSY;

	s->flags &= ~SLAB_POISON;
	if (buf[0] == '1') {
		s->flags |= SLAB_POISON;
	}
	calculate_sizes(s, -1);
	return length;
}
SLAB_ATTR(poison);

static ssize_t store_user_show(struct kmem_cache *s, char *buf)
{
	return sprintf(buf, "%d\n", !!(s->flags & SLAB_STORE_USER));
}

static ssize_t store_user_store(struct kmem_cache *s,
				const char *buf, size_t length)
{
	if (any_slab_objects(s))
		return -EBUSY;

	s->flags &= ~SLAB_STORE_USER;
	if (buf[0] == '1') {
		s->flags &= ~__CMPXCHG_DOUBLE;
		s->flags |= SLAB_STORE_USER;
	}
	calculate_sizes(s, -1);
	return length;
}
SLAB_ATTR(store_user);

static ssize_t validate_show(struct kmem_cache *s, char *buf)
{
	return 0;
}

static ssize_t validate_store(struct kmem_cache *s,
			const char *buf, size_t length)
{
	int ret = -EINVAL;

	if (buf[0] == '1') {
		ret = validate_slab_cache(s);
		if (ret >= 0)
			ret = length;
	}
	return ret;
}
SLAB_ATTR(validate);

static ssize_t alloc_calls_show(struct kmem_cache *s, char *buf)
{
	if (!(s->flags & SLAB_STORE_USER))
		return -ENOSYS;
	return list_locations(s, buf, TRACK_ALLOC);
}
SLAB_ATTR_RO(alloc_calls);

static ssize_t free_calls_show(struct kmem_cache *s, char *buf)
{
	if (!(s->flags & SLAB_STORE_USER))
		return -ENOSYS;
	return list_locations(s, buf, TRACK_FREE);
}
SLAB_ATTR_RO(free_calls);
#endif /* CONFIG_SLUB_DEBUG */

#ifdef CONFIG_FAILSLAB
static ssize_t failslab_show(struct kmem_cache *s, char *buf)
{
	return sprintf(buf, "%d\n", !!(s->flags & SLAB_FAILSLAB));
}

static ssize_t failslab_store(struct kmem_cache *s, const char *buf,
							size_t length)
{
	if (s->refcount > 1)
		return -EINVAL;

	s->flags &= ~SLAB_FAILSLAB;
	if (buf[0] == '1')
		s->flags |= SLAB_FAILSLAB;
	return length;
}
SLAB_ATTR(failslab);
#endif

static ssize_t shrink_show(struct kmem_cache *s, char *buf)
{
	return 0;
}

static ssize_t shrink_store(struct kmem_cache *s,
			const char *buf, size_t length)
{
	if (buf[0] == '1')
		kmem_cache_shrink(s);
	else
		return -EINVAL;
	return length;
}
SLAB_ATTR(shrink);

#ifdef CONFIG_NUMA
static ssize_t remote_node_defrag_ratio_show(struct kmem_cache *s, char *buf)
{
	return sprintf(buf, "%u\n", s->remote_node_defrag_ratio / 10);
}

static ssize_t remote_node_defrag_ratio_store(struct kmem_cache *s,
				const char *buf, size_t length)
{
	unsigned int ratio;
	int err;

	err = kstrtouint(buf, 10, &ratio);
	if (err)
		return err;
	if (ratio > 100)
		return -ERANGE;

	s->remote_node_defrag_ratio = ratio * 10;

	return length;
}
SLAB_ATTR(remote_node_defrag_ratio);
#endif

#ifdef CONFIG_SLUB_STATS
static int show_stat(struct kmem_cache *s, char *buf, enum stat_item si)
{
	unsigned long sum  = 0;
	int cpu;
	int len;
	int *data = kmalloc_array(nr_cpu_ids, sizeof(int), GFP_KERNEL);

	if (!data)
		return -ENOMEM;

	for_each_online_cpu(cpu) {
		unsigned x = per_cpu_ptr(s->cpu_slab, cpu)->stat[si];

		data[cpu] = x;
		sum += x;
	}

	len = sprintf(buf, "%lu", sum);

#ifdef CONFIG_SMP
	for_each_online_cpu(cpu) {
		if (data[cpu] && len < PAGE_SIZE - 20)
			len += sprintf(buf + len, " C%d=%u", cpu, data[cpu]);
	}
#endif
	kfree(data);
	return len + sprintf(buf + len, "\n");
}

static void clear_stat(struct kmem_cache *s, enum stat_item si)
{
	int cpu;

	for_each_online_cpu(cpu)
		per_cpu_ptr(s->cpu_slab, cpu)->stat[si] = 0;
}

#define STAT_ATTR(si, text) 					\
static ssize_t text##_show(struct kmem_cache *s, char *buf)	\
{								\
	return show_stat(s, buf, si);				\
}								\
static ssize_t text##_store(struct kmem_cache *s,		\
				const char *buf, size_t length)	\
{								\
	if (buf[0] != '0')					\
		return -EINVAL;					\
	clear_stat(s, si);					\
	return length;						\
}								\
SLAB_ATTR(text);						\

STAT_ATTR(ALLOC_FASTPATH, alloc_fastpath);
STAT_ATTR(ALLOC_SLOWPATH, alloc_slowpath);
STAT_ATTR(FREE_FASTPATH, free_fastpath);
STAT_ATTR(FREE_SLOWPATH, free_slowpath);
STAT_ATTR(FREE_FROZEN, free_frozen);
STAT_ATTR(FREE_ADD_PARTIAL, free_add_partial);
STAT_ATTR(FREE_REMOVE_PARTIAL, free_remove_partial);
STAT_ATTR(ALLOC_FROM_PARTIAL, alloc_from_partial);
STAT_ATTR(ALLOC_SLAB, alloc_slab);
STAT_ATTR(ALLOC_REFILL, alloc_refill);
STAT_ATTR(ALLOC_NODE_MISMATCH, alloc_node_mismatch);
STAT_ATTR(FREE_SLAB, free_slab);
STAT_ATTR(CPUSLAB_FLUSH, cpuslab_flush);
STAT_ATTR(DEACTIVATE_FULL, deactivate_full);
STAT_ATTR(DEACTIVATE_EMPTY, deactivate_empty);
STAT_ATTR(DEACTIVATE_TO_HEAD, deactivate_to_head);
STAT_ATTR(DEACTIVATE_TO_TAIL, deactivate_to_tail);
STAT_ATTR(DEACTIVATE_REMOTE_FREES, deactivate_remote_frees);
STAT_ATTR(DEACTIVATE_BYPASS, deactivate_bypass);
STAT_ATTR(ORDER_FALLBACK, order_fallback);
STAT_ATTR(CMPXCHG_DOUBLE_CPU_FAIL, cmpxchg_double_cpu_fail);
STAT_ATTR(CMPXCHG_DOUBLE_FAIL, cmpxchg_double_fail);
STAT_ATTR(CPU_PARTIAL_ALLOC, cpu_partial_alloc);
STAT_ATTR(CPU_PARTIAL_FREE, cpu_partial_free);
STAT_ATTR(CPU_PARTIAL_NODE, cpu_partial_node);
STAT_ATTR(CPU_PARTIAL_DRAIN, cpu_partial_drain);
#endif

static struct attribute *slab_attrs[] = {
	&slab_size_attr.attr,
	&object_size_attr.attr,
	&objs_per_slab_attr.attr,
	&order_attr.attr,
	&min_partial_attr.attr,
	&cpu_partial_attr.attr,
	&objects_attr.attr,
	&objects_partial_attr.attr,
	&partial_attr.attr,
	&cpu_slabs_attr.attr,
	&ctor_attr.attr,
	&aliases_attr.attr,
	&align_attr.attr,
	&hwcache_align_attr.attr,
	&reclaim_account_attr.attr,
	&destroy_by_rcu_attr.attr,
	&shrink_attr.attr,
	&slabs_cpu_partial_attr.attr,
#ifdef CONFIG_SLUB_DEBUG
	&total_objects_attr.attr,
	&slabs_attr.attr,
	&sanity_checks_attr.attr,
	&trace_attr.attr,
	&red_zone_attr.attr,
	&poison_attr.attr,
	&store_user_attr.attr,
	&validate_attr.attr,
	&alloc_calls_attr.attr,
	&free_calls_attr.attr,
#endif
#ifdef CONFIG_ZONE_DMA
	&cache_dma_attr.attr,
#endif
#ifdef CONFIG_NUMA
	&remote_node_defrag_ratio_attr.attr,
#endif
#ifdef CONFIG_SLUB_STATS
	&alloc_fastpath_attr.attr,
	&alloc_slowpath_attr.attr,
	&free_fastpath_attr.attr,
	&free_slowpath_attr.attr,
	&free_frozen_attr.attr,
	&free_add_partial_attr.attr,
	&free_remove_partial_attr.attr,
	&alloc_from_partial_attr.attr,
	&alloc_slab_attr.attr,
	&alloc_refill_attr.attr,
	&alloc_node_mismatch_attr.attr,
	&free_slab_attr.attr,
	&cpuslab_flush_attr.attr,
	&deactivate_full_attr.attr,
	&deactivate_empty_attr.attr,
	&deactivate_to_head_attr.attr,
	&deactivate_to_tail_attr.attr,
	&deactivate_remote_frees_attr.attr,
	&deactivate_bypass_attr.attr,
	&order_fallback_attr.attr,
	&cmpxchg_double_fail_attr.attr,
	&cmpxchg_double_cpu_fail_attr.attr,
	&cpu_partial_alloc_attr.attr,
	&cpu_partial_free_attr.attr,
	&cpu_partial_node_attr.attr,
	&cpu_partial_drain_attr.attr,
#endif
#ifdef CONFIG_FAILSLAB
	&failslab_attr.attr,
#endif
	&usersize_attr.attr,

	NULL
};

static const struct attribute_group slab_attr_group = {
	.attrs = slab_attrs,
};

static ssize_t slab_attr_show(struct kobject *kobj,
				struct attribute *attr,
				char *buf)
{
	struct slab_attribute *attribute;
	struct kmem_cache *s;
	int err;

	attribute = to_slab_attr(attr);
	s = to_slab(kobj);

	if (!attribute->show)
		return -EIO;

	err = attribute->show(s, buf);

	return err;
}

static ssize_t slab_attr_store(struct kobject *kobj,
				struct attribute *attr,
				const char *buf, size_t len)
{
	struct slab_attribute *attribute;
	struct kmem_cache *s;
	int err;

	attribute = to_slab_attr(attr);
	s = to_slab(kobj);

	if (!attribute->store)
		return -EIO;

	err = attribute->store(s, buf, len);
#ifdef CONFIG_MEMCG
	if (slab_state >= FULL && err >= 0 && is_root_cache(s)) {
		struct kmem_cache *c;

		mutex_lock(&slab_mutex);
		if (s->max_attr_size < len)
			s->max_attr_size = len;

		/*
		 * This is a best effort propagation, so this function's return
		 * value will be determined by the parent cache only. This is
		 * basically because not all attributes will have a well
		 * defined semantics for rollbacks - most of the actions will
		 * have permanent effects.
		 *
		 * Returning the error value of any of the children that fail
		 * is not 100 % defined, in the sense that users seeing the
		 * error code won't be able to know anything about the state of
		 * the cache.
		 *
		 * Only returning the error code for the parent cache at least
		 * has well defined semantics. The cache being written to
		 * directly either failed or succeeded, in which case we loop
		 * through the descendants with best-effort propagation.
		 */
		for_each_memcg_cache(c, s)
			attribute->store(c, buf, len);
		mutex_unlock(&slab_mutex);
	}
#endif
	return err;
}

static void memcg_propagate_slab_attrs(struct kmem_cache *s)
{
#ifdef CONFIG_MEMCG
	int i;
	char *buffer = NULL;
	struct kmem_cache *root_cache;

	if (is_root_cache(s))
		return;

	root_cache = s->memcg_params.root_cache;

	/*
	 * This mean this cache had no attribute written. Therefore, no point
	 * in copying default values around
	 */
	if (!root_cache->max_attr_size)
		return;

	for (i = 0; i < ARRAY_SIZE(slab_attrs); i++) {
		char mbuf[64];
		char *buf;
		struct slab_attribute *attr = to_slab_attr(slab_attrs[i]);
		ssize_t len;

		if (!attr || !attr->store || !attr->show)
			continue;

		/*
		 * It is really bad that we have to allocate here, so we will
		 * do it only as a fallback. If we actually allocate, though,
		 * we can just use the allocated buffer until the end.
		 *
		 * Most of the slub attributes will tend to be very small in
		 * size, but sysfs allows buffers up to a page, so they can
		 * theoretically happen.
		 */
		if (buffer)
			buf = buffer;
		else if (root_cache->max_attr_size < ARRAY_SIZE(mbuf))
			buf = mbuf;
		else {
			buffer = (char *) get_zeroed_page(GFP_KERNEL);
			if (WARN_ON(!buffer))
				continue;
			buf = buffer;
		}

		len = attr->show(root_cache, buf);
		if (len > 0)
			attr->store(s, buf, len);
	}

	if (buffer)
		free_page((unsigned long)buffer);
#endif
}

static void kmem_cache_release(struct kobject *k)
{
	slab_kmem_cache_release(to_slab(k));
}

static const struct sysfs_ops slab_sysfs_ops = {
	.show = slab_attr_show,
	.store = slab_attr_store,
};

static struct kobj_type slab_ktype = {
	.sysfs_ops = &slab_sysfs_ops,
	.release = kmem_cache_release,
};

static int uevent_filter(struct kset *kset, struct kobject *kobj)
{
	struct kobj_type *ktype = get_ktype(kobj);

	if (ktype == &slab_ktype)
		return 1;
	return 0;
}

static const struct kset_uevent_ops slab_uevent_ops = {
	.filter = uevent_filter,
};

static struct kset *slab_kset;

static inline struct kset *cache_kset(struct kmem_cache *s)
{
#ifdef CONFIG_MEMCG
	if (!is_root_cache(s))
		return s->memcg_params.root_cache->memcg_kset;
#endif
	return slab_kset;
}

#define ID_STR_LENGTH 64

/* Create a unique string id for a slab cache:
 *
 * Format	:[flags-]size
 */
static char *create_unique_id(struct kmem_cache *s)
{
	char *name = kmalloc(ID_STR_LENGTH, GFP_KERNEL);
	char *p = name;

	BUG_ON(!name);

	*p++ = ':';
	/*
	 * First flags affecting slabcache operations. We will only
	 * get here for aliasable slabs so we do not need to support
	 * too many flags. The flags here must cover all flags that
	 * are matched during merging to guarantee that the id is
	 * unique.
	 */
	if (s->flags & SLAB_CACHE_DMA)
		*p++ = 'd';
	if (s->flags & SLAB_CACHE_DMA32)
		*p++ = 'D';
	if (s->flags & SLAB_RECLAIM_ACCOUNT)
		*p++ = 'a';
	if (s->flags & SLAB_CONSISTENCY_CHECKS)
		*p++ = 'F';
	if (s->flags & SLAB_ACCOUNT)
		*p++ = 'A';
	if (p != name + 1)
		*p++ = '-';
	p += sprintf(p, "%07u", s->size);

	BUG_ON(p > name + ID_STR_LENGTH - 1);
	return name;
}

static void sysfs_slab_remove_workfn(struct work_struct *work)
{
	struct kmem_cache *s =
		container_of(work, struct kmem_cache, kobj_remove_work);

	if (!s->kobj.state_in_sysfs)
		/*
		 * For a memcg cache, this may be called during
		 * deactivation and again on shutdown.  Remove only once.
		 * A cache is never shut down before deactivation is
		 * complete, so no need to worry about synchronization.
		 */
		goto out;

#ifdef CONFIG_MEMCG
	kset_unregister(s->memcg_kset);
#endif
	kobject_uevent(&s->kobj, KOBJ_REMOVE);
out:
	kobject_put(&s->kobj);
}

static int sysfs_slab_add(struct kmem_cache *s)
{
	int err;
	const char *name;
	struct kset *kset = cache_kset(s);
	int unmergeable = slab_unmergeable(s);

	INIT_WORK(&s->kobj_remove_work, sysfs_slab_remove_workfn);

	if (!kset) {
		kobject_init(&s->kobj, &slab_ktype);
		return 0;
	}

	if (!unmergeable && disable_higher_order_debug &&
			(slub_debug & DEBUG_METADATA_FLAGS))
		unmergeable = 1;

	if (unmergeable) {
		/*
		 * Slabcache can never be merged so we can use the name proper.
		 * This is typically the case for debug situations. In that
		 * case we can catch duplicate names easily.
		 */
		sysfs_remove_link(&slab_kset->kobj, s->name);
		name = s->name;
	} else {
		/*
		 * Create a unique name for the slab as a target
		 * for the symlinks.
		 */
		name = create_unique_id(s);
	}

	s->kobj.kset = kset;
	err = kobject_init_and_add(&s->kobj, &slab_ktype, NULL, "%s", name);
	if (err)
		goto out;

	err = sysfs_create_group(&s->kobj, &slab_attr_group);
	if (err)
		goto out_del_kobj;

#ifdef CONFIG_MEMCG
	if (is_root_cache(s) && memcg_sysfs_enabled) {
		s->memcg_kset = kset_create_and_add("cgroup", NULL, &s->kobj);
		if (!s->memcg_kset) {
			err = -ENOMEM;
			goto out_del_kobj;
		}
	}
#endif

	kobject_uevent(&s->kobj, KOBJ_ADD);
	if (!unmergeable) {
		/* Setup first alias */
		sysfs_slab_alias(s, s->name);
	}
out:
	if (!unmergeable)
		kfree(name);
	return err;
out_del_kobj:
	kobject_del(&s->kobj);
	goto out;
}

static void sysfs_slab_remove(struct kmem_cache *s)
{
	if (slab_state < FULL)
		/*
		 * Sysfs has not been setup yet so no need to remove the
		 * cache from sysfs.
		 */
		return;

	kobject_get(&s->kobj);
	schedule_work(&s->kobj_remove_work);
}

void sysfs_slab_unlink(struct kmem_cache *s)
{
	if (slab_state >= FULL)
		kobject_del(&s->kobj);
}

void sysfs_slab_release(struct kmem_cache *s)
{
	if (slab_state >= FULL)
		kobject_put(&s->kobj);
}

/*
 * Need to buffer aliases during bootup until sysfs becomes
 * available lest we lose that information.
 */
struct saved_alias {
	struct kmem_cache *s;
	const char *name;
	struct saved_alias *next;
};

static struct saved_alias *alias_list;

static int sysfs_slab_alias(struct kmem_cache *s, const char *name)
{
	struct saved_alias *al;

	if (slab_state == FULL) {
		/*
		 * If we have a leftover link then remove it.
		 */
		sysfs_remove_link(&slab_kset->kobj, name);
		return sysfs_create_link(&slab_kset->kobj, &s->kobj, name);
	}

	al = kmalloc(sizeof(struct saved_alias), GFP_KERNEL);
	if (!al)
		return -ENOMEM;

	al->s = s;
	al->name = name;
	al->next = alias_list;
	alias_list = al;
	return 0;
}

static int __init slab_sysfs_init(void)
{
	struct kmem_cache *s;
	int err;

	mutex_lock(&slab_mutex);

	slab_kset = kset_create_and_add("slab", &slab_uevent_ops, kernel_kobj);
	if (!slab_kset) {
		mutex_unlock(&slab_mutex);
		pr_err("Cannot register slab subsystem.\n");
		return -ENOSYS;
	}

	slab_state = FULL;

	list_for_each_entry(s, &slab_caches, list) {
		err = sysfs_slab_add(s);
		if (err)
			pr_err("SLUB: Unable to add boot slab %s to sysfs\n",
			       s->name);
	}

	while (alias_list) {
		struct saved_alias *al = alias_list;

		alias_list = alias_list->next;
		err = sysfs_slab_alias(al->s, al->name);
		if (err)
			pr_err("SLUB: Unable to add boot slab alias %s to sysfs\n",
			       al->name);
		kfree(al);
	}

	mutex_unlock(&slab_mutex);
	resiliency_test();
	return 0;
}

__initcall(slab_sysfs_init);
#endif /* CONFIG_SYSFS */

/*
 * The /proc/slabinfo ABI
 */
#ifdef CONFIG_SLUB_DEBUG
void get_slabinfo(struct kmem_cache *s, struct slabinfo *sinfo)
{
	unsigned long nr_slabs = 0;
	unsigned long nr_objs = 0;
	unsigned long nr_free = 0;
	int node;
	struct kmem_cache_node *n;

	for_each_kmem_cache_node(s, node, n) {
		nr_slabs += node_nr_slabs(n);
		nr_objs += node_nr_objs(n);
		nr_free += count_partial(n, count_free);
	}

	sinfo->active_objs = nr_objs - nr_free;
	sinfo->num_objs = nr_objs;
	sinfo->active_slabs = nr_slabs;
	sinfo->num_slabs = nr_slabs;
	sinfo->objects_per_slab = oo_objects(s->oo);
	sinfo->cache_order = oo_order(s->oo);
}

void slabinfo_show_stats(struct seq_file *m, struct kmem_cache *s)
{
}

ssize_t slabinfo_write(struct file *file, const char __user *buffer,
		       size_t count, loff_t *ppos)
{
	return -EIO;
}
#endif /* CONFIG_SLUB_DEBUG */<|MERGE_RESOLUTION|>--- conflicted
+++ resolved
@@ -249,7 +249,6 @@
 				 unsigned long ptr_addr)
 {
 #ifdef CONFIG_SLAB_FREELIST_HARDENED
-<<<<<<< HEAD
 	/*
 	 * When CONFIG_KASAN_SW_TAGS is enabled, ptr_addr might be tagged.
 	 * Normally, this doesn't cause any issues, as both set_freepointer()
@@ -261,10 +260,7 @@
 	 * freepointer to be restored incorrectly.
 	 */
 	return (void *)((unsigned long)ptr ^ s->random ^
-			(unsigned long)kasan_reset_tag((void *)ptr_addr));
-=======
-	return (void *)((unsigned long)ptr ^ s->random ^ swab(ptr_addr));
->>>>>>> 8488c3f3
+			swab((unsigned long)kasan_reset_tag((void *)ptr_addr)));
 #else
 	return ptr;
 #endif
